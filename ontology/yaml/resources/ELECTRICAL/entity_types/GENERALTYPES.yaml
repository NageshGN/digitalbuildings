--- conflicted
+++ resolved
@@ -33,17 +33,14 @@
   implements:
   - EQUIPMENT
 
-<<<<<<< HEAD
 ATS:
   description: "Tag for automatic transfer switch (ATS) units."
   is_abstract: true
   implements:
   - EQUIPMENT
-  
-=======
+
 CB:
   description: "Tag for all circuit breakers."
   is_abstract: true
   implements:
-  - EQUIPMENT
->>>>>>> a990a7fb
+  - EQUIPMENT