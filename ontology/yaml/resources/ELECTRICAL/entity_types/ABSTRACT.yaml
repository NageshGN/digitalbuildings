--- conflicted
+++ resolved
@@ -51,7 +51,6 @@
   - bypass_phase1_neutral_voltage_sensor
   - bypass_phase2_neutral_voltage_sensor
   - bypass_phase3_neutral_voltage_sensor
-<<<<<<< HEAD
   opt_uses:
   - input_frequency_sensor
   - output_frequency_sensor
@@ -63,7 +62,6 @@
   - overload_alarm
   - lost_power_alarm
   - load_percentage_sensor
-=======
 
 PWM:
   description: "Very basic power and energy monitoring."
@@ -92,7 +90,6 @@
   is_abstract: true
   uses:
   - run_time_accumulator
->>>>>>> 220f1888
   
 TKLS:  
   description: "Very basic tank level status monitoring for Electrical generator equipments."
@@ -108,8 +105,8 @@
   - phase1_apparent_power_sensor
   - phase2_apparent_power_sensor
   - phase3_apparent_power_sensor
-<<<<<<< HEAD
-  - line_frequency_sensor  
+  - line_frequency_sensor 
+
 BATM:
   description: "Battery typically used with UPS"
   is_abstract: true
@@ -119,8 +116,6 @@
   opt_uses:
   - low_battery_charge_alarm
   - inverter_failed_alarm
-  
-=======
   - line_frequency_sensor
 
 BTEPM:
@@ -162,4 +157,3 @@
   - source2_phase3_phase1_over_voltage_status
   - source2_over_voltage_status
   - source2_lost_power_alarm
->>>>>>> 220f1888
