--- conflicted
+++ resolved
@@ -18,11 +18,8 @@
   is_canonical: true
   implements:
   - UPS
-<<<<<<< HEAD
   - SS
-=======
-  - SS  
->>>>>>> e2169b56
+
 
 UPS_IOBM:
   id: "8787571394775875584"
@@ -52,22 +49,19 @@
   - UPS
   - PPWM
 
-<<<<<<< HEAD
-UPS_IOBM_PPWM_UPSBM:
-  description: "UPS with input and output electrical monitoring, phase power monitoring and battery monitoring."
-=======
 UPS_IOBM_BATM:
   id: "16279674412767117312"
   description: "UPS with battery parameters and input output electrical monitoring"
->>>>>>> e2169b56
   is_canonical: true
   implements:
   - UPS
   - IOBM
-<<<<<<< HEAD
+  - BATM
+UPS_IOBM_PPWM_UPSBM:
+  description: "UPS with input and output electrical monitoring, phase power monitoring and battery monitoring."
+  is_canonical: true
+  implements:
+  - UPS
+  - IOBM
   - PPWM
   - UPSBM  
-=======
-  - BATM
-  
->>>>>>> e2169b56
