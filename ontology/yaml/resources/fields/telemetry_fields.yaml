--- conflicted
+++ resolved
@@ -1215,8 +1215,6 @@
 - thermal_energy_accumulator
 - ground_isolation_command
 - ground_temperature_sensor
-
-<<<<<<< HEAD
 - input_motor_frequency_sensor
 - input_motor_power_sensor
 - motor_powerfactor_sensor
@@ -1274,7 +1272,7 @@
 - heating_side_ground_supply_water_isolation_valve_command:
   - OPEN
   - CLOSED
-=======
+
 # Addition of telemetry for parking exhaust fan
 - low_limit_zone_air_co_concentration_setpoint
 - high_limit_zone_air_co_concentration_setpoint
@@ -1292,5 +1290,4 @@
   - OFF
 - high_exhaust_fan_speed_status:
   - ON
-  - OFF
->>>>>>> 75dcacdc
+  - OFF