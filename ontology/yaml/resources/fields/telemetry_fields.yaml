# Copyright 2020 Google LLC
#
# Licensed under the Apache License, Version 2.0 (the License);
# you may not use this file except in compliance with the License.
# You may obtain a copy of the License at
#
#    https://www.apache.org/licenses/LICENSE-2.0
#
# Unless required by applicable law or agreed to in writing, software
# distributed under the License is distributed on an AS IS BASIS,
# WITHOUT WARRANTIES OR CONDITIONS OF ANY KIND, either express or implied.
# See the License for the specific language governing permissions and
# limitations under the License.

# Original Field set

literals:
- building_air_static_pressure_sensor
- building_air_static_pressure_setpoint
- bypass_valve_percentage_command
- chilled_return_water_temperature_sensor
- chilled_supply_water_flowrate_sensor
- chilled_supply_water_temperature_sensor
- chilled_supply_water_temperature_setpoint
- chilled_water_bypass_valve_percentage_command
- chilled_water_bypass_valve_percentage_sensor
- chilled_water_differential_pressure_sensor
- chilled_water_differential_pressure_setpoint
- chilled_water_isolation_valve_percentage_command
- chilled_water_isolation_valve_percentage_sensor
- chilled_water_isolation_valve_command:
  - OPEN
  - CLOSED
- chilled_water_valve_percentage_command
- circulation_pump_run_status:
  - ON
  - OFF
- compressor_run_command:
  - ON
  - OFF
  - UNKNOWN
- compressor_run_status:
  - ON
  - OFF
  - UNKNOWN
- compressor_speed_percentage_sensor
- refrigerant_condenser_saturation_temperature_sensor
- condensing_return_water_temperature_sensor
- condensing_supply_water_temperature_sensor
- condensing_supply_water_temperature_setpoint
- condensing_water_flowrate_sensor
- cooling_output_percentage_command
- current_sensor
- torque_sensor
- differential_pressure_sensor
- differential_pressure_setpoint
- discharge_air_cooling_temperature_setpoint
- discharge_air_heating_temperature_setpoint
- discharge_air_temperature_sensor
- discharge_air_temperature_setpoint
- discharge_fan_current_sensor
- discharge_fan_run_command:
  - ON
  - OFF
  - AUTO
  - UNKNOWN
- discharge_fan_run_status:
  - ON
  - OFF
  - AUTO
  - UNKNOWN
- discharge_fan_speed_mode:
  - AUTO
  - LOW
  - MEDIUM
  - HIGH
  - OFF
  - VFD
- discharge_fan_speed_percentage_command
- dryer_run_status:
  - ON
  - OFF
- economizer_mode:
  - ON
  - OFF
  - AUTO
- evaporator_pressure_sensor
- refrigerant_evaporator_saturation_temperature_sensor
- exhaust_air_damper_percentage_command
- exhaust_air_temperature_sensor
- exhaust_fan_current_sensor
- exhaust_fan_power_sensor
- exhaust_fan_run_command:
  - ON
  - OFF
- exhaust_fan_run_status:
  - ON
  - OFF
  - UNKNOWN
- exhaust_fan_speed_frequency_sensor
- exhaust_fan_speed_percentage_command
- exhaust_fan_speed_percentage_sensor
- fan_run_status:
  - ON
  - OFF
- fan_speed_percentage_command
- flowrate_sensor
- heater_run_command:
  - ON
  - OFF
- heating_water_valve_percentage_command
- inlet_guidevane_percentage_sensor
- isolation_damper_status:
  - OPEN
  - CLOSED
- isolation_damper_percentage_sensor
- line_current_sensor
- line_powerfactor_sensor
- loop_chilled_water_differential_pressure_sensor
- loop_differential_pressure_sensor
- min_flowrate_setpoint
- min_chilled_water_flowrate_setpoint
- ventilation_outside_air_damper_percentage_command
- ventilation_outside_air_flowrate_sensor
- ventilation_outside_air_flowrate_setpoint
- mixed_air_temperature_sensor
- outside_air_damper_percentage_command
- outside_air_specificenthalpy_sensor
- outside_air_flowrate_sensor
- outside_air_flowrate_setpoint
- outside_air_pressure_sensor
- outside_air_relative_humidity_sensor
- outside_air_temperature_sensor
- outside_air_wetbulb_temperature_sensor
- power_sensor
- return_air_relative_humidity_sensor
- return_air_temperature_sensor
- return_air_temperature_setpoint
- return_water_temperature_sensor
- reversing_valve_command:
  - AUTO
  - CLOSED
  - OPEN
  - UNKNOWN
- run_command:
  - ON
  - OFF
- run_status:
  - ON
  - OFF
  - STANDBY
- speed_frequency_sensor
- speed_percentage_command
- speed_percentage_sensor
- supply_air_damper_percentage_command
- supply_air_flowrate_sensor
- supply_air_flowrate_setpoint
- supply_air_static_pressure_sensor
- supply_air_static_pressure_setpoint
- supply_air_temperature_sensor
- supply_air_temperature_setpoint
- supply_fan_current_sensor
- supply_fan_power_sensor
- supply_fan_torque_sensor
- supply_fan_run_command:
  - ON
  - OFF
- supply_fan_run_status:
  - ON
  - OFF
  - UNKNOWN
- supply_fan_speed_frequency_command
- supply_fan_speed_frequency_sensor
- supply_fan_speed_percentage_command
- supply_fan_speed_percentage_sensor
- supply_water_flowrate_sensor
- supply_water_temperature_sensor
- supply_water_temperature_setpoint
- cooling_request_count
- heating_request_count
- pressurization_request_count
- zone_air_co2_concentration_sensor
- zone_air_co2_concentration_setpoint
- zone_air_co_concentration_setpoint
- zone_air_cooling_temperature_setpoint
- zone_air_heating_temperature_setpoint
- zone_air_refrigerant_concentration_sensor
- zone_air_relative_humidity_sensor
- zone_air_deadband_temperature_setpoint
- zone_air_temperature_sensor
- outside_air_co_concentration_sensor
- outside_air_so2_concentration_sensor
- outside_air_no2_concentration_sensor
- outside_air_no_concentration_sensor
- outside_air_h2s_concentration_sensor
- outside_air_ozone_concentration_sensor
- outside_air_pm2pt5_density_sensor
- outside_air_pm10pt0_density_sensor

---

# Additional fields added to cover first hundred buildings

literals:
- bypass_air_damper_percentage_command
- bypass_return_air_temperature_sensor
- bypass_valve_percentage_sensor
- chilled_water_isolation_valve_status:
  - OPEN
  - CLOSED
- circulation_changeover_isolation_valve_status:
  - OPEN
  - CLOSED
- circulation_pump_run_command:
  - ON
  - OFF
- cogeneration_return_water_temperature_sensor
- cogeneration_return_water_temperature_setpoint
- cogeneration_supply_water_temperature_sensor
- cold_aisle_air_temperature_sensor
- cooling_air_damper_percentage_command
- cooling_air_flowrate_sensor
- cooling_air_flowrate_setpoint
- dehumidification_run_command:
  - ON
  - OFF
- dehumidification_run_status:
  - ON
  - OFF
- discharge_air_relative_humidity_sensor
- discharge_fan_speed_frequency_sensor
- dishwasher_run_status:
  - ON
  - OFF
- east_illuminance_sensor
- evaporative_cooler_run_command:
  - ON
  - OFF
- exhaust_air_damper_percentage_sensor
- exhaust_air_static_pressure_sensor
- exhaust_air_static_pressure_setpoint
- filter_differential_pressure_sensor
- flowrate_setpoint
- flue_gas_temperature_sensor
- heating_stage_run_count
- heating_air_damper_percentage_command
- heating_air_flowrate_sensor
- heating_air_flowrate_setpoint
- heating_cooling_valve_percentage_command
- heating_water_valve_status:
  - OPEN
  - CLOSED
- high_discharge_fan_speed_command:
  - ON
  - OFF
- hot_aisle_air_temperature_sensor
- humidification_percentage_sensor
- humidification_run_command:
  - ON
  - OFF
- humidification_run_status:
  - ON
  - OFF
- discharge_air_damper_command:
  - OPEN
  - CLOSED
- isolation_valve_percentage_command
- isolation_valve_percentage_sensor
- leaving_heating_coil_temperature_sensor
- low_discharge_fan_speed_command:
  - ON
  - OFF
- makeup_water_flowrate_sensor
- makeup_water_valve_percentage_command
- medium_discharge_fan_speed_command:
  - ON
  - OFF
- min_outside_air_damper_command:
  - OPEN
  - CLOSED
- min_outside_air_damper_status:
  - OPEN
  - CLOSED
- mixed_air_temperature_setpoint
- outside_air_damper_command:
  - OPEN
  - CLOSED
- outside_air_damper_percentage_sensor
- outside_air_dewpoint_temperature_sensor
- primary_return_water_temperature_sensor
- production_differential_pressure_sensor
- return_air_damper_percentage_command
- return_air_dehumidification_relative_humidity_setpoint
- return_air_humidification_relative_humidity_setpoint
- return_air_relative_humidity_setpoint
- return_water_valve_command:
  - OPEN
  - CLOSED
- return_water_isolation_valve_percentage_command
- return_water_isolation_valve_percentage_sensor
- return_water_valve_status:
  - OPEN
  - CLOSED
- return_water_temperature_setpoint
- secondary_return_water_temperature_sensor
- secondary_supply_water_temperature_sensor
- shade_extent_percentage_command
- shade_tilt_percentage_command
- southeast_illuminance_sensor
- southwest_illuminance_sensor
- speed_frequency_command
- spray_pump_run_command:
  - ON
  - OFF
- spray_pump_run_status:
  - ON
  - OFF
- supply_air_cooling_temperature_setpoint
- supply_air_heating_temperature_setpoint
- supply_air_relative_humidity_sensor
- supply_water_valve_command:
  - OPEN
  - CLOSED
- supply_water_isolation_valve_percentage_command
- supply_water_isolation_valve_percentage_sensor
- supply_water_valve_status:
  - OPEN
  - CLOSED
- west_illuminance_sensor
- zone_air_co_concentration_sensor
- zone_air_dehumidification_relative_humidity_setpoint
- zone_air_humidification_relative_humidity_setpoint
- zone_air_relative_humidity_setpoint
- zone_air_temperature_setpoint

## added on 10/13/2018
- condensing_water_isolation_valve_command:
  - OPEN
  - CLOSED
- condensing_water_isolation_valve_percentage_command
- condensing_water_isolation_valve_percentage_sensor


## Added on 10/25/2018
- compressor_speed_percentage_command
- east_wind_linearvelocity_sensor
- west_wind_linearvelocity_sensor
- condenser_pressure_sensor
- chilled_water_valve_command:
  - OPEN
  - CLOSED
- heating_percentage_command

## Added on 10/30
- thermal_power_sensor
- discharge_air_flowrate_sensor
- exercise_mode:
  - ON
  - OFF

# Alarms updated to convert the alarm subfield to a point type from measurement descriptor.

- run_mode:
  - COMMISSIONING
  - FLUSHING
  - HEATING
  - COOLING
  - NEUTRAL
  - OFF
  - AUTO
  - MANUAL
- dial_resistance_sensor
- zone_occupancy_status:
  - OCCUPIED
  - UNKNOWN
  - UNOCCUPIED


## Added on 12/12
- leaving_cooling_coil_temperature_sensor
- leaving_cooling_coil_temperature_setpoint
- heating_water_valve_command:
  - OPEN
  - CLOSED
- heating_water_valve_percentage_sensor
- chilled_water_valve_percentage_sensor
- exhaust_air_damper_command:
  - OPEN
  - CLOSED
## Added on 2019/02/19
- heating_stage_run_command:
  - ON
  - OFF
## Added on 2019/02/21
- return_air_cooling_temperature_setpoint
- return_air_heating_temperature_setpoint

## Added on 2019/02/25 for US-MTV-45
- condensing_fan_speed_percentage_command

## Added on 2019/02/27
- boost_fan_run_command:
  - ON
  - OFF
- boost_fan_run_status:
  - ON
  - OFF
- chilled_water_flowrate_sensor
- compressor_speed_frequency_sensor
- condensing_water_isolation_valve_status:
  - OPEN
  - CLOSED
- east_building_air_static_pressure_sensor
- east_exhaust_air_damper_percentage_command
- exhaust_air_flowrate_sensor
- exhaust_air_flowrate_setpoint
- fan_speed_mode:
  - OFF
  - LOW
  - HIGH
  - AUTO
  - MANUAL
- heat_exchange_isolation_valve_command:
  - OPEN
  - CLOSED
- heat_exchange_isolation_valve_percentage_command
- humidifier_percentage_command
- mixing_valve_percentage_command
- preheating_water_valve_percentage_command
- return_air_damper_command:
  - OPEN
  - CLOSED
- return_air_damper_status:
  - OPEN
  - CLOSED
- return_air_flowrate_sensor
- return_air_flowrate_setpoint
- return_air_static_pressure_sensor
- return_air_static_pressure_setpoint
- supply_air_dehumidification_relative_humidity_setpoint
- supply_air_humidification_relative_humidity_setpoint
- supply_air_isolation_damper_command:
  - OPEN
  - CLOSED
- west_building_air_static_pressure_sensor
- west_exhaust_air_damper_percentage_command
- zone_air_static_pressure_sensor
- zone_air_static_pressure_setpoint
- zone_air_voc_concentration_sensor
- zone_air_voc_concentration_setpoint

## Added on 2019/03/12
- cooling_percentage_command
- primary_supply_water_temperature_sensor
- supply_air_isolation_damper_status:
  - OPEN
  - CLOSED

## Added on 2019/03/19
- cooling_thermal_power_sensor
- cooling_percentage_sensor
- exhaust_air_damper_status:
  - OPEN
  - CLOSED
- east_flowrate_sensor
- west_flowrate_sensor
- east_differential_pressure_sensor
- west_differential_pressure_sensor
- east_supply_water_temperature_sensor
- west_supply_water_temperature_sensor
- process_chilled_return_water_temperature_sensor
- process_chilled_supply_water_temperature_sensor
- leaving_air_preheating_coil_temperature_sensor

## Added on 2019/03/20
- cooling_stage_run_count
- min_return_water_temperature_setpoint
- process_cooling_thermal_power_sensor
- process_return_water_temperature_sensor
- process_supply_water_temperature_sensor
- process_supply_water_temperature_setpoint
- process_water_differential_pressure_sensor
- process_water_differential_pressure_setpoint
- process_water_flowrate_sensor
- process_water_flowrate_setpoint
- process_water_isolation_valve_command:
  - OPEN
  - CLOSED
- process_water_valve_percentage_command

## Added on 2019/03/26
- zone_air_refrigerant_concentration_setpoint

# Added on 2019/06/03
- apparent_power_sensor
- energy_accumulator
- average_line_current_sensor
- average_line_neutral_voltage_sensor
- average_inter_line_voltage_sensor
- phase1_line_current_sensor
- phase1_neutral_line_voltage_sensor
- phase1_phase2_line_voltage_sensor
- phase1_phase3_line_voltage_sensor
- phase1_power_sensor
- phase1_powerfactor_sensor
- phase2_line_current_sensor
- phase2_neutral_line_voltage_sensor
- phase2_phase3_line_voltage_sensor
- phase2_power_sensor
- phase2_powerfactor_sensor
- phase3_line_current_sensor
- phase3_neutral_line_voltage_sensor
- phase3_power_sensor
- phase3_powerfactor_sensor
- powerfactor_sensor
- reactive_power_sensor

# Added on 2019/06/27 for Enlighted
- dimmer_percentage_command # Should be adjusted to brightness_percentage_command


# Added on 2019/08/13 primarily for GVC
- calendar_sync_status:
  - ACCESS_FAILED
  - CALENDAR_STARTUP
  - CALENDAR_SUCCESS
  - SUBSCRIPTION_FAILED
  - WAITING_FOR_RESPONSE
- conference_id_hash_label
- conference_id_match_status:
  - DOES_NOT_MATCH
  - MATCHES
- conference_call_status:
  - ACTIVE
  - INACTIVE
- matched_event_id_label
- message_counter
- next_event_end_timestamp
- next_event_start_timestamp
- ongoing_event_end_timestamp
- ongoing_event_start_timestamp
- ongoing_event_id_label
- room_calendar_email_label
- user_occupancy_override_status:
  - DISABLED
  - ENABLED

# Added on 2019/09/12 for Enlighted: generic light level sensor
- illuminance_sensor

# Added on 2019/09/26 for US-NYC-9TH
- condensing_water_bypass_valve_percentage_command
- condensing_water_valve_percentage_command

- heater_run_status: # Added 10/2/2019
  - ON
  - OFF
- discharge_fan_power_sensor
- outside_air_damper_status
- humidification_percentage_command
- discharge_fan_speed_percentage_sensor
- discharge_air_heating_percentage_command
- discharge_fan_voltage_sensor
- discharge_fan_torque_sensor
- supply_air_damper_command:
  - OPEN
  - CLOSED
- supply_air_damper_status:
  - OPEN
  - CLOSED

# Added 11/6/2019
- low_limit_flowrate_setpoint
- return_water_valve_percentage_sensor
- return_water_valve_percentage_command

# Added 11/12/2019
- gas_flowrate_sensor
- gas_volume_accumulator
- water_volume_accumulator
- gas_temperature_sensor

# Added 12/17/2019 for UK-LON-S2 FCU
- cooling_water_valve_percentage_command
- cooling_water_valve_percentage_sensor
- cooling_water_flowrate_sensor
- heating_water_flowrate_sensor
- zone_air_offset_temperature_setpoint

# Added 1/16/2020
- discharge_air_damper_percentage_command

# Added 2/10/2020
- supply_water_isolation_valve_command
- supply_water_isolation_valve_status:
  - OPEN
  - CLOSED
- return_water_isolation_valve_command
- return_water_isolation_valve_status:
  - OPEN
  - CLOSED
- chilled_return_water_isolation_valve_command
- condensing_return_water_isolation_valve_percentage_command
- condensing_return_water_isolation_valve_percentage_sensor
- chilled_supply_water_isolation_valve_command
- chilled_return_water_isolation_valve_status:
  - OPEN
  - CLOSED

# Added 2/11/2020
- discharge_air_static_pressure_sensor

# Added 2/12/2020
- heat_exchange_supply_water_isolation_valve_command
- heat_exchange_return_water_isolation_valve_command
- heat_exchange_supply_water_isolation_valve_percentage_command
- heat_exchange_return_water_isolation_valve_percentage_command
- heat_exchange_supply_water_isolation_valve_status:
  - OPEN
  - CLOSED
- heat_exchange_return_water_isolation_valve_status:
  - OPEN
  - CLOSED
- heat_exchange_supply_water_isolation_valve_percentage_sensor
- heat_exchange_return_water_isolation_valve_percentage_sensor

- condensing_return_water_isolation_valve_command
- chilled_return_water_isolation_valve_percentage_sensor
- chilled_return_water_isolation_valve_percentage_command

# Added 2/24/2020
- chilled_supply_water_isolation_valve_percentage_sensor
- chilled_supply_water_isolation_valve_percentage_command
- chilled_supply_water_isolation_valve_status:
  - OPEN
  - CLOSED
- condensing_return_water_isolation_valve_status:
  - OPEN
  - CLOSED
- condensing_supply_water_isolation_valve_percentage_sensor
- condensing_supply_water_isolation_valve_percentage_command
- condensing_supply_water_isolation_valve_status:
  - OPEN
  - CLOSED
- condensing_supply_water_isolation_valve_command


# Added 4/12/20
- supply_air_damper_percentage_sensor

# Added 6/4/20
- ventilation_request_count
- refrigerant_evaporator_pressure_sensor
- refrigerant_condenser_pressure_sensor
- refrigerant_suction_temperature_sensor
- refrigerant_discharge_temperature_sensor
- low_limit_outside_air_damper_percentage_command

- sweeper_pump_run_status:
  - ON
  - OFF
- sweeper_pump_run_command:
  - ON
  - OFF
- evaporative_cooler_run_status:
  - ON
  - OFF

- drain_pump_run_status:
  - ON
  - OFF
- drain_pump_failed_alarm:
  - ACTIVE
  - INACTIVE
- water_low_level_status:
  - ACTIVE
  - INACTIVE
- water_high_level_status:
  - ACTIVE
  - INACTIVE
- input_motor_power_status:
  - ON
  - OFF

# Added 10/5/20 for TW-NTC-TPKD
# Additional functionality for alarms and status points.
# For alarms, they will end in `alarm` and be two-state. 
# Status fields must be distinguished from alarms in that status is an objective qualitative state (flowing/not) whereas alarms are judgmental interpretations of such statuses to draww a conclusion about function (alarm/normal) 

- average_supply_air_temperature_sensor
- control_mode:
  - AUTO
  - MANUAL
  - OFF
- cooling_thermal_energy_accumulator
- particle_concentration_sensor
- high_limit_supply_air_cooling_flowrate_setpoint
- high_limit_supply_air_heating_flowrate_setpoint
- low_limit_supply_air_ventilation_flowrate_setpoint
- low_limit_supply_air_flowrate_setpoint 
- high_limit_supply_air_flowrate_setpoint # used when the device doesn't necessarily provide a cooling max flow
- schedule_run_command:
  - ON
  - OFF
- supply_air_dewpoint_temperature_sensor
- supply_air_dewpoint_temperature_setpoint
- ultraviolet_lamp_run_command:
  - ON
  - OFF
- ultraviolet_lamp_run_status:
  - ON
  - OFF

# added for ETIQA
- water_leak_cable_distance_sensor
- discharge_air_linearvelocity_setpoint

# New usage of status as an override for the measurement.
- chilled_water_flowrate_status:
  - PRESENT
  - ABSENT
- condensing_water_flowrate_status:
  - PRESENT
  - ABSENT
- discharge_air_static_pressure_status:
  - PRESENT
  - ABSENT
- filter_differential_pressure_status:
  - PRESENT
  - ABSENT
- high_level_status:
  - PRESENT
  - ABSENT
- low_level_status:
  - PRESENT
  - ABSENT
- power_status:
  - PRESENT
  - ABSENT

# New alarms using alarm as a point type, and existing alarms moved here
# TODO (tsodorff): change these to ALARM/NORMAL after determining how this can be done safely to existing translations. 
- fabric_protection_alarm:
  - ACTIVE
  - INACTIVE
- failed_alarm:
  - ACTIVE
  - INACTIVE
- filter_alarm:
  - ACTIVE
  - INACTIVE
- master_alarm:
  - ACTIVE
  - INACTIVE
- supply_fan_failed_alarm:
  - ACTIVE
  - INACTIVE
- smoke_alarm:
  - ACTIVE
  - INACTIVE
- water_leak_alarm:
  - ACTIVE
  - INACTIVE
- low_differential_pressure_alarm:
  - ACTIVE
  - INACTIVE
- lost_power_alarm:
  - ACTIVE
  - INACTIVE
- heat_exchange_failed_alarm:
  - ACTIVE
  - INACTIVE
- compressor_failed_alarm:
  - ACTIVE
  - INACTIVE
  
# New fields for lighting and fire systems.
- motion_status:
  - PRESENT
  - ABSENT
- battery_charge_status:
  - CHARGING
  - DISCHARGING
  - STANDBY
- battery_charge_percentage_sensor
- brightness_percentage_command

# New fields for emergency systems
- emergency_alarm:
  - ACTIVE
  - INACTIVE
- broken_cable_alarm:
  - ACTIVE
  - INACTIVE
- gas_leak_detection_alarm:
  - ACTIVE
  - INACTIVE
- ammonia_leak_detection_alarm:
  - ACTIVE
  - INACTIVE
- water_leak_detection_alarm:
  - ACTIVE
  - INACTIVE
- fire_alarm:
  - ACTIVE
  - INACTIVE
  
- valve_command:
  - OPEN
  - CLOSE
- valve_status:
  - OPEN
  - CLOSED
- emergency_release_status:
  - ACTIVE
  - INACTIVE
- position_status:
  - OPEN
  - CLOSED
- condensing_water_valve_percentage_sensor
- entering_cooling_coil_temperature_sensor

 # We should not use this... represents scavenged outside air from near some heat pumps...
- mixed_outside_air_temperature_sensor

- discharge_fan_lost_power_alarm:
  - ACTIVE
  - INACTIVE
- low_discharge_air_flowrate_alarm:
  - ACTIVE
  - INACTIVE
- frequency_sensor
- discharge_fan_failed_alarm:
  - ACTIVE
  - INACTIVE
- discharge_air_linearvelocity_sensor
- condensing_water_bypass_valve_percentage_sensor
- scene_index_command

# This is a change
- line_frequency_sensor
- phase1_apparent_power_sensor
- phase2_apparent_power_sensor
- phase3_apparent_power_sensor

# Added for Automatic transfer switch
- source1_phase1_phase2_voltage_sensor
- source1_phase2_phase3_voltage_sensor
- source1_phase3_phase1_voltage_sensor
- source1_frequency_sensor
- source2_phase1_phase2_voltage_sensor
- source2_phase2_phase3_voltage_sensor
- source2_phase3_phase1_voltage_sensor
- source2_frequency_sensor
- master_mode:
  - SOURCEA
  - NOSOURCE
  - REMOTE
  - MANUAL
- source1_lost_power_alarm:
  - ACTIVE
  - INACTIVE 
- source2_lost_power_alarm:
  - ACTIVE
  - INACTIVE
- generator_status:
  - ON
  - OFF
- source1_phase1_phase2_over_voltage_status:
  - PRESENT
  - ABSENT
- source1_phase2_phase3_over_voltage_status:
  - PRESENT
  - ABSENT
- source1_phase3_phase1_over_voltage_status:
  - PRESENT
  - ABSENT
- source1_over_voltage_status:
  - PRESENT
  - ABSENT
- source2_phase1_phase2_over_voltage_status:
  - PRESENT
  - ABSENT
- source2_phase2_phase3_over_voltage_status:
  - PRESENT
  - ABSENT
- source2_phase3_phase1_over_voltage_status:
  - PRESENT
  - ABSENT
- source2_over_voltage_status:
  - ACTIVE
  - INACTIVE
- switch_position_mode:
  - POSITIONA
  - POSITIONB
  - POSITIONC


# Added for UK-LON-S2

- zone_air_voc_percentage_setpoint
- zone_air_voc_percentage_sensor

# Added for US-NYC-9TH
- zone_air_unoccupied_heating_temperature_setpoint
- zone_air_occupied_heating_temperature_setpoint
- mixed_air_relative_humidity_sensor
- mixed_air_dewpoint_temperature_sensor

# Added for TW
- supply_air_isolation_damper_closed_status
- supply_air_isolation_damper_open_status
- control_status:
  - REMOTE
  - LOCAL
- zone_scene_command
- scene_command
- cooling_run_status:
  - ON
  - OFF
- high_return_air_temperature_alarm:
  - ACTIVE
  - INACTIVE
- low_return_air_temperature_alarm:
  - ACTIVE
  - INACTIVE
- high_return_air_relative_humidity_alarm:
  - ACTIVE
  - INACTIVE
- low_return_air_relative_humidity_alarm:
  - ACTIVE
  - INACTIVE
- chilled_water_valve_failed_alarm:
  - ACTIVE
  - INACTIVE
- discharge_fan_speed_frequency_command
- ultraviolet_lamp_run_mode:
  - AUTO
  - MANUAL
- discharge_air_flowrate_status:
  - ON
  - OFF
- damper_percentage_command
- damper_percentage_sensor
- supply_fan_lost_power_alarm:
  - ACTIVE
  - INACTIVE
- panel_alarm
- supply_air_flowrate_status:
  - ON
  - OFF

# Added for ETIQA
- return_air_co2_concentration_sensor
- return_air_co2_concentration_setpoint

# Added for Machine Learning Pilot
- supervisor_control_mode:
  - ENABLED
  - DISABLED
- supervisor_supply_air_static_pressure_setpoint
- supervisor_supply_air_temperature_setpoint
- program_supply_air_static_pressure_setpoint
- program_supply_air_temperature_setpoint
- supervisor_supply_water_temperature_setpoint
- supervisor_differential_pressure_setpoint
- program_supply_water_temperature_setpoint
- program_differential_pressure_setpoint

#Additional fields for CH ZRH EURD - radiant panels
- condensate_water_alarm:
  - ACTIVE
  - INACTIVE
- supply_water_valve_percentage_command
- supply_water_valve_percentage_sensor
- supply_water_valve_flowrate_sensor
- total_request_count
- zone_conditioning_mode:
  - HEATING
  - COOLING
  - AUTO
  - OFF
- water_riser_mode:
  - OFF
  - HEATING
  - COOLING
  - AUTO
- average_zone_air_temperature_sensor
- heating_supply_water_isolation_valve_command:
  - OPEN
  - CLOSED
- heating_return_water_isolation_valve_command:
  - OPEN
  - CLOSED
- heating_return_water_isolation_valve_status:
  - OPEN
  - CLOSED
- cooling_supply_water_isolation_valve_command
- cooling_return_water_isolation_valve_command
- heating_supply_water_isolation_valve_percentage_command
- heating_return_water_isolation_valve_percentage_command
- heating_supply_water_isolation_valve_percentage_sensor
- heating_return_water_isolation_valve_percentage_sensor

#Additional fields for CH ZRH EURD - FCU's
- maintenance_alarm:
  - ACTIVE
  - INACTIVE
- condensate_water_pump_alarm:
  - ACTIVE
  - INACTIVE

#Additional fields for CH ZRH EURD - Lighting
- average_illuminance_sensor
- illuminance_setpoint
- scene_dimmer_percentage_command
- scene_dimmer_percentage_sensor
- low_scene_dimmer_percentage_setpoint
- high_scene_dimmer_percentage_setpoint
- red_scene_dimmer_percentage_command
- green_scene_dimmer_percentage_command
- blue_scene_dimmer_percentage_command
- dimmer_fade_rate_setpoint
- dimmer_fade_time_setpoint
- startup_dimmer_percentage_setpoint
- dimmer_mode:
  - FADING
  - RAMPING
- dimmer_failed_alarm:
  - ACTIVE
  - INACTIVE
- power_command:
  - ON
  - OFF
- switch_command:
  - ON
  - OFF
- lighting_switch_status:
  - ON
  - OFF
- scene_dimmer_command:
  - ACTIVE
  - INACTIVE
- scene_status:
  - ACTIVE
  - INACTIVE
- room_occupancy_status:
  - OCCUPIED
  - UNKNOWN
  - UNOCCUPIED
  - BYPASS
  - STANDBY

#Additional fields for CH ZRH EURD HVAC
- bypass_air_damper_percentage_sensor
- circulation_pump_speed_percentage_command
- circulation_pump_speed_percentage_setpoint
- frost_alarm:
  - ACTIVE
  - INACTIVE
- supply_air_static_pressure_status:
  - PRESENT
  - ABSENT
- exhaust_air_static_pressure_status:
  - PRESENT
  - ABSENT
- exhaust_fan_failed_alarm:
  - ACTIVE
  - INACTIVE
- return_air_damper_percentage_sensor
- mixing_valve_percentage_sensor
- potable_hot_water_temperature_sensor
- potable_hot_supply_water_temperature_sensor
- potable_hot_return_water_temperature_sensor
- potable_hot_water_temperature_setpoint
- heating_supply_water_temperature_sensor
- heating_return_water_temperature_sensor
- heating_thermal_power_sensor
- heating_thermal_energy_accumulator
- max_flowrate_setpoint
- potable_water_high_temperature_sensor
- potable_water_medium_temperature_sensor
- potable_water_low_temperature_sensor
- heating_supply_water_temperature_setpoint

#Discharge air flow control
- discharge_air_flowrate_setpoint

#Electrical meter fields
- neutral_line_current_sensor # A measure of current on the neutral line
- apparent_energy_accumulator
- reactive_energy_accumulator
<<<<<<< HEAD

=======
>>>>>>> 3b8e41d2
#Lighting controller battery status
- emergency_battery_status

# Condensing water monitoring
- condensing_water_differential_pressure_sensor
- condensing_water_differential_pressure_setpoint

# Heat Wheel Telemetry Fields
- heat_wheel_speed_percentage_sensor
- heat_wheel_speed_percentage_command
- heat_wheel_run_command:
  - ON
  - OFF
- heat_wheel_run_status:
  - ON
  - OFF

# Outside air Isolation Dampers
- outside_air_isolation_damper_command:
  - OPEN
  - CLOSED
- outside_air_isolation_damper_status:
  - OPEN
  - CLOSED

# Exhaust air Isolation Dampers
- exhaust_air_isolation_damper_command:
  - OPEN
  - CLOSED
- exhaust_air_isolation_damper_status:
  - OPEN
  - CLOSED

# Damper status
- damper_status:
  - OPEN
  - CLOSED

- lighting_percentage_sensor # For relative ranged illuminance inputs.

# Air Quality Data
- outside_air_aqi_sensor
- zone_air_aqi_sensor
- outside_air_water_vapor_density_sensor # Equivalent field for absolute humidity
- outside_air_water_vapor_concentration_sensor # Equivalent field for absolute humidity
- zone_air_water_vapor_density_sensor # Equivalent field for absolute humidity
- zone_air_water_vapor_concentration_sensor # Equivalent field for absolute humidity

- zone_air_h2s_concentration_sensor
- zone_air_so2_concentration_sensor
- zone_air_no2_concentration_sensor
- zone_air_formaldehyde_concentration_sensor
- zone_air_ozone_concentration_sensor

- zone_air_h2s_density_sensor
- zone_air_so2_density_sensor
- zone_air_no2_density_sensor
- zone_air_formaldehyde_density_sensor
- zone_air_ozone_density_sensor

# First set of PM2.5, PM10, etc. fields. Note that density and concentration
# are differentiated since they return different units of measurement.
- zone_air_pm0pt5_density_sensor
- zone_air_pm1pt0_density_sensor
- zone_air_pm2pt5_density_sensor
- zone_air_pm4pt0_density_sensor
- zone_air_pm10pt0_density_sensor

- zone_air_pm0pt5_concentration_sensor
- zone_air_pm1pt0_concentration_sensor
- zone_air_pm2pt5_concentration_sensor
- zone_air_pm4pt0_concentration_sensor
- zone_air_pm10pt0_concentration_sensor

- zone_air_pm0pt5_volumetricconcentration_sensor
- zone_air_pm1pt0_volumetricconcentration_sensor
- zone_air_pm2pt5_volumetricconcentration_sensor
- zone_air_pm4pt0_volumetricconcentration_sensor
- zone_air_pm10pt0_volumetricconcentration_sensor

## New fields for IoT vibration sensor pilot
- fivesecondrolling_max_xaxis_linearacceleration_sensor
- fivesecondrolling_max_yaxis_linearacceleration_sensor
- fivesecondrolling_max_zaxis_linearacceleration_sensor
- fivesecondrolling_min_xaxis_linearacceleration_sensor
- fivesecondrolling_min_yaxis_linearacceleration_sensor
- fivesecondrolling_min_zaxis_linearacceleration_sensor
- fivesecondrolling_rootmeansquare_xaxis_linearacceleration_sensor
- fivesecondrolling_rootmeansquare_yaxis_linearacceleration_sensor
- fivesecondrolling_rootmeansquare_zaxis_linearacceleration_sensor
- local_air_temperature_sensor

# New fields for ERV bypass
- bypass_air_damper_command:
  - OPEN
  - CLOSED
- bypass_air_damper_status:
  - OPEN
  - CLOSED

## New fields for IoT Vibration devices
- tenminutefixed_max_xaxis_linearvelocity_sensor
- tenminutefixed_max_yaxis_linearvelocity_sensor
- tenminutefixed_max_zaxis_linearvelocity_sensor
- tenminutefixed_max_xaxis_frequency_sensor
- tenminutefixed_max_yaxis_frequency_sensor
- tenminutefixed_max_zaxis_frequency_sensor
- signal_strength_percentage_sensor
- dutycycle_percentage_sensor
- min_zone_air_relative_humidity_sensor
- min_zone_air_relative_humidity_setpoint

## New fields for air quality sensors
- thirtysecondrolling_average_zone_air_co_concentration_sensor
- thirtysecondrolling_average_zone_air_particle_diameter_sensor
- zone_air_no2_probability_percentage_sensor
- zone_air_no2_ozone_concentration_sensor

#added for new Pre-action Fire Supression system
- supervisor_alarm:
  - ACTIVE
  - INACTIVE
- water_flowrate_status:
  - ACTIVE
  - INACTIVE
- air_pressure_status:
  - ACTIVE
  - INACTIVE

# added for WM_WFR 
- water_flowrate_sensor 
# added for FAN_ST
- air_flowrate_status:
  - ACTIVE
  - INACTIVE

- heat_recovery_water_isolation_valve_command:
  - OPEN
  - CLOSED
- heat_recovery_return_water_isolation_valve_command:
  - OPEN
  - CLOSED
- heat_recovery_return_water_isolation_valve_status:
  - OPEN
  - CLOSED
- heat_recovery_supply_water_isolation_valve_command:
  - OPEN
  - CLOSED
- heat_recovery_supply_water_isolation_valve_status:
  - OPEN
  - CLOSED
- heat_recovery_run_command:
  - ON
  - OFF
- exhaust_air_differential_pressure_sensor
- leaving_heat_recovery_coil_temperature_sensor
- zone_floor_temperature_sensor
- zone_floor_temperature_setpoint
- entering_heat_recovery_coil_temperature_sensor
- carbon_filter_differential_pressure_sensor
- heating_supply_water_isolation_valve_status:
  - OPEN
  - CLOSED
- leaving_coil_temperature_sensor
- heat_recovery_supply_water_temperature_sensor
- heat_recovery_return_water_temperature_sensor
- hot_water_tank_temperature_sensor
- hot_water_tank_temperature_setpoint
- preheating_water_tank_temperature_sensor
- preheating_water_tank_temperature_setpoint
- potable_hot_leaving_water_temperature_sensor
- potable_hot_leaving_water_temperature_setpoint

## New fields for electrical system additions
- voltage_sensor
- input_frequency_sensor
- output_frequency_sensor
- bypass_frequency_sensor
- input_phase1_phase2_voltage_sensor
- input_phase2_phase3_voltage_sensor
- input_phase3_phase1_voltage_sensor
- input_phase1_neutral_voltage_sensor
- input_phase2_neutral_voltage_sensor
- input_phase3_neutral_voltage_sensor
- input_phase1_current_sensor
- input_phase2_current_sensor
- input_phase3_current_sensor
- output_phase1_phase2_voltage_sensor
- output_phase2_phase3_voltage_sensor
- output_phase3_phase1_voltage_sensor
- output_phase1_neutral_voltage_sensor
- output_phase2_neutral_voltage_sensor
- output_phase3_neutral_voltage_sensor
- output_phase1_current_sensor
- output_phase2_current_sensor
- output_phase3_current_sensor
- bypass_phase1_neutral_voltage_sensor
- bypass_phase2_neutral_voltage_sensor
- bypass_phase3_neutral_voltage_sensor
- remaining_charge_time_sensor
- output_power_sensor
- output_apparent_power_sensor
- low_battery_charge_alarm:
  - ACTIVE
  - INACTIVE
- load_percentage_sensor
- overload_alarm:
  - ACTIVE
  - INACTIVE
- bypass_status:
  - BYPASS
  - INACTIVE  
- inverter_failed_alarm:
  - ACTIVE
  - INACTIVE



## Refrigerant monitoring fields for AHUs
- condensing_fan_current_sensor
- discharge_air_specificenthalpy_sensor
- refrigerant_discharge_pressure_sensor
- refrigerant_liquid_pressure_sensor
- refrigerant_liquid_temperature_sensor
- refrigerant_liquid_saturation_temperature_sensor
- refrigerant_subcooling_temperature_sensor
- refrigerant_suction_pressure_sensor
- refrigerant_suction_saturation_temperature_sensor
- refrigerant_suction_superheat_temperature_sensor
- return_air_specificenthalpy_sensor
- compressor_current_sensor

## Water Level status
- water_level_status:
  - HIGH
  - MEDIUM
  - LOW
## New fields for steam/water heat exchanger
- supply_steam_static_pressure_sensor
- supply_steam_static_pressure_setpoint
- steam_valve_percentage_command

# Open-loop CDW system
- outside_condensing_loop_return_water_isolation_valve_status:
  - OPEN
  - CLOSED
- outside_condensing_loop_return_water_isolation_valve_command:
  - OPEN
  - CLOSED
- outside_condensing_loop_return_water_isolation_valve_percentage_command
- outside_condensing_loop_return_water_isolation_valve_percentage_sensor
- outside_condensing_loop_return_water_temperature_sensor

# Buffer tanks with temperature sensors
- chilled_water_temperature_sensor
- heating_water_temperature_sensor
- leaving_water_tank_temperature_sensor
- entering_water_tank_temperature_sensor

# Tank level
- percentage_sensor
- secondary_heating_supply_water_temperature_sensor
- secondary_heating_return_water_temperature_sensor
- primary_heating_supply_water_temperature_sensor
- primary_heating_return_water_temperature_sensor
- secondary_chilled_supply_water_temperature_sensor
- secondary_chilled_return_water_temperature_sensor
- primary_chilled_supply_water_temperature_sensor
- primary_chilled_return_water_temperature_sensor
- secondary_chilled_return_water_isolation_valve_percentage_sensor
- secondary_chilled_return_water_isolation_valve_percentage_command
- thermal_energy_accumulator
- ground_isolation_command:
  - ON
  - OFF
- ground_temperature_sensor

## Addition of new fields#

## New fields for Freezer (Walk in Cold room)
- defrost_run_status:
  - ON
  - OFF
- defrost_temperature_sensor



- discharge_fan_run_time_accumulator

- defrost_temperature_setpoint
- defrost_run_command
- input_motor_frequency_sensor
- input_motor_power_sensor
- motor_powerfactor_sensor
- average_input_inter_line_motor_voltage_sensor
- average_input_line_motor_current_sensor
- input_phase1_line_motor_current_sensor
- input_phase2_line_motor_current_sensor
- input_phase3_line_motor_current_sensor
- input_phase1_phase3_line_motor_voltage_sensor
- input_phase1_phase2_line_motor_voltage_sensor
- input_phase2_phase3_line_motor_voltage_sensor
- input_phase1_line_inverter_current_sensor
- input_phase2_line_inverter_current_sensor
- input_phase3_line_inverter_current_sensor
- output_inverter_voltage_sensor
- input_inverter_frequency_sensor
- output_inverter_power_sensor
- refrigerant_differential_pressure_sensor

- chilled_side_ground_supply_economizer_isolation_valve_status:
  - OPEN
  - CLOSED
- chilled_side_ground_return_economizer_isolation_valve_status:
  - OPEN
  - CLOSED
- chilled_side_ground_return_economizer_isolation_valve_command:
  - OPEN
  - CLOSED
- heating_side_ground_supply_economizer_isolation_valve_status:
  - OPEN
  - CLOSED
- heating_side_ground_return_economizer_isolation_valve_status:
  - OPEN
  - CLOSED
- heating_side_ground_return_economizer_isolation_valve_command:
  - OPEN
  - CLOSED
- chilled_side_ground_return_water_isolation_valve_status:
  - OPEN
  - CLOSED
- chilled_side_ground_supply_water_isolation_valve_status:
  - OPEN
  - CLOSED
- chilled_side_ground_supply_water_isolation_valve_command:
  - OPEN
  - CLOSED
- heating_side_ground_return_water_isolation_valve_status:
  - OPEN
  - CLOSED
- heating_side_ground_supply_water_isolation_valve_status:
  - OPEN
  - CLOSED
- heating_side_ground_supply_water_isolation_valve_command:
  - OPEN
  - CLOSED

## New fields for Fresh Air Fan With VFD
- output_voltage_sensor
- run_time_accumulator

# Addition of telemetry for parking exhaust fan
- low_limit_zone_air_co_concentration_setpoint
- high_limit_zone_air_co_concentration_setpoint
- low_limit_zone_air_no_concentration_setpoint
- high_limit_zone_air_no_concentration_setpoint
- zone_air_no_concentration_sensor
- low_exhaust_fan_speed_command:
  - ON
  - OFF
- high_exhaust_fan_speed_command:
  - ON
  - OFF
- low_exhaust_fan_speed_status:
  - ON
  - OFF
- high_exhaust_fan_speed_status:
  - ON
  - OFF


# telemetry fields for exhaust fan#

- speed_mode:
  - VFD
  - BYPASS
- high_discharge_fan_speed_status:
  - ON
  - OFF
- low_discharge_fan_speed_status:
  - ON
  - OFF 
- exhaust_fan_run_mode:
  - AUTO
  - MANUAL

##Fields for generator##
- oil_temperature_sensor
- oil_pressure_sensor
- tank_level_status
- battery_voltage_sensor
- battery_current_sensor

  
#Telemetry fields for APU(MAU)# 
- dc_voltage_sensor
- ac_voltage_sensor
- supply_fan_run_mode:
  - AUTO
  - MANUAL 
- supply_fan_run_time_accumulator  

# Addition of telemetry for outside sensors
- outside_air_co2_concentration_sensor

#Addition of new fields for Tanks##
- level_status:
  - LOW
  - MEDIUM
  - HIGH
- line_pressure_sensor

- return_air_isolation_damper_status
- return_air_isolation_damper_command:
  - OPEN
  - CLOSED

- supply_fan_speed_mode:
  - BYPASS
  - VFD
  
- supply_fan_voltage_sensor

- supply_fan_power_status:
  - ON
  - OFF
  
- discharge_fan_run_mode:
  - AUTO
  - MANUAL

## New fields for EM##
- electricalgrid_energy_accumulator
- generator_run_time_accumulator

## New fields for fans##
- discharge_fan_energy_accumulator
- electricalgrid_run_time_accumulator
- generator_energy_accumulator 
- supply_fan_energy_accumulator
- compressor_run_time_accumulator

## New fields for seismic detector
- seismic_alarm<|MERGE_RESOLUTION|>--- conflicted
+++ resolved
@@ -1090,10 +1090,7 @@
 - neutral_line_current_sensor # A measure of current on the neutral line
 - apparent_energy_accumulator
 - reactive_energy_accumulator
-<<<<<<< HEAD
-
-=======
->>>>>>> 3b8e41d2
+
 #Lighting controller battery status
 - emergency_battery_status
 
