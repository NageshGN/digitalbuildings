# Copyright 2020 Google LLC
#
# Licensed under the Apache License, Version 2.0 (the License);
# you may not use this file except in compliance with the License.
# You may obtain a copy of the License at
#
#    https://www.apache.org/licenses/LICENSE-2.0
#
# Unless required by applicable law or agreed to in writing, software
# distributed under the License is distributed on an AS IS BASIS,
# WITHOUT WARRANTIES OR CONDITIONS OF ANY KIND, either express or implied.
# See the License for the specific language governing permissions and
# limitations under the License.

# Original Field set

literals:
- building_air_static_pressure_sensor
- building_air_static_pressure_setpoint
- bypass_valve_percentage_command
- chilled_return_water_temperature_sensor
- chilled_supply_water_flowrate_sensor
- chilled_supply_water_temperature_sensor
- chilled_supply_water_temperature_setpoint
- chilled_water_bypass_valve_percentage_command
- chilled_water_bypass_valve_percentage_sensor
- chilled_water_differential_pressure_sensor
- chilled_water_differential_pressure_setpoint
- chilled_water_isolation_valve_percentage_command
- chilled_water_isolation_valve_percentage_sensor
- chilled_water_isolation_valve_command:
  - OPEN
  - CLOSED
- chilled_water_valve_percentage_command
- circulation_pump_run_status:
  - ON
  - OFF
- compressor_run_command:
  - ON
  - OFF
  - UNKNOWN
- compressor_run_status:
  - ON
  - OFF
  - UNKNOWN
- compressor_speed_percentage_sensor
- refrigerant_condenser_saturation_temperature_sensor
- condensing_return_water_temperature_sensor
- condensing_supply_water_temperature_sensor
- condensing_supply_water_temperature_setpoint
- condensing_water_flowrate_sensor
- cooling_output_percentage_command
- current_sensor
- torque_sensor
- differential_pressure_sensor
- differential_pressure_setpoint
- discharge_air_cooling_temperature_setpoint
- discharge_air_heating_temperature_setpoint
- discharge_air_temperature_sensor
- discharge_air_temperature_setpoint
- discharge_fan_current_sensor
- discharge_fan_run_command:
  - ON
  - OFF
  - AUTO
  - UNKNOWN
- discharge_fan_run_status:
  - ON
  - OFF
  - AUTO
  - UNKNOWN
- discharge_fan_speed_mode:
  - AUTO
  - LOW
  - MEDIUM
  - HIGH
  - OFF
  - VFD
- discharge_fan_speed_percentage_command
- dryer_run_status:
  - ON
  - OFF
- economizer_mode:
  - ON
  - OFF
  - AUTO
- evaporator_pressure_sensor
- refrigerant_evaporator_saturation_temperature_sensor
- exhaust_air_damper_percentage_command
- exhaust_air_temperature_sensor
- exhaust_fan_current_sensor
- exhaust_fan_power_sensor
- exhaust_fan_run_command:
  - ON
  - OFF
- exhaust_fan_run_status:
  - ON
  - OFF
  - UNKNOWN
- exhaust_fan_speed_frequency_sensor
- exhaust_fan_speed_percentage_command
- exhaust_fan_speed_percentage_sensor
- fan_run_status:
  - ON
  - OFF
- fan_speed_percentage_command
- flowrate_sensor
- heater_run_command:
  - ON
  - OFF
- heating_water_valve_percentage_command
- inlet_guidevane_percentage_sensor
- isolation_damper_status:
  - OPEN
  - CLOSED
- isolation_damper_percentage_sensor
- line_current_sensor
- line_powerfactor_sensor
- loop_chilled_water_differential_pressure_sensor
- loop_differential_pressure_sensor
- min_flowrate_setpoint
- min_chilled_water_flowrate_setpoint
- ventilation_outside_air_damper_percentage_command
- ventilation_outside_air_flowrate_sensor
- ventilation_outside_air_flowrate_setpoint
- mixed_air_temperature_sensor
- outside_air_damper_percentage_command
- outside_air_specificenthalpy_sensor
- outside_air_flowrate_sensor
- outside_air_flowrate_setpoint
- outside_air_pressure_sensor
- outside_air_relative_humidity_sensor
- outside_air_temperature_sensor
- outside_air_wetbulb_temperature_sensor
- power_sensor
- return_air_relative_humidity_sensor
- return_air_temperature_sensor
- return_air_temperature_setpoint
- return_water_temperature_sensor
- reversing_valve_command:
  - AUTO
  - CLOSED
  - OPEN
  - UNKNOWN
- run_command:
  - ON
  - OFF
- run_status:
  - ON
  - OFF
  - STANDBY
- speed_frequency_sensor
- speed_percentage_command
- speed_percentage_sensor
- supply_air_damper_percentage_command
- supply_air_flowrate_sensor
- supply_air_flowrate_setpoint
- supply_air_static_pressure_sensor
- supply_air_static_pressure_setpoint
- supply_air_temperature_sensor
- supply_air_temperature_setpoint
- supply_fan_current_sensor
- supply_fan_power_sensor
- supply_fan_torque_sensor
- supply_fan_run_command:
  - ON
  - OFF
- supply_fan_run_status:
  - ON
  - OFF
  - UNKNOWN
- supply_fan_speed_frequency_command
- supply_fan_speed_frequency_sensor
- supply_fan_speed_percentage_command
- supply_fan_speed_percentage_sensor
- supply_water_flowrate_sensor
- supply_water_temperature_sensor
- supply_water_temperature_setpoint
- cooling_request_count
- heating_request_count
- pressurization_request_count
- zone_air_co2_concentration_sensor
- zone_air_co2_concentration_setpoint
- zone_air_co_concentration_setpoint
- zone_air_cooling_temperature_setpoint
- zone_air_heating_temperature_setpoint
- zone_air_refrigerant_concentration_sensor
- zone_air_relative_humidity_sensor
- zone_air_deadband_temperature_setpoint
- zone_air_temperature_sensor

---

# Additional fields added to cover first hundred buildings

literals:
- bypass_air_damper_percentage_command
- bypass_return_air_temperature_sensor
- bypass_valve_percentage_sensor
- chilled_water_isolation_valve_status:
  - OPEN
  - CLOSED
- circulation_changeover_isolation_valve_status:
  - OPEN
  - CLOSED
- circulation_pump_run_command:
  - ON
  - OFF
- cogeneration_return_water_temperature_sensor
- cogeneration_return_water_temperature_setpoint
- cogeneration_supply_water_temperature_sensor
- cold_aisle_air_temperature_sensor
- cooling_air_damper_percentage_command
- cooling_air_flowrate_sensor
- cooling_air_flowrate_setpoint
- dehumidification_run_command:
  - ON
  - OFF
- dehumidification_run_status:
  - ON
  - OFF
- discharge_air_relative_humidity_sensor
- discharge_fan_speed_frequency_sensor
- dishwasher_run_status:
  - ON
  - OFF
- east_illuminance_sensor
- evaporative_cooler_run_command:
  - ON
  - OFF
- exhaust_air_damper_percentage_sensor
- exhaust_air_static_pressure_sensor
- exhaust_air_static_pressure_setpoint
- filter_differential_pressure_sensor
- flowrate_setpoint
- flue_gas_temperature_sensor
- heating_stage_run_count
- heating_air_damper_percentage_command
- heating_air_flowrate_sensor
- heating_air_flowrate_setpoint
- heating_cooling_valve_percentage_command
- heating_water_valve_status:
  - OPEN
  - CLOSED
- high_discharge_fan_speed_command:
  - ON
  - OFF
- hot_aisle_air_temperature_sensor
- humidification_percentage_sensor
- humidification_run_command:
  - ON
  - OFF
- humidification_run_status:
  - ON
  - OFF
- discharge_air_damper_command:
  - OPEN
  - CLOSED
- isolation_valve_percentage_command
- isolation_valve_percentage_sensor
- leaving_heating_coil_temperature_sensor
- low_discharge_fan_speed_command:
  - ON
  - OFF
- makeup_water_flowrate_sensor
- makeup_water_valve_percentage_command
- medium_discharge_fan_speed_command:
  - ON
  - OFF
- min_outside_air_damper_command:
  - OPEN
  - CLOSED
- min_outside_air_damper_status:
  - OPEN
  - CLOSED
- mixed_air_temperature_setpoint
- outside_air_damper_command:
  - OPEN
  - CLOSED
- outside_air_damper_percentage_sensor
- outside_air_dewpoint_temperature_sensor
- primary_return_water_temperature_sensor
- production_differential_pressure_sensor
- return_air_damper_percentage_command
- return_air_dehumidification_relative_humidity_setpoint
- return_air_humidification_relative_humidity_setpoint
- return_air_relative_humidity_setpoint
- return_water_valve_command:
  - OPEN
  - CLOSED
- return_water_isolation_valve_percentage_command
- return_water_isolation_valve_percentage_sensor
- return_water_valve_status:
  - OPEN
  - CLOSED
- return_water_temperature_setpoint
- secondary_return_water_temperature_sensor
- secondary_supply_water_temperature_sensor
- shade_extent_percentage_command
- shade_tilt_percentage_command
- southeast_illuminance_sensor
- southwest_illuminance_sensor
- speed_frequency_command
- spray_pump_run_command:
  - ON
  - OFF
- spray_pump_run_status:
  - ON
  - OFF
- supply_air_cooling_temperature_setpoint
- supply_air_heating_temperature_setpoint
- supply_air_relative_humidity_sensor
- supply_water_valve_command:
  - OPEN
  - CLOSED
- supply_water_isolation_valve_percentage_command
- supply_water_isolation_valve_percentage_sensor
- supply_water_valve_status:
  - OPEN
  - CLOSED
- west_illuminance_sensor
- zone_air_co_concentration_sensor
- zone_air_dehumidification_relative_humidity_setpoint
- zone_air_humidification_relative_humidity_setpoint
- zone_air_relative_humidity_setpoint
- zone_air_temperature_setpoint

## added on 10/13/2018
- condensing_water_isolation_valve_command:
  - OPEN
  - CLOSED
- condensing_water_isolation_valve_percentage_command
- condensing_water_isolation_valve_percentage_sensor


## Added on 10/25/2018
- compressor_speed_percentage_command
- east_wind_linearvelocity_sensor
- west_wind_linearvelocity_sensor
- condenser_pressure_sensor
- chilled_water_valve_command:
  - OPEN
  - CLOSED
- heating_percentage_command

## Added on 10/30
- thermal_power_sensor
- discharge_air_flowrate_sensor
- exercise_mode:
  - ON
  - OFF

# Alarms updated to convert the alarm subfield to a point type from measurement descriptor.

- run_mode:
  - COMMISSIONING
  - FLUSHING
  - HEATING
  - COOLING
  - NEUTRAL
  - OFF
  - AUTO
  - MANUAL
- dial_resistance_sensor
- zone_occupancy_status:
  - OCCUPIED
  - UNKNOWN
  - UNOCCUPIED


## Added on 12/12
- leaving_cooling_coil_temperature_sensor
- leaving_cooling_coil_temperature_setpoint
- heating_water_valve_command:
  - OPEN
  - CLOSED
- heating_water_valve_percentage_sensor
- chilled_water_valve_percentage_sensor
- exhaust_air_damper_command:
  - OPEN
  - CLOSED
## Added on 2019/02/19
- heating_stage_run_command:
  - ON
  - OFF
## Added on 2019/02/21
- return_air_cooling_temperature_setpoint
- return_air_heating_temperature_setpoint

## Added on 2019/02/25 for US-MTV-45
- condensing_fan_speed_percentage_command

## Added on 2019/02/27
- boost_fan_run_command:
  - ON
  - OFF
- boost_fan_run_status:
  - ON
  - OFF
- chilled_water_flowrate_sensor
- compressor_speed_frequency_sensor
- condensing_water_isolation_valve_status:
  - OPEN
  - CLOSED
- east_building_air_static_pressure_sensor
- east_exhaust_air_damper_percentage_command
- exhaust_air_flowrate_sensor
- exhaust_air_flowrate_setpoint
- fan_speed_mode:
  - OFF
  - LOW
  - HIGH
  - AUTO
  - MANUAL
- heat_exchange_isolation_valve_command:
  - OPEN
  - CLOSED
- heat_exchange_isolation_valve_percentage_command
- humidifier_percentage_command
- mixing_valve_percentage_command
- preheating_water_valve_percentage_command
- return_air_damper_command:
  - OPEN
  - CLOSED
- return_air_damper_status:
  - OPEN
  - CLOSED
- return_air_flowrate_sensor
- return_air_flowrate_setpoint
- return_air_static_pressure_sensor
- return_air_static_pressure_setpoint
- supply_air_dehumidification_relative_humidity_setpoint
- supply_air_humidification_relative_humidity_setpoint
- supply_air_isolation_damper_command:
  - OPEN
  - CLOSED
- west_building_air_static_pressure_sensor
- west_exhaust_air_damper_percentage_command
- zone_air_static_pressure_sensor
- zone_air_static_pressure_setpoint
- zone_air_voc_concentration_sensor
- zone_air_voc_concentration_setpoint

## Added on 2019/03/12
- cooling_percentage_command
- primary_supply_water_temperature_sensor
- supply_air_isolation_damper_status:
  - OPEN
  - CLOSED

## Added on 2019/03/19
- cooling_thermal_power_sensor
- cooling_percentage_sensor
- exhaust_air_damper_status:
  - OPEN
  - CLOSED
- east_flowrate_sensor
- west_flowrate_sensor
- east_differential_pressure_sensor
- west_differential_pressure_sensor
- east_supply_water_temperature_sensor
- west_supply_water_temperature_sensor
- process_chilled_return_water_temperature_sensor
- process_chilled_supply_water_temperature_sensor
- leaving_air_preheating_coil_temperature_sensor

## Added on 2019/03/20
- cooling_stage_run_count
- min_return_water_temperature_setpoint
- process_cooling_thermal_power_sensor
- process_return_water_temperature_sensor
- process_supply_water_temperature_sensor
- process_supply_water_temperature_setpoint
- process_water_differential_pressure_sensor
- process_water_differential_pressure_setpoint
- process_water_flowrate_sensor
- process_water_flowrate_setpoint
- process_water_isolation_valve_command:
  - OPEN
  - CLOSED
- process_water_valve_percentage_command

## Added on 2019/03/26
- zone_air_refrigerant_concentration_setpoint

# Added on 2019/06/03
- apparent_power_sensor
- energy_accumulator
- average_line_current_sensor
- average_line_neutral_voltage_sensor
- average_inter_line_voltage_sensor
- phase1_line_current_sensor
- phase1_neutral_line_voltage_sensor
- phase1_phase2_line_voltage_sensor
- phase1_phase3_line_voltage_sensor
- phase1_power_sensor
- phase1_powerfactor_sensor
- phase2_line_current_sensor
- phase2_neutral_line_voltage_sensor
- phase2_phase3_line_voltage_sensor
- phase2_power_sensor
- phase2_powerfactor_sensor
- phase3_line_current_sensor
- phase3_neutral_line_voltage_sensor
- phase3_power_sensor
- phase3_powerfactor_sensor
- powerfactor_sensor
- reactive_power_sensor

# Added on 2019/06/27 for Enlighted
- dimmer_percentage_command # Should be adjusted to brightness_percentage_command


# Added on 2019/08/13 primarily for GVC
- calendar_sync_status:
  - ACCESS_FAILED
  - CALENDAR_STARTUP
  - CALENDAR_SUCCESS
  - SUBSCRIPTION_FAILED
  - WAITING_FOR_RESPONSE
- conference_id_hash_label
- conference_id_match_status:
  - DOES_NOT_MATCH
  - MATCHES
- conference_call_status:
  - ACTIVE
  - INACTIVE
- matched_event_id_label
- message_counter
- next_event_end_timestamp
- next_event_start_timestamp
- ongoing_event_end_timestamp
- ongoing_event_start_timestamp
- ongoing_event_id_label
- room_calendar_email_label
- user_occupancy_override_status:
  - DISABLED
  - ENABLED

# Added on 2019/09/12 for Enlighted: generic light level sensor
- illuminance_sensor

# Added on 2019/09/26 for US-NYC-9TH
- condensing_water_bypass_valve_percentage_command
- condensing_water_valve_percentage_command

- heater_run_status: # Added 10/2/2019
  - ON
  - OFF
- discharge_fan_power_sensor
- outside_air_damper_status
- humidification_percentage_command
- discharge_fan_speed_percentage_sensor
- discharge_air_heating_percentage_command
- discharge_fan_voltage_sensor
- discharge_fan_torque_sensor
- supply_air_damper_command:
  - OPEN
  - CLOSED
- supply_air_damper_status:
  - OPEN
  - CLOSED

# Added 11/6/2019
- low_limit_flowrate_setpoint
- return_water_valve_percentage_sensor
- return_water_valve_percentage_command

# Added 11/12/2019
- gas_flowrate_sensor
- gas_volume_accumulator
- water_volume_accumulator
- gas_temperature_sensor

# Added 12/17/2019 for UK-LON-S2 FCU
- cooling_water_valve_percentage_command
- cooling_water_valve_percentage_sensor
- cooling_water_flowrate_sensor
- heating_water_flowrate_sensor
- zone_air_offset_temperature_setpoint

# Added 1/16/2020
- discharge_air_damper_percentage_command

# Added 2/10/2020
- supply_water_isolation_valve_command
- supply_water_isolation_valve_status:
  - OPEN
  - CLOSED
- return_water_isolation_valve_command
- return_water_isolation_valve_status:
  - OPEN
  - CLOSED
- chilled_return_water_isolation_valve_command
- condensing_return_water_isolation_valve_percentage_command
- condensing_return_water_isolation_valve_percentage_sensor
- chilled_supply_water_isolation_valve_command
- chilled_return_water_isolation_valve_status:
  - OPEN
  - CLOSED

# Added 2/11/2020
- discharge_air_static_pressure_sensor

# Added 2/12/2020
- heat_exchange_supply_water_isolation_valve_command
- heat_exchange_return_water_isolation_valve_command
- heat_exchange_supply_water_isolation_valve_percentage_command
- heat_exchange_return_water_isolation_valve_percentage_command
- heat_exchange_supply_water_isolation_valve_status:
  - OPEN
  - CLOSED
- heat_exchange_return_water_isolation_valve_status:
  - OPEN
  - CLOSED
- heat_exchange_supply_water_isolation_valve_percentage_sensor
- heat_exchange_return_water_isolation_valve_percentage_sensor

- condensing_return_water_isolation_valve_command
- chilled_return_water_isolation_valve_percentage_sensor
- chilled_return_water_isolation_valve_percentage_command

# Added 2/24/2020
- chilled_supply_water_isolation_valve_percentage_sensor
- chilled_supply_water_isolation_valve_percentage_command
- chilled_supply_water_isolation_valve_status:
  - OPEN
  - CLOSED
- condensing_return_water_isolation_valve_status:
  - OPEN
  - CLOSED
- condensing_supply_water_isolation_valve_percentage_sensor
- condensing_supply_water_isolation_valve_percentage_command
- condensing_supply_water_isolation_valve_status:
  - OPEN
  - CLOSED
- condensing_supply_water_isolation_valve_command


# Added 4/12/20
- supply_air_damper_percentage_sensor

# Added 6/4/20
- ventilation_request_count
- refrigerant_evaporator_pressure_sensor
- refrigerant_condenser_pressure_sensor
- refrigerant_suction_temperature_sensor
- refrigerant_discharge_temperature_sensor
- low_limit_outside_air_damper_percentage_command

- sweeper_pump_run_status:
  - ON
  - OFF
- sweeper_pump_run_command:
  - ON
  - OFF
- evaporative_cooler_run_status:
  - ON
  - OFF

# Added 10/5/20 for TW-NTC-TPKD
# Additional functionality for alarms and status points.
# For alarms, they will end in `alarm` and be two-state. 
# Status fields must be distinguished from alarms in that status is an objective qualitative state (flowing/not) whereas alarms are judgmental interpretations of such statuses to draww a conclusion about function (alarm/normal) 

- average_supply_air_temperature_sensor
- control_mode:
  - AUTO
  - MANUAL
  - OFF
- cooling_thermal_energy_accumulator
- particle_concentration_sensor
- high_limit_supply_air_cooling_flowrate_setpoint
- high_limit_supply_air_heating_flowrate_setpoint
- low_limit_supply_air_ventilation_flowrate_setpoint
- low_limit_supply_air_flowrate_setpoint 
- high_limit_supply_air_flowrate_setpoint # used when the device doesn't necessarily provide a cooling max flow
- schedule_run_command:
  - ON
  - OFF
- supply_air_dewpoint_temperature_sensor
- supply_air_dewpoint_temperature_setpoint
- ultraviolet_lamp_run_command:
  - ON
  - OFF
- ultraviolet_lamp_run_status:
  - ON
  - OFF

# added for ETIQA
- water_leak_cable_distance_sensor
- discharge_air_linearvelocity_setpoint

# New usage of status as an override for the measurement.
- chilled_water_flowrate_status:
  - PRESENT
  - ABSENT
- condensing_water_flowrate_status:
  - PRESENT
  - ABSENT
- discharge_air_static_pressure_status:
  - PRESENT
  - ABSENT
- filter_differential_pressure_status:
  - PRESENT
  - ABSENT
- high_level_status:
  - PRESENT
  - ABSENT
- low_level_status:
  - PRESENT
  - ABSENT
- power_status:
  - PRESENT
  - ABSENT

# New alarms using alarm as a point type, and existing alarms moved here
# TODO (tsodorff): change these to ALARM/NORMAL after determining how this can be done safely to existing translations. 
- fabric_protection_alarm:
  - ACTIVE
  - INACTIVE
- failed_alarm:
  - ACTIVE
  - INACTIVE
- filter_alarm:
  - ACTIVE
  - INACTIVE
- master_alarm:
  - ACTIVE
  - INACTIVE
- supply_fan_failed_alarm:
  - ACTIVE
  - INACTIVE
- smoke_alarm:
  - ACTIVE
  - INACTIVE
- water_leak_alarm:
  - ACTIVE
  - INACTIVE
- low_differential_pressure_alarm:
  - ACTIVE
  - INACTIVE
- lost_power_alarm:
  - ACTIVE
  - INACTIVE

# New fields for lighting and fire systems.
- motion_status:
  - PRESENT
  - ABSENT
- battery_charge_status:
  - CHARGING
  - DISCHARGING
  - STANDBY
- battery_charge_percentage_sensor
- brightness_percentage_command

# New fields for emergency systems
- broken_cable_alarm:
  - ACTIVE
  - INACTIVE
- gas_leak_detection_alarm:
  - ACTIVE
  - INACTIVE
- ammonia_leak_detection_alarm:
  - ACTIVE
  - INACTIVE
- water_leak_detection_alarm:
  - ACTIVE
  - INACTIVE
- fire_alarm:
  - ACTIVE
  - INACTIVE

- emergency_release_status:
  - ACTIVE
  - INACTIVE
- position_status:
  - OPEN
  - CLOSED
- condensing_water_valve_percentage_sensor
- entering_cooling_coil_temperature_sensor

 # We should not use this... represents scavenged outside air from near some heat pumps...
- mixed_outside_air_temperature_sensor

- discharge_fan_lost_power_alarm:
  - ACTIVE
  - INACTIVE
- low_discharge_air_flowrate_alarm:
  - ACTIVE
  - INACTIVE
- frequency_sensor
- discharge_fan_failed_alarm:
  - ACTIVE
  - INACTIVE
- discharge_air_linearvelocity_sensor
- condensing_water_bypass_valve_percentage_sensor
- scene_index_command

# This is a change
- line_frequency_sensor
- phase1_apparent_power_sensor
- phase2_apparent_power_sensor
- phase3_apparent_power_sensor

# Added for Automatic transfer switch
- source1_phase1_phase2_voltage_sensor
- source1_phase2_phase3_voltage_sensor
- source1_phase3_phase1_voltage_sensor
- source1_frequency_sensor
- source2_phase1_phase2_voltage_sensor
- source2_phase2_phase3_voltage_sensor
- source2_phase3_phase1_voltage_sensor
- source2_frequency_sensor
- master_mode:
  - SOURCEA
  - NOSOURCE
  - REMOTE
  - MANUAL
- source1_lost_power_alarm:
  - ACTIVE
  - INACTIVE 
- source2_lost_power_alarm:
  - ACTIVE
  - INACTIVE
- generator_status:
  - ON
  - OFF
- source1_phase1_phase2_over_voltage_status:
  - PRESENT
  - ABSENT
- source1_phase2_phase3_over_voltage_status:
  - PRESENT
  - ABSENT
- source1_phase3_phase1_over_voltage_status:
  - PRESENT
  - ABSENT
- source1_over_voltage_status:
  - PRESENT
  - ABSENT
- source2_phase1_phase2_over_voltage_status:
  - PRESENT
  - ABSENT
- source2_phase2_phase3_over_voltage_status:
  - PRESENT
  - ABSENT
- source2_phase3_phase1_over_voltage_status:
  - PRESENT
  - ABSENT
- source2_over_voltage_status:
  - ACTIVE
  - INACTIVE
- switch_position_mode:
  - POSITIONA
  - POSITIONB
  - POSITIONC


# Added for UK-LON-S2

- zone_air_voc_percentage_setpoint
- zone_air_voc_percentage_sensor

# Added for US-NYC-9TH
- zone_air_unoccupied_heating_temperature_setpoint
- zone_air_occupied_heating_temperature_setpoint
- mixed_air_relative_humidity_sensor
- mixed_air_dewpoint_temperature_sensor

# Added for TW
- supply_air_isolation_damper_closed_status
- supply_air_isolation_damper_open_status
- control_status:
  - REMOTE
  - LOCAL
- zone_scene_command
- scene_command
- cooling_run_status:
  - ON
  - OFF
- high_return_air_temperature_alarm:
  - ACTIVE
  - INACTIVE
- low_return_air_temperature_alarm:
  - ACTIVE
  - INACTIVE
- high_return_air_relative_humidity_alarm:
  - ACTIVE
  - INACTIVE
- low_return_air_relative_humidity_alarm:
  - ACTIVE
  - INACTIVE
- chilled_water_valve_failed_alarm:
  - ACTIVE
  - INACTIVE
- discharge_fan_speed_frequency_command
- ultraviolet_lamp_run_mode:
  - AUTO
  - MANUAL
- discharge_air_flowrate_status:
  - ON
  - OFF
- damper_percentage_command
- damper_percentage_sensor
- supply_fan_lost_power_alarm:
  - ACTIVE
  - INACTIVE
- panel_alarm
- supply_air_flowrate_status:
  - ON
  - OFF

# Added for ETIQA
- return_air_co2_concentration_sensor
- return_air_co2_concentration_setpoint

# Added for Machine Learning Pilot
- supervisor_control_mode:
  - ENABLED
  - DISABLED
- supervisor_supply_air_static_pressure_setpoint
- supervisor_supply_air_temperature_setpoint
- program_supply_air_static_pressure_setpoint
- program_supply_air_temperature_setpoint
- supervisor_supply_water_temperature_setpoint
- supervisor_differential_pressure_setpoint
- program_supply_water_temperature_setpoint
- program_differential_pressure_setpoint

#Additional fields for CH ZRH EURD - radiant panels
- condensate_water_alarm:
  - ACTIVE
  - INACTIVE
- supply_water_valve_percentage_command
- supply_water_valve_percentage_sensor
- supply_water_valve_flowrate_sensor
- total_request_count
- zone_conditioning_mode:
  - HEATING
  - COOLING
  - AUTO
  - OFF
- water_riser_mode:
  - OFF
  - HEATING
  - COOLING
  - AUTO
- average_zone_air_temperature_sensor
- heating_supply_water_isolation_valve_command:
  - OPEN
  - CLOSED
- heating_return_water_isolation_valve_command:
  - OPEN
  - CLOSED
- heating_return_water_isolation_valve_status:
  - OPEN
  - CLOSED
- cooling_supply_water_isolation_valve_command
- cooling_return_water_isolation_valve_command
- heating_supply_water_isolation_valve_percentage_command
- heating_return_water_isolation_valve_percentage_command
- heating_supply_water_isolation_valve_percentage_sensor
- heating_return_water_isolation_valve_percentage_sensor

#Additional fields for CH ZRH EURD - FCU's
- maintenance_alarm:
  - ACTIVE
  - INACTIVE
- condensate_water_pump_alarm:
  - ACTIVE
  - INACTIVE

#Additional fields for CH ZRH EURD - Lighting
- average_illuminance_sensor
- illuminance_setpoint
- scene_dimmer_percentage_command
- scene_dimmer_percentage_sensor
- low_scene_dimmer_percentage_setpoint
- high_scene_dimmer_percentage_setpoint
- red_scene_dimmer_percentage_command
- green_scene_dimmer_percentage_command
- blue_scene_dimmer_percentage_command
- dimmer_fade_rate_setpoint
- dimmer_fade_time_setpoint
- startup_dimmer_percentage_setpoint
- dimmer_mode:
  - FADING
  - RAMPING
- dimmer_failed_alarm:
  - ACTIVE
  - INACTIVE
- power_command:
  - ON
  - OFF
- switch_command:
  - ON
  - OFF
- lighting_switch_status:
  - ON
  - OFF
- scene_dimmer_command:
  - ACTIVE
  - INACTIVE
- scene_status:
  - ACTIVE
  - INACTIVE
- room_occupancy_status:
  - OCCUPIED
  - UNKNOWN
  - UNOCCUPIED
  - BYPASS
  - STANDBY

#Additional fields for CH ZRH EURD HVAC
- bypass_air_damper_percentage_sensor
- circulation_pump_speed_percentage_command
- circulation_pump_speed_percentage_setpoint
- frost_alarm:
  - ACTIVE
  - INACTIVE
- supply_air_static_pressure_status:
  - PRESENT
  - ABSENT
- exhaust_air_static_pressure_status:
  - PRESENT
  - ABSENT
- exhaust_fan_failed_alarm:
  - ACTIVE
  - INACTIVE
- return_air_damper_percentage_sensor
- mixing_valve_percentage_sensor
- potable_hot_water_temperature_sensor
- potable_hot_supply_water_temperature_sensor
- potable_hot_return_water_temperature_sensor
- potable_hot_water_temperature_setpoint
- heating_supply_water_temperature_sensor
- heating_return_water_temperature_sensor
- heating_thermal_power_sensor
- heating_thermal_energy_accumulator
- max_flowrate_setpoint
- potable_water_high_temperature_sensor
- potable_water_medium_temperature_sensor
- potable_water_low_temperature_sensor
- heating_supply_water_temperature_setpoint

#Discharge air flow control
- discharge_air_flowrate_setpoint

#Electrical meter fields
- neutral_line_current_sensor # A measure of current on the neutral line
- apparent_energy_accumulator

#Lighting controller battery status
- emergency_battery_status

# Condensing water monitoring
- condensing_water_differential_pressure_sensor
- condensing_water_differential_pressure_setpoint

# Heat Wheel Telemetry Fields
- heat_wheel_speed_percentage_sensor
- heat_wheel_speed_percentage_command
- heat_wheel_run_command:
  - ON
  - OFF
- heat_wheel_run_status:
  - ON
  - OFF

# Outside air Isolation Dampers
- outside_air_isolation_damper_command:
  - OPEN
  - CLOSED
- outside_air_isolation_damper_status:
  - OPEN
  - CLOSED

# Exhaust air Isolation Dampers
- exhaust_air_isolation_damper_command:
  - OPEN
  - CLOSED
- exhaust_air_isolation_damper_status:
  - OPEN
  - CLOSED

# Damper status
- damper_status:
  - OPEN
  - CLOSED

- lighting_percentage_sensor # For relative ranged illuminance inputs.

# Air Quality Data
- outside_air_aqi_sensor
- zone_air_aqi_sensor
- outside_air_water_vapor_density_sensor # Equivalent field for absolute humidity
- outside_air_water_vapor_concentration_sensor # Equivalent field for absolute humidity
- zone_air_water_vapor_density_sensor # Equivalent field for absolute humidity
- zone_air_water_vapor_concentration_sensor # Equivalent field for absolute humidity

- zone_air_h2s_concentration_sensor
- zone_air_so2_concentration_sensor
- zone_air_no2_concentration_sensor
- zone_air_formaldehyde_concentration_sensor
- zone_air_ozone_concentration_sensor

- zone_air_h2s_density_sensor
- zone_air_so2_density_sensor
- zone_air_no2_density_sensor
- zone_air_formaldehyde_density_sensor
- zone_air_ozone_density_sensor

# First set of PM2.5, PM10, etc. fields. Note that density and concentration
# are differentiated since they return different units of measurement.
- zone_air_pm0pt5_density_sensor
- zone_air_pm1pt0_density_sensor
- zone_air_pm2pt5_density_sensor
- zone_air_pm4pt0_density_sensor
- zone_air_pm10pt0_density_sensor

- zone_air_pm0pt5_concentration_sensor
- zone_air_pm1pt0_concentration_sensor
- zone_air_pm2pt5_concentration_sensor
- zone_air_pm4pt0_concentration_sensor
- zone_air_pm10pt0_concentration_sensor

- zone_air_pm0pt5_volumetricconcentration_sensor
- zone_air_pm1pt0_volumetricconcentration_sensor
- zone_air_pm2pt5_volumetricconcentration_sensor
- zone_air_pm4pt0_volumetricconcentration_sensor
- zone_air_pm10pt0_volumetricconcentration_sensor

## New fields for IoT vibration sensor pilot
- fivesecondrolling_max_xaxis_linearacceleration_sensor
- fivesecondrolling_max_yaxis_linearacceleration_sensor
- fivesecondrolling_max_zaxis_linearacceleration_sensor
- fivesecondrolling_min_xaxis_linearacceleration_sensor
- fivesecondrolling_min_yaxis_linearacceleration_sensor
- fivesecondrolling_min_zaxis_linearacceleration_sensor
- fivesecondrolling_rootmeansquare_xaxis_linearacceleration_sensor
- fivesecondrolling_rootmeansquare_yaxis_linearacceleration_sensor
- fivesecondrolling_rootmeansquare_zaxis_linearacceleration_sensor
- local_air_temperature_sensor

# New fields for ERV bypass
- bypass_air_damper_command:
  - OPEN
  - CLOSED
- bypass_air_damper_status:
  - OPEN
  - CLOSED

## New fields for IoT Vibration devices
- tenminutefixed_max_xaxis_linearvelocity_sensor
- tenminutefixed_max_yaxis_linearvelocity_sensor
- tenminutefixed_max_zaxis_linearvelocity_sensor
- tenminutefixed_max_xaxis_frequency_sensor
- tenminutefixed_max_yaxis_frequency_sensor
- tenminutefixed_max_zaxis_frequency_sensor
- signal_strength_percentage_sensor
- dutycycle_percentage_sensor
- min_zone_air_relative_humidity_sensor
- min_zone_air_relative_humidity_setpoint

## New fields for air quality sensors
- thirtysecondrolling_average_zone_air_co_concentration_sensor
- thirtysecondrolling_average_zone_air_particle_diameter_sensor
- zone_air_no2_probability_percentage_sensor
- zone_air_no2_ozone_concentration_sensor

- heat_recovery_water_isolation_valve_command:
  - OPEN
  - CLOSED
- heat_recovery_return_water_isolation_valve_command:
  - OPEN
  - CLOSED
- heat_recovery_return_water_isolation_valve_status:
  - OPEN
  - CLOSED
- heat_recovery_supply_water_isolation_valve_command:
  - OPEN
  - CLOSED
- heat_recovery_supply_water_isolation_valve_status:
  - OPEN
  - CLOSED
- heat_recovery_run_command:
  - ON
  - OFF
- exhaust_air_differential_pressure_sensor
- leaving_heat_recovery_coil_temperature_sensor
- zone_floor_temperature_sensor
- zone_floor_temperature_setpoint
- entering_heat_recovery_coil_temperature_sensor
- carbon_filter_differential_pressure_sensor
- heating_supply_water_isolation_valve_status:
  - OPEN
  - CLOSED
- leaving_coil_temperature_sensor
- heat_recovery_supply_water_temperature_sensor
- heat_recovery_return_water_temperature_sensor
- hot_water_tank_temperature_sensor
- hot_water_tank_temperature_setpoint
- preheating_water_tank_temperature_sensor
- preheating_water_tank_temperature_setpoint
- potable_hot_leaving_water_temperature_sensor
- potable_hot_leaving_water_temperature_setpoint

## New fields for electrical system additions
- voltage_sensor
- input_frequency_sensor
- output_frequency_sensor
- bypass_frequency_sensor
- input_phase1_phase2_voltage_sensor
- input_phase2_phase3_voltage_sensor
- input_phase3_phase1_voltage_sensor
- input_phase1_neutral_voltage_sensor
- input_phase2_neutral_voltage_sensor
- input_phase3_neutral_voltage_sensor
- input_phase1_current_sensor
- input_phase2_current_sensor
- input_phase3_current_sensor
- output_phase1_phase2_voltage_sensor
- output_phase2_phase3_voltage_sensor
- output_phase3_phase1_voltage_sensor
- output_phase1_neutral_voltage_sensor
- output_phase2_neutral_voltage_sensor
- output_phase3_neutral_voltage_sensor
- output_phase1_current_sensor
- output_phase2_current_sensor
- output_phase3_current_sensor
- bypass_phase1_neutral_voltage_sensor
- bypass_phase2_neutral_voltage_sensor
- bypass_phase3_neutral_voltage_sensor
- remaining_charge_time_sensor


## Refrigerant monitoring fields for AHUs
- condensing_fan_current_sensor
- discharge_air_specificenthalpy_sensor
- refrigerant_discharge_pressure_sensor
- refrigerant_liquid_pressure_sensor
- refrigerant_liquid_temperature_sensor
- refrigerant_liquid_saturation_temperature_sensor
- refrigerant_subcooling_temperature_sensor
- refrigerant_suction_pressure_sensor
- refrigerant_suction_saturation_temperature_sensor
- refrigerant_suction_superheat_temperature_sensor
- return_air_specificenthalpy_sensor
- compressor_current_sensor

## Water Level status
- water_level_status:
  - HIGH
  - MEDIUM
  - LOW
## New fields for steam/water heat exchanger
- supply_steam_static_pressure_sensor
- supply_steam_static_pressure_setpoint
- steam_valve_percentage_command

# Open-loop CDW system
- outside_condensing_loop_return_water_isolation_valve_status:
  - OPEN
  - CLOSED
- outside_condensing_loop_return_water_isolation_valve_command:
  - OPEN
  - CLOSED
- outside_condensing_loop_return_water_isolation_valve_percentage_command
- outside_condensing_loop_return_water_isolation_valve_percentage_sensor
- outside_condensing_loop_return_water_temperature_sensor

# Buffer tanks with temperature sensors
- chilled_water_temperature_sensor
- heating_water_temperature_sensor
- leaving_water_tank_temperature_sensor
- entering_water_tank_temperature_sensor

# Tank level
- percentage_sensor
- secondary_heating_supply_water_temperature_sensor
- secondary_heating_return_water_temperature_sensor
- primary_heating_supply_water_temperature_sensor
- primary_heating_return_water_temperature_sensor
- secondary_chilled_supply_water_temperature_sensor
- secondary_chilled_return_water_temperature_sensor
- primary_chilled_supply_water_temperature_sensor
- primary_chilled_return_water_temperature_sensor
- secondary_chilled_return_water_isolation_valve_percentage_sensor
- secondary_chilled_return_water_isolation_valve_percentage_command
- thermal_energy_accumulator
- ground_isolation_command:
  - ON
  - OFF
- ground_temperature_sensor


## Addition of new fields#

## New fields for Freezer (Walk in Cold room)
- defrost_run_status:
  - ON
  - OFF
- defrost_temperature_sensor
- discharge_fan_run_time_accumulator
- defrost_temperature_setpoint
- defrost_run_command
- input_motor_frequency_sensor
- input_motor_power_sensor
- motor_powerfactor_sensor
- average_input_inter_line_motor_voltage_sensor
- average_input_line_motor_current_sensor
- input_phase1_line_motor_current_sensor
- input_phase2_line_motor_current_sensor
- input_phase3_line_motor_current_sensor
- input_phase1_phase3_line_motor_voltage_sensor
- input_phase1_phase2_line_motor_voltage_sensor
- input_phase2_phase3_line_motor_voltage_sensor
- input_phase1_line_inverter_current_sensor
- input_phase2_line_inverter_current_sensor
- input_phase3_line_inverter_current_sensor
- output_inverter_voltage_sensor
- input_inverter_frequency_sensor
- output_inverter_power_sensor
- refrigerant_differential_pressure_sensor

- chilled_side_ground_supply_economizer_isolation_valve_status:
  - OPEN
  - CLOSED
- chilled_side_ground_return_economizer_isolation_valve_status:
  - OPEN
  - CLOSED
- chilled_side_ground_return_economizer_isolation_valve_command:
  - OPEN
  - CLOSED
- heating_side_ground_supply_economizer_isolation_valve_status:
  - OPEN
  - CLOSED
- heating_side_ground_return_economizer_isolation_valve_status:
  - OPEN
  - CLOSED
- heating_side_ground_return_economizer_isolation_valve_command:
  - OPEN
  - CLOSED
- chilled_side_ground_return_water_isolation_valve_status:
  - OPEN
  - CLOSED
- chilled_side_ground_supply_water_isolation_valve_status:
  - OPEN
  - CLOSED
- chilled_side_ground_supply_water_isolation_valve_command:
  - OPEN
  - CLOSED
- heating_side_ground_return_water_isolation_valve_status:
  - OPEN
  - CLOSED
- heating_side_ground_supply_water_isolation_valve_status:
  - OPEN
  - CLOSED
- heating_side_ground_supply_water_isolation_valve_command:
  - OPEN
  - CLOSED

## New fields for Fresh Air Fan With VFD
- output_voltage_sensor
- run_time_accumulator

# Addition of telemetry for parking exhaust fan
- low_limit_zone_air_co_concentration_setpoint
- high_limit_zone_air_co_concentration_setpoint
- low_limit_zone_air_no_concentration_setpoint
- high_limit_zone_air_no_concentration_setpoint
- zone_air_no_concentration_sensor
- low_exhaust_fan_speed_command:
  - ON
  - OFF
- high_exhaust_fan_speed_command:
  - ON
  - OFF
- low_exhaust_fan_speed_status:
  - ON
  - OFF
- high_exhaust_fan_speed_status:
  - ON
  - OFF

<<<<<<< HEAD
# telemetry fields for exhaust fan#

- speed_mode:
  - VFD
  - BYPASS
  
=======
##Fields for generator##
- oil_temperature_sensor
- oil_pressure_sensor
- tank_level_status
- battery_voltage_sensor
- battery_current_sensor
>>>>>>> ecd6a564

#Telemetry addition for MAU#


# Addition of telemetry for outside sensors
- outside_air_co2_concentration_sensor

#Addition of new fields for Tanks##
- level_status:
  - LOW
  - MEDIUM
  - HIGH
- line_pressure_sensor


  ## New fields for EM##

- return_air_isolation_damper_status
- return_air_isolation_damper_command:
  - OPEN
  - CLOSED

- supply_fan_speed_mode:
  - BYPASS
  - VFD
  
- supply_fan_run_mode:
  - AUTO
  - MANUAL


- supply_fan_run_time_accumulator
- supply_fan_voltage_sensor
- discharge_fan_energy_accumulator
- supply_fan_power_status:
  - ON
  - OFF

- discharge_fan_run_mode:
  - AUTO
  - MANUAL
 
## New fields for EM##
- electricalgrid_energy_accumulator
- generator_run_time_accumulator
- electricalgrid_run_time_accumulator 
- generator_energy_accumulator 
- supply_fan_energy_accumulator
- compressor_run_time_accumulator<|MERGE_RESOLUTION|>--- conflicted
+++ resolved
@@ -1384,21 +1384,18 @@
   - ON
   - OFF
 
-<<<<<<< HEAD
 # telemetry fields for exhaust fan#
 
 - speed_mode:
   - VFD
   - BYPASS
-  
-=======
+
 ##Fields for generator##
 - oil_temperature_sensor
 - oil_pressure_sensor
 - tank_level_status
 - battery_voltage_sensor
 - battery_current_sensor
->>>>>>> ecd6a564
 
 #Telemetry addition for MAU#
 
