# Copyright 2020 Google LLC
#
# Licensed under the Apache License, Version 2.0 (the License);
# you may not use this file except in compliance with the License.
# You may obtain a copy of the License at
#
#    https://www.apache.org/licenses/LICENSE-2.0
#
# Unless required by applicable law or agreed to in writing, software
# distributed under the License is distributed on an AS IS BASIS,
# WITHOUT WARRANTIES OR CONDITIONS OF ANY KIND, either express or implied.
# See the License for the specific language governing permissions and
# limitations under the License.

# Original Field set

literals:
- building_air_static_pressure_sensor
- building_air_static_pressure_setpoint
- bypass_valve_percentage_command
- chilled_return_water_temperature_sensor
- chilled_supply_water_flowrate_sensor
- chilled_supply_water_temperature_sensor
- chilled_supply_water_temperature_setpoint
- chilled_water_bypass_valve_percentage_command
- chilled_water_bypass_valve_percentage_sensor
- chilled_water_differential_pressure_sensor
- chilled_water_differential_pressure_setpoint
- chilled_water_isolation_valve_percentage_command
- chilled_water_isolation_valve_percentage_sensor
- chilled_water_isolation_valve_command:
  - OPEN
  - CLOSED
- chilled_water_valve_percentage_command
- circulation_pump_run_status:
  - ON
  - OFF
- compressor_run_command:
  - ON
  - OFF
  - UNKNOWN
- compressor_run_status:
  - ON
  - OFF
  - UNKNOWN
- compressor_speed_percentage_sensor
- refrigerant_condenser_saturation_temperature_sensor
- condensing_return_water_temperature_sensor
- condensing_supply_water_temperature_sensor
- condensing_supply_water_temperature_setpoint
- condensing_water_flowrate_sensor
- cooling_output_percentage_command
- current_sensor
- differential_pressure_sensor
- differential_pressure_setpoint
- discharge_air_cooling_temperature_setpoint
- discharge_air_heating_temperature_setpoint
- discharge_air_temperature_sensor
- discharge_air_temperature_setpoint
- discharge_fan_current_sensor
- discharge_fan_run_command:
  - ON
  - OFF
  - AUTO
  - UNKNOWN
- discharge_fan_run_status:
  - ON
  - OFF
  - AUTO
  - UNKNOWN
- discharge_fan_speed_mode:
  - AUTO
  - LOW
  - MEDIUM
  - HIGH
  - OFF
  - VFD
- discharge_fan_speed_percentage_command
- dryer_run_status:
  - ON
  - OFF
- economizer_mode:
  - ON
  - OFF
  - AUTO
- evaporator_pressure_sensor
- refrigerant_evaporator_saturation_temperature_sensor
- exhaust_air_damper_percentage_command
- exhaust_air_temperature_sensor
- exhaust_fan_current_sensor
- exhaust_fan_power_sensor
- exhaust_fan_run_command:
  - ON
  - OFF
- exhaust_fan_run_status:
  - ON
  - OFF
  - UNKNOWN
- exhaust_fan_speed_frequency_sensor
- exhaust_fan_speed_percentage_command
- exhaust_fan_speed_percentage_sensor
- fan_run_status:
  - ON
  - OFF
- fan_speed_percentage_command
- flowrate_sensor
- heater_run_command:
  - ON
  - OFF
- heating_water_valve_percentage_command
- inlet_guidevane_percentage_sensor
- isolation_damper_status:
  - OPEN
  - CLOSED
- isolation_damper_percentage_sensor
- line_current_sensor
- line_powerfactor_sensor
- loop_chilled_water_differential_pressure_sensor
- loop_differential_pressure_sensor
- min_flowrate_setpoint
- min_chilled_water_flowrate_setpoint
- ventilation_outside_air_damper_percentage_command
- ventilation_outside_air_flowrate_sensor
- ventilation_outside_air_flowrate_setpoint
- mixed_air_temperature_sensor
- outside_air_damper_percentage_command
- outside_air_specificenthalpy_sensor
- outside_air_flowrate_sensor
- outside_air_flowrate_setpoint
- outside_air_pressure_sensor
- outside_air_relative_humidity_sensor
- outside_air_temperature_sensor
- outside_air_wetbulb_temperature_sensor
- power_sensor
- return_air_relative_humidity_sensor
- return_air_temperature_sensor
- return_air_temperature_setpoint
- return_water_temperature_sensor
- reversing_valve_command:
  - AUTO
  - CLOSED
  - OPEN
  - UNKNOWN
- run_command:
  - ON
  - OFF
- run_status:
  - ON
  - OFF
  - STANDBY
- speed_frequency_sensor
- speed_percentage_command
- speed_percentage_sensor
- supply_air_damper_percentage_command
- supply_air_flowrate_sensor
- supply_air_flowrate_setpoint
- supply_air_static_pressure_sensor
- supply_air_static_pressure_setpoint
- supply_air_temperature_sensor
- supply_air_temperature_setpoint
- supply_fan_current_sensor
- supply_fan_power_sensor
- supply_fan_run_command:
  - ON
  - OFF
- supply_fan_run_status:
  - ON
  - OFF
  - UNKNOWN
- supply_fan_speed_frequency_command
- supply_fan_speed_frequency_sensor
- supply_fan_speed_percentage_command
- supply_fan_speed_percentage_sensor
- supply_water_flowrate_sensor
- supply_water_temperature_sensor
- supply_water_temperature_setpoint
- cooling_request_count
- heating_request_count
- pressurization_request_count
- zone_air_co2_concentration_sensor
- zone_air_co2_concentration_setpoint
- zone_air_co_concentration_setpoint
- zone_air_cooling_temperature_setpoint
- zone_air_heating_temperature_setpoint
- zone_air_refrigerant_concentration_sensor
- zone_air_relative_humidity_sensor
- zone_air_deadband_temperature_setpoint
- zone_air_temperature_sensor

---

# Additional fields added to cover first hundred buildings

literals:
- bypass_air_damper_percentage_command
- bypass_return_air_temperature_sensor
- bypass_valve_percentage_sensor
- chilled_water_isolation_valve_status:
  - OPEN
  - CLOSED
- circulation_pump_run_command:
  - ON
  - OFF
- cogeneration_return_water_temperature_sensor
- cogeneration_return_water_temperature_setpoint
- cogeneration_supply_water_temperature_sensor
- cold_aisle_air_temperature_sensor
- cooling_air_damper_percentage_command
- cooling_air_flowrate_sensor
- cooling_air_flowrate_setpoint
- dehumidification_run_command:
  - ON
  - OFF
- dehumidification_run_status:
  - ON
  - OFF
- discharge_air_relative_humidity_sensor
- discharge_fan_speed_frequency_sensor
- dishwasher_run_status:
  - ON
  - OFF
- east_illuminance_sensor
- evaporative_cooler_run_command:
  - ON
  - OFF
- exhaust_air_damper_percentage_sensor
- exhaust_air_static_pressure_sensor
- exhaust_air_static_pressure_setpoint
- filter_differential_pressure_sensor
- flowrate_setpoint
- flue_gas_temperature_sensor
- heating_stage_run_count
- heating_air_damper_percentage_command
- heating_air_flowrate_sensor
- heating_air_flowrate_setpoint
- heating_cooling_valve_percentage_command
- heating_water_valve_status:
  - OPEN
  - CLOSED
- high_discharge_fan_speed_command:
  - ON
  - OFF
- hot_aisle_air_temperature_sensor
- humidification_percentage_sensor
- humidification_run_command:
  - ON
  - OFF
- humidification_run_status:
  - ON
  - OFF
- discharge_air_damper_command:
  - OPEN
  - CLOSED
- isolation_valve_percentage_command
- isolation_valve_percentage_sensor
- leaving_heating_coil_temperature_sensor
- low_discharge_fan_speed_command:
  - ON
  - OFF
- makeup_water_flowrate_sensor
- makeup_water_valve_percentage_command
- medium_discharge_fan_speed_command:
  - ON
  - OFF
- min_outside_air_damper_command:
  - OPEN
  - CLOSED
- min_outside_air_damper_status:
  - OPEN
  - CLOSED
- mixed_air_temperature_setpoint
- outside_air_damper_command:
  - OPEN
  - CLOSED
- outside_air_damper_percentage_sensor
- outside_air_dewpoint_temperature_sensor
- primary_return_water_temperature_sensor
- production_differential_pressure_sensor
- return_air_damper_percentage_command
- return_air_dehumidification_relative_humidity_setpoint
- return_air_humidification_relative_humidity_setpoint
- return_air_relative_humidity_setpoint
- return_water_valve_command:
  - OPEN
  - CLOSED
- return_water_isolation_valve_percentage_command
- return_water_isolation_valve_percentage_sensor
- return_water_valve_status:
  - OPEN
  - CLOSED
- return_water_temperature_setpoint
- secondary_return_water_temperature_sensor
- secondary_supply_water_temperature_sensor
- shade_extent_percentage_command
- shade_tilt_percentage_command
- southeast_illuminance_sensor
- southwest_illuminance_sensor
- speed_frequency_command
- spray_pump_run_command:
  - ON
  - OFF
- spray_pump_run_status:
  - ON
  - OFF
- supply_air_cooling_temperature_setpoint
- supply_air_heating_temperature_setpoint
- supply_air_relative_humidity_sensor
- supply_water_valve_command:
  - OPEN
  - CLOSED
- supply_water_isolation_valve_percentage_command
- supply_water_isolation_valve_percentage_sensor
- supply_water_valve_status:
  - OPEN
  - CLOSED
- west_illuminance_sensor
- zone_air_co_concentration_sensor
- zone_air_dehumidification_relative_humidity_setpoint
- zone_air_humidification_relative_humidity_setpoint
- zone_air_relative_humidity_setpoint
- zone_air_temperature_setpoint

## added on 10/13/2018
- condensing_water_isolation_valve_command:
  - OPEN
  - CLOSED
- condensing_water_isolation_valve_percentage_command
- condensing_water_isolation_valve_percentage_sensor


## Added on 10/25/2018
- compressor_speed_percentage_command
- east_wind_linearvelocity_sensor
- west_wind_linearvelocity_sensor
- condenser_pressure_sensor
- chilled_water_valve_command:
  - OPEN
  - CLOSED
- heating_percentage_command

## Added on 10/30
- thermal_power_sensor
- discharge_air_flowrate_sensor
- exercise_mode:
  - ON
  - OFF

# Alarms updated to convert the alarm subfield to a point type from measurement descriptor.

- run_mode:
  - COMMISSIONING
  - FLUSHING
  - HEATING
  - COOLING
  - NEUTRAL
  - OFF
  - AUTO
  - MANUAL
- dial_resistance_sensor
- zone_occupancy_status:
  - OCCUPIED
  - UNKNOWN
  - UNOCCUPIED


## Added on 12/12
- leaving_cooling_coil_temperature_sensor
- leaving_cooling_coil_temperature_setpoint
- heating_water_valve_command:
  - OPEN
  - CLOSED
- heating_water_valve_percentage_sensor
- chilled_water_valve_percentage_sensor
- exhaust_air_damper_command:
  - OPEN
  - CLOSED
## Added on 2019/02/19
- heating_stage_run_command:
  - ON
  - OFF
## Added on 2019/02/21
- return_air_cooling_temperature_setpoint
- return_air_heating_temperature_setpoint

## Added on 2019/02/25 for US-MTV-45
- condensing_fan_speed_percentage_command

## Added on 2019/02/27
- boost_fan_run_command:
  - ON
  - OFF
- boost_fan_run_status:
  - ON
  - OFF
- chilled_water_flowrate_sensor
- compressor_speed_frequency_sensor
- condensing_water_isolation_valve_status:
  - OPEN
  - CLOSED
- east_building_air_static_pressure_sensor
- east_exhaust_air_damper_percentage_command
- exhaust_air_flowrate_sensor
- exhaust_air_flowrate_setpoint
- fan_speed_mode:
  - OFF
  - LOW
  - HIGH
- heat_exchange_isolation_valve_command:
  - OPEN
  - CLOSED
- heat_exchange_isolation_valve_percentage_command
- humidifier_percentage_command
- mixing_valve_percentage_command
- preheating_water_valve_percentage_command
- return_air_damper_command:
  - OPEN
  - CLOSED
- return_air_damper_status:
  - OPEN
  - CLOSED
- return_air_flowrate_sensor
- return_air_flowrate_setpoint
- return_air_static_pressure_sensor
- return_air_static_pressure_setpoint
- supply_air_dehumidification_relative_humidity_setpoint
- supply_air_humidification_relative_humidity_setpoint
- supply_air_isolation_damper_command:
  - OPEN
  - CLOSED
- west_building_air_static_pressure_sensor
- west_exhaust_air_damper_percentage_command
- zone_air_static_pressure_sensor
- zone_air_static_pressure_setpoint
- zone_air_voc_concentration_sensor
- zone_air_voc_concentration_setpoint

## Added on 2019/03/12
- cooling_percentage_command
- primary_supply_water_temperature_sensor
- supply_air_isolation_damper_status:
  - OPEN
  - CLOSED

## Added on 2019/03/19
- cooling_thermal_power_sensor
- cooling_percentage_sensor
- exhaust_air_damper_status:
  - OPEN
  - CLOSED
- east_flowrate_sensor
- west_flowrate_sensor
- east_differential_pressure_sensor
- west_differential_pressure_sensor
- east_supply_water_temperature_sensor
- west_supply_water_temperature_sensor
- process_chilled_return_water_temperature_sensor
- process_chilled_supply_water_temperature_sensor
- leaving_air_preheating_coil_temperature_sensor

## Added on 2019/03/20
- cooling_stage_run_count
- min_return_water_temperature_setpoint
- process_cooling_thermal_power_sensor
- process_return_water_temperature_sensor
- process_supply_water_temperature_sensor
- process_supply_water_temperature_setpoint
- process_water_differential_pressure_sensor
- process_water_differential_pressure_setpoint
- process_water_flowrate_sensor
- process_water_flowrate_setpoint
- process_water_isolation_valve_command:
  - OPEN
  - CLOSED
- process_water_valve_percentage_command

## Added on 2019/03/26
- zone_air_refrigerant_concentration_setpoint

# Added on 2019/06/03
- apparent_power_sensor
- energy_accumulator
- average_line_current_sensor
- average_line_neutral_voltage_sensor
- average_inter_line_voltage_sensor
- phase1_line_current_sensor
- phase1_neutral_line_voltage_sensor
- phase1_phase2_line_voltage_sensor
- phase1_phase3_line_voltage_sensor
- phase1_power_sensor
- phase1_powerfactor_sensor
- phase2_line_current_sensor
- phase2_neutral_line_voltage_sensor
- phase2_phase3_line_voltage_sensor
- phase2_power_sensor
- phase2_powerfactor_sensor
- phase3_line_current_sensor
- phase3_neutral_line_voltage_sensor
- phase3_power_sensor
- phase3_powerfactor_sensor
- powerfactor_sensor
- reactive_power_sensor

# Added on 2019/06/27 for Enlighted
- dimmer_percentage_command # Should be adjusted to brightness_percentage_command


# Added on 2019/08/13 primarily for GVC
- calendar_sync_status:
  - ACCESS_FAILED
  - CALENDAR_STARTUP
  - CALENDAR_SUCCESS
  - SUBSCRIPTION_FAILED
  - WAITING_FOR_RESPONSE
- conference_id_hash_label
- conference_id_match_status:
  - DOES_NOT_MATCH
  - MATCHES
- conference_call_status:
  - ACTIVE
  - INACTIVE
- matched_event_id_label
- message_counter
- next_event_end_timestamp
- next_event_start_timestamp
- ongoing_event_end_timestamp
- ongoing_event_start_timestamp
- ongoing_event_id_label
- room_calendar_email_label
- user_occupancy_override_status:
  - DISABLED
  - ENABLED

# Added on 2019/09/12 for Enlighted: generic light level sensor
- illuminance_sensor

# Added on 2019/09/26 for US-NYC-9TH
- condensing_water_bypass_valve_percentage_command
- condensing_water_valve_percentage_command

- heater_run_status: # Added 10/2/2019
  - ON
  - OFF
- discharge_fan_power_sensor
- outside_air_damper_status
- humidification_percentage_command
- discharge_fan_speed_percentage_sensor
- discharge_air_heating_percentage_command
- supply_air_damper_command:
  - OPEN
  - CLOSED
- supply_air_damper_status:
  - OPEN
  - CLOSED

# Added 11/6/2019
- low_limit_flowrate_setpoint
- return_water_valve_percentage_sensor
- return_water_valve_percentage_command

# Added 11/12/2019
- gas_flowrate_sensor
- gas_volume_accumulator
- water_volume_accumulator
- gas_temperature_sensor

# Added 12/17/2019 for UK-LON-S2 FCU
- cooling_water_valve_percentage_command
- cooling_water_valve_percentage_sensor
- cooling_water_flowrate_sensor
- heating_water_flowrate_sensor
- zone_air_offset_temperature_setpoint

# Added 1/16/2020
- discharge_air_damper_percentage_command

# Added 2/10/2020
- supply_water_isolation_valve_command
- supply_water_isolation_valve_status:
  - OPEN
  - CLOSED
- return_water_isolation_valve_command
- return_water_isolation_valve_status:
  - OPEN
  - CLOSED
- chilled_return_water_isolation_valve_command
- condensing_return_water_isolation_valve_percentage_command
- condensing_return_water_isolation_valve_percentage_sensor
- chilled_supply_water_isolation_valve_command
- chilled_return_water_isolation_valve_status:
  - OPEN
  - CLOSED

# Added 2/11/2020
- discharge_air_static_pressure_sensor

# Added 2/12/2020
- heat_exchange_supply_water_isolation_valve_command
- heat_exchange_return_water_isolation_valve_command
- heat_exchange_supply_water_isolation_valve_percentage_command
- heat_exchange_return_water_isolation_valve_percentage_command
- heat_exchange_supply_water_isolation_valve_status:
  - OPEN
  - CLOSED
- heat_exchange_return_water_isolation_valve_status:
  - OPEN
  - CLOSED
- heat_exchange_supply_water_isolation_valve_percentage_sensor
- heat_exchange_return_water_isolation_valve_percentage_sensor

- condensing_return_water_isolation_valve_command
- chilled_return_water_isolation_valve_percentage_sensor
- chilled_return_water_isolation_valve_percentage_command

# Added 2/24/2020
- chilled_supply_water_isolation_valve_percentage_sensor
- chilled_supply_water_isolation_valve_percentage_command
- chilled_supply_water_isolation_valve_status:
  - OPEN
  - CLOSED
- condensing_return_water_isolation_valve_status:
  - OPEN
  - CLOSED
- condensing_supply_water_isolation_valve_percentage_sensor
- condensing_supply_water_isolation_valve_percentage_command
- condensing_supply_water_isolation_valve_status:
  - OPEN
  - CLOSED
- condensing_supply_water_isolation_valve_command


# Added 4/12/20
- supply_air_damper_percentage_sensor

# Added 6/4/20
- ventilation_request_count
- refrigerant_evaporator_pressure_sensor
- refrigerant_condenser_pressure_sensor
- refrigerant_suction_temperature_sensor
- refrigerant_discharge_temperature_sensor
- low_limit_outside_air_damper_percentage_command

- sweeper_pump_run_status:
  - ON
  - OFF
- sweeper_pump_run_command:
  - ON
  - OFF
- evaporative_cooler_run_status:
  - ON
  - OFF

# Added 10/5/20 for TW-NTC-TPKD
# Additional functionality for alarms and status points.
# For alarms, they will end in `alarm` and be two-state. 
# Status fields must be distinguished from alarms in that status is an objective qualitative state (flowing/not) whereas alarms are judgmental interpretations of such statuses to draww a conclusion about function (alarm/normal) 

- average_supply_air_temperature_sensor
- control_mode:
  - AUTO
  - MANUAL
  - OFF
- cooling_thermal_energy_accumulator
- particle_concentration_sensor
- high_limit_supply_air_cooling_flowrate_setpoint
- high_limit_supply_air_heating_flowrate_setpoint
- low_limit_supply_air_ventilation_flowrate_setpoint
- low_limit_supply_air_flowrate_setpoint 
- high_limit_supply_air_flowrate_setpoint # used when the device doesn't necessarily provide a cooling max flow
- schedule_run_command:
  - ON
  - OFF
- supply_air_dewpoint_temperature_sensor
- supply_air_dewpoint_temperature_setpoint
- ultraviolet_lamp_run_command:
  - ON
  - OFF
- ultraviolet_lamp_run_status:
  - ON
  - OFF

# added for ETIQA
- water_leak_cable_distance_sensor
- discharge_air_linearvelocity_setpoint

# New usage of status as an override for the measurement.
- chilled_water_flowrate_status:
  - PRESENT
  - ABSENT
- condensing_water_flowrate_status:
  - PRESENT
  - ABSENT
- discharge_air_static_pressure_status:
  - PRESENT
  - ABSENT
- filter_differential_pressure_status:
  - PRESENT
  - ABSENT
- high_level_status:
  - PRESENT
  - ABSENT
- low_level_status:
  - PRESENT
  - ABSENT
- power_status:
  - PRESENT
  - ABSENT

# New alarms using alarm as a point type, and existing alarms moved here
# TODO (tsodorff): change these to ALARM/NORMAL after determining how this can be done safely to existing translations. 
- fabric_protection_alarm:
  - ACTIVE
  - INACTIVE
- failed_alarm:
  - ACTIVE
  - INACTIVE
- filter_alarm:
  - ACTIVE
  - INACTIVE
- master_alarm:
  - ACTIVE
  - INACTIVE
- supply_fan_failed_alarm:
  - ACTIVE
  - INACTIVE
- smoke_alarm:
  - ACTIVE
  - INACTIVE
- water_leak_alarm:
  - ACTIVE
  - INACTIVE
- low_differential_pressure_alarm:
  - ACTIVE
  - INACTIVE
- lost_power_alarm:
  - ACTIVE
  - INACTIVE

# New fields for lighting and fire systems.
- motion_status:
  - PRESENT
  - ABSENT
- battery_charge_status:
  - CHARGING
  - DISCHARGING
  - STANDBY
- battery_charge_percentage_sensor
- brightness_percentage_command

# New fields for emergency systems
- broken_cable_alarm:
  - ACTIVE
  - INACTIVE
- gas_leak_detection_alarm:
  - ACTIVE
  - INACTIVE
- ammonia_leak_detection_alarm:
  - ACTIVE
  - INACTIVE
- water_leak_detection_alarm:
  - ACTIVE
  - INACTIVE
- fire_alarm:
  - ACTIVE
  - INACTIVE

- emergency_release_status:
  - ACTIVE
  - INACTIVE
- position_status:
  - OPEN
  - CLOSED
- condensing_water_valve_percentage_sensor
- entering_cooling_coil_temperature_sensor

 # We should not use this... represents scavenged outside air from near some heat pumps...
- mixed_outside_air_temperature_sensor

- discharge_fan_lost_power_alarm:
  - ACTIVE
  - INACTIVE
- low_discharge_air_flowrate_alarm:
  - ACTIVE
  - INACTIVE
- frequency_sensor
- discharge_fan_failed_alarm:
  - ACTIVE
  - INACTIVE
- discharge_air_linearvelocity_sensor
- condensing_water_bypass_valve_percentage_sensor
- scene_index_command

# This is a change
- line_frequency_sensor
- phase1_apparent_power_sensor
- phase2_apparent_power_sensor
- phase3_apparent_power_sensor

# Added for UK-LON-S2

- zone_air_voc_percentage_setpoint
- zone_air_voc_percentage_sensor

# Added for US-NYC-9TH
- zone_air_unoccupied_heating_temperature_setpoint
- zone_air_occupied_heating_temperature_setpoint
- mixed_air_relative_humidity_sensor
- mixed_air_dewpoint_temperature_sensor

# Added for TW
- supply_air_isolation_damper_closed_status
- supply_air_isolation_damper_open_status
- control_status:
  - REMOTE
  - LOCAL
- zone_scene_command
- scene_command
- cooling_run_status:
  - ON
  - OFF
- high_return_air_temperature_alarm:
  - ACTIVE
  - INACTIVE
- low_return_air_temperature_alarm:
  - ACTIVE
  - INACTIVE
- high_return_air_relative_humidity_alarm:
  - ACTIVE
  - INACTIVE
- low_return_air_relative_humidity_alarm:
  - ACTIVE
  - INACTIVE
- chilled_water_valve_failed_alarm:
  - ACTIVE
  - INACTIVE
- discharge_fan_speed_frequency_command
- ultraviolet_lamp_run_mode:
  - AUTO
  - MANUAL
- discharge_air_flowrate_status:
  - ON
  - OFF
- damper_percentage_command
- damper_percentage_sensor
- supply_fan_lost_power_alarm:
  - ACTIVE
  - INACTIVE
- panel_alarm
- supply_air_flowrate_status:
  - ON
  - OFF

# Added for ETIQA
- return_air_co2_concentration_sensor
- return_air_co2_concentration_setpoint

# Added for Machine Learning Pilot
- supervisor_control_mode:
  - ENABLED
  - DISABLED
- supervisor_supply_air_static_pressure_setpoint
- supervisor_supply_air_temperature_setpoint
- program_supply_air_static_pressure_setpoint
- program_supply_air_temperature_setpoint
- supervisor_supply_water_temperature_setpoint
- supervisor_differential_pressure_setpoint
- program_supply_water_temperature_setpoint
- program_differential_pressure_setpoint

#Additional fields for CH ZRH EURD - radiant panels
- condensate_water_alarm:
  - ACTIVE
  - INACTIVE
- supply_water_valve_percentage_command
- supply_water_valve_percentage_sensor
- supply_water_valve_flowrate_sensor
- total_request_count
- zone_conditioning_mode:
  - HEATING
  - COOLING
  - AUTO
  - OFF
- water_riser_mode:
  - OFF
  - HEATING
  - COOLING
  - AUTO
- average_zone_air_temperature_sensor
- heating_supply_water_isolation_valve_command:
  - OPEN
  - CLOSED
- heating_return_water_isolation_valve_command:
  - OPEN
  - CLOSED
- heating_return_water_isolation_valve_status:
  - OPEN
  - CLOSED
- cooling_supply_water_isolation_valve_command
- cooling_return_water_isolation_valve_command
- heating_supply_water_isolation_valve_percentage_command
- heating_return_water_isolation_valve_percentage_command
- heating_supply_water_isolation_valve_percentage_sensor
- heating_return_water_isolation_valve_percentage_sensor

#Additional fields for CH ZRH EURD - FCU's
- maintenance_alarm:
  - ACTIVE
  - INACTIVE
- condensate_water_pump_alarm:
  - ACTIVE
  - INACTIVE

#Additional fields for CH ZRH EURD - Lighting
- average_illuminance_sensor
- illuminance_setpoint
- scene_dimmer_percentage_command
- scene_dimmer_percentage_sensor
- low_scene_dimmer_percentage_setpoint
- high_scene_dimmer_percentage_setpoint
- red_scene_dimmer_percentage_command
- green_scene_dimmer_percentage_command
- blue_scene_dimmer_percentage_command
- dimmer_fade_rate_setpoint
- dimmer_fade_time_setpoint
- startup_dimmer_percentage_setpoint
- dimmer_mode:
  - FADING
  - RAMPING
- dimmer_failed_alarm:
  - ACTIVE
  - INACTIVE
- power_command:
  - ON
  - OFF
- switch_command:
  - ON
  - OFF
- lighting_switch_status:
  - ON
  - OFF
- scene_dimmer_command:
  - ACTIVE
  - INACTIVE
- scene_status:
  - ACTIVE
  - INACTIVE
- room_occupancy_status:
  - OCCUPIED
  - UNKNOWN
  - UNOCCUPIED
  - BYPASS
  - STANDBY

#Additional fields for CH ZRH EURD HVAC
- bypass_air_damper_percentage_sensor
- circulation_pump_speed_percentage_command
- circulation_pump_speed_percentage_setpoint
- frost_alarm:
  - ACTIVE
  - INACTIVE
- supply_air_static_pressure_status:
  - PRESENT
  - ABSENT
- exhaust_air_static_pressure_status:
  - PRESENT
  - ABSENT
- exhaust_fan_failed_alarm:
  - ACTIVE
  - INACTIVE
- return_air_damper_percentage_sensor
- mixing_valve_percentage_sensor
- potable_hot_water_temperature_sensor
- potable_hot_supply_water_temperature_sensor
- potable_hot_return_water_temperature_sensor
- potable_hot_water_temperature_setpoint
- heating_supply_water_temperature_sensor
- heating_return_water_temperature_sensor
- heating_thermal_power_sensor
- heating_thermal_energy_accumulator
- max_flowrate_setpoint
- potable_water_high_temperature_sensor
- potable_water_medium_temperature_sensor
- potable_water_low_temperature_sensor
- heating_supply_water_temperature_setpoint

#Discharge air flow control
- discharge_air_flowrate_setpoint

#Electrical meter fields
- neutral_line_current_sensor # A measure of current on the neutral line
- apparent_energy_accumulator

#Lighting controller battery status
- emergency_battery_status

# Condensing water monitoring
- condensing_water_differential_pressure_sensor
- condensing_water_differential_pressure_setpoint

# Heat Wheel Telemetry Fields
- heat_wheel_speed_percentage_sensor
- heat_wheel_speed_percentage_command
- heat_wheel_run_command:
  - ON
  - OFF
- heat_wheel_run_status:
  - ON
  - OFF

# Outside air Isolation Dampers
- outside_air_isolation_damper_command:
  - OPEN
  - CLOSED
- outside_air_isolation_damper_status:
  - OPEN
  - CLOSED

# Exhaust air Isolation Dampers
- exhaust_air_isolation_damper_command:
  - OPEN
  - CLOSED
- exhaust_air_isolation_damper_status:
  - OPEN
  - CLOSED

# Damper status
- damper_status:
  - OPEN
  - CLOSED

- lighting_percentage_sensor # For relative ranged illuminance inputs.

# Air Quality Data
- outside_air_aqi_sensor
- zone_air_aqi_sensor
- outside_air_water_vapor_density_sensor # Equivalent field for absolute humidity
- outside_air_water_vapor_concentration_sensor # Equivalent field for absolute humidity
- zone_air_water_vapor_density_sensor # Equivalent field for absolute humidity
- zone_air_water_vapor_concentration_sensor # Equivalent field for absolute humidity

- zone_air_h2s_concentration_sensor
- zone_air_so2_concentration_sensor
- zone_air_no2_concentration_sensor
- zone_air_formaldehyde_concentration_sensor
- zone_air_ozone_concentration_sensor

- zone_air_h2s_density_sensor
- zone_air_so2_density_sensor
- zone_air_no2_density_sensor
- zone_air_formaldehyde_density_sensor
- zone_air_ozone_density_sensor

# First set of PM2.5, PM10, etc. fields. Note that density and concentration
# are differentiated since they return different units of measurement.
- zone_air_pm0pt5_density_sensor
- zone_air_pm1pt0_density_sensor
- zone_air_pm2pt5_density_sensor
- zone_air_pm4pt0_density_sensor
- zone_air_pm10pt0_density_sensor

- zone_air_pm0pt5_concentration_sensor
- zone_air_pm1pt0_concentration_sensor
- zone_air_pm2pt5_concentration_sensor
- zone_air_pm4pt0_concentration_sensor
- zone_air_pm10pt0_concentration_sensor

- zone_air_pm0pt5_volumetricconcentration_sensor
- zone_air_pm1pt0_volumetricconcentration_sensor
- zone_air_pm2pt5_volumetricconcentration_sensor
- zone_air_pm4pt0_volumetricconcentration_sensor
- zone_air_pm10pt0_volumetricconcentration_sensor

## New fields for IoT vibration sensor pilot
- fivesecondrolling_max_xaxis_linearacceleration_sensor
- fivesecondrolling_max_yaxis_linearacceleration_sensor
- fivesecondrolling_max_zaxis_linearacceleration_sensor
- fivesecondrolling_min_xaxis_linearacceleration_sensor
- fivesecondrolling_min_yaxis_linearacceleration_sensor
- fivesecondrolling_min_zaxis_linearacceleration_sensor
- fivesecondrolling_rootmeansquare_xaxis_linearacceleration_sensor
- fivesecondrolling_rootmeansquare_yaxis_linearacceleration_sensor
- fivesecondrolling_rootmeansquare_zaxis_linearacceleration_sensor
- local_air_temperature_sensor

# New fields for ERV bypass
- bypass_air_damper_command:
  - OPEN
  - CLOSED
- bypass_air_damper_status:
  - OPEN
  - CLOSED

## New fields for IoT Vibration devices
- tenminutefixed_max_xaxis_linearvelocity_sensor
- tenminutefixed_max_yaxis_linearvelocity_sensor
- tenminutefixed_max_zaxis_linearvelocity_sensor
- tenminutefixed_max_xaxis_frequency_sensor
- tenminutefixed_max_yaxis_frequency_sensor
- tenminutefixed_max_zaxis_frequency_sensor
- signal_strength_percentage_sensor
- dutycycle_percentage_sensor

- min_zone_air_relative_humidity_sensor
- min_zone_air_relative_humidity_setpoint

## New fields for air quality sensors
- thirtysecondrolling_average_zone_air_co_concentration_sensor
- thirtysecondrolling_average_zone_air_particle_diameter_sensor
- zone_air_no2_probability_percentage_sensor
- zone_air_no2_ozone_concentration_sensor

- heat_recovery_water_isolation_valve_command:
  - OPEN
  - CLOSED
- heat_recovery_return_water_isolation_valve_command:
  - OPEN
  - CLOSED
- heat_recovery_return_water_isolation_valve_status:
  - OPEN
  - CLOSED
- heat_recovery_supply_water_isolation_valve_command:
  - OPEN
  - CLOSED
- heat_recovery_supply_water_isolation_valve_status:
  - OPEN
  - CLOSED
- heat_recovery_run_command:
  - ON
  - OFF
- exhaust_air_differential_pressure_sensor
- leaving_heat_recovery_coil_temperature_sensor
- zone_floor_temperature_sensor
- zone_floor_temperature_setpoint
- entering_heat_recovery_coil_temperature_sensor
- carbon_filter_differential_pressure_sensor
- heating_supply_water_isolation_valve_status:
  - OPEN
  - CLOSED
- leaving_coil_temperature_sensor
- heat_recovery_supply_water_temperature_sensor
- heat_recovery_return_water_temperature_sensor

- hot_water_tank_temperature_sensor
- hot_water_tank_temperature_setpoint
- preheating_water_tank_temperature_sensor
- preheating_water_tank_temperature_setpoint
- potable_hot_leaving_water_temperature_sensor
- potable_hot_leaving_water_temperature_setpoint

## New fields for electrical system additions
- voltage_sensor
- input_frequency_sensor
- output_frequency_sensor
- bypass_frequency_sensor
- input_phase1_phase2_voltage_sensor
- input_phase2_phase3_voltage_sensor
- input_phase3_phase1_voltage_sensor
- input_phase1_neutral_voltage_sensor
- input_phase2_neutral_voltage_sensor
- input_phase3_neutral_voltage_sensor
- input_phase1_current_sensor
- input_phase2_current_sensor
- input_phase3_current_sensor
- output_phase1_phase2_voltage_sensor
- output_phase2_phase3_voltage_sensor
- output_phase3_phase1_voltage_sensor
- output_phase1_neutral_voltage_sensor
- output_phase2_neutral_voltage_sensor
- output_phase3_neutral_voltage_sensor
- output_phase1_current_sensor
- output_phase2_current_sensor
- output_phase3_current_sensor
- bypass_phase1_neutral_voltage_sensor
- bypass_phase2_neutral_voltage_sensor
- bypass_phase3_neutral_voltage_sensor
- remaining_charge_time_sensor


## Refrigerant monitoring fields for AHUs
- condensing_fan_current_sensor
- discharge_air_specificenthalpy_sensor
- refrigerant_discharge_pressure_sensor
- refrigerant_liquid_pressure_sensor
- refrigerant_liquid_temperature_sensor
- refrigerant_liquid_saturation_temperature_sensor
- refrigerant_subcooling_temperature_sensor
- refrigerant_suction_pressure_sensor
- refrigerant_suction_saturation_temperature_sensor
- refrigerant_suction_superheat_temperature_sensor
- return_air_specificenthalpy_sensor
- compressor_current_sensor

## New fields for steam/water heat exchanger
- supply_steam_static_pressure_sensor
- supply_steam_static_pressure_setpoint
- steam_valve_percentage_command

# Open-loop CDW system
- outside_condensing_loop_return_water_isolation_valve_status:
  - OPEN
  - CLOSED
- outside_condensing_loop_return_water_isolation_valve_command:
  - OPEN
  - CLOSED
- outside_condensing_loop_return_water_isolation_valve_percentage_command
- outside_condensing_loop_return_water_isolation_valve_percentage_sensor
- outside_condensing_loop_return_water_temperature_sensor

# Buffer tanks with temperature sensors
- chilled_water_temperature_sensor
- heating_water_temperature_sensor
- leaving_water_tank_temperature_sensor
- entering_water_tank_temperature_sensor

# Tank level
- percentage_sensor

- secondary_heating_supply_water_temperature_sensor
- secondary_heating_return_water_temperature_sensor
- primary_heating_supply_water_temperature_sensor
- primary_heating_return_water_temperature_sensor
- secondary_chilled_supply_water_temperature_sensor
- secondary_chilled_return_water_temperature_sensor
- primary_chilled_supply_water_temperature_sensor
- primary_chilled_return_water_temperature_sensor
- secondary_chilled_return_water_isolation_valve_percentage_sensor
- secondary_chilled_return_water_isolation_valve_percentage_command
- thermal_energy_accumulator
- ground_isolation_command:
  - ON
  - OFF
- ground_temperature_sensor


## New fields for Freezer (Walk in Cold room)
- defrost_run_status:
  - ON
  - OFF
- defrost_temperature_sensor
- discharge_fan_run_time_accumulator

- defrost_temperature_setpoint

- defrost_run_command

- input_motor_frequency_sensor
- input_motor_power_sensor
- motor_powerfactor_sensor
- average_input_inter_line_motor_voltage_sensor
- average_input_line_motor_current_sensor
- input_phase1_line_motor_current_sensor
- input_phase2_line_motor_current_sensor
- input_phase3_line_motor_current_sensor
- input_phase1_phase3_line_motor_voltage_sensor
- input_phase1_phase2_line_motor_voltage_sensor
- input_phase2_phase3_line_motor_voltage_sensor

- input_phase1_line_inverter_current_sensor
- input_phase2_line_inverter_current_sensor
- input_phase3_line_inverter_current_sensor
- output_inverter_voltage_sensor
- input_inverter_frequency_sensor
- output_inverter_power_sensor

- refrigerant_differential_pressure_sensor

- chilled_side_ground_supply_economizer_isolation_valve_status:
  - OPEN
  - CLOSED
- chilled_side_ground_return_economizer_isolation_valve_status:
  - OPEN
  - CLOSED
- chilled_side_ground_return_economizer_isolation_valve_command:
  - OPEN
  - CLOSED
- heating_side_ground_supply_economizer_isolation_valve_status:
  - OPEN
  - CLOSED
- heating_side_ground_return_economizer_isolation_valve_status:
  - OPEN
  - CLOSED
- heating_side_ground_return_economizer_isolation_valve_command:
  - OPEN
  - CLOSED
- chilled_side_ground_return_water_isolation_valve_status:
  - OPEN
  - CLOSED
- chilled_side_ground_supply_water_isolation_valve_status:
  - OPEN
  - CLOSED
- chilled_side_ground_supply_water_isolation_valve_command:
  - OPEN
  - CLOSED
- heating_side_ground_return_water_isolation_valve_status:
  - OPEN
  - CLOSED
- heating_side_ground_supply_water_isolation_valve_status:
  - OPEN
  - CLOSED
- heating_side_ground_supply_water_isolation_valve_command:
  - OPEN
  - CLOSED

## New fields for Fresh Air Fan With VFD
- output_voltage_sensor
- run_time_accumulator

# Addition of telemetry for parking exhaust fan
- low_limit_zone_air_co_concentration_setpoint
- high_limit_zone_air_co_concentration_setpoint
- low_limit_zone_air_no_concentration_setpoint
- high_limit_zone_air_no_concentration_setpoint
- zone_air_no_concentration_sensor
- low_exhaust_fan_speed_command:
  - ON
  - OFF
- high_exhaust_fan_speed_command:
  - ON
  - OFF
- low_exhaust_fan_speed_status:
  - ON
  - OFF
- high_exhaust_fan_speed_status:
  - ON
  - OFF
  
<<<<<<< HEAD
#Addition of new fields for Tanks##
- level_status  
- line_pressure_sensor
=======
  ## New fields for EM##

- generator_energy_accumulator
- electricalgrid_energy_accumulator
- generator_run_time_accumulator
- electricalgrid_run_time_accumulator 
>>>>>>> 777ed393
<|MERGE_RESOLUTION|>--- conflicted
+++ resolved
@@ -1323,15 +1323,15 @@
   - ON
   - OFF
   
-<<<<<<< HEAD
+
 #Addition of new fields for Tanks##
 - level_status  
 - line_pressure_sensor
-=======
+
   ## New fields for EM##
 
 - generator_energy_accumulator
 - electricalgrid_energy_accumulator
 - generator_run_time_accumulator
 - electricalgrid_run_time_accumulator 
->>>>>>> 777ed393
+
