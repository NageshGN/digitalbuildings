--- conflicted
+++ resolved
@@ -1382,19 +1382,18 @@
   - ON
   - OFF
 
-<<<<<<< HEAD
 # Addition of telemetry for door alarm
 - door_open_alarm
   - ACTIVE
   - INACTIVE
-=======
+
 ##Fields for generator##
 - oil_temperature_sensor
 - oil_pressure_sensor
 - tank_level_status
 - battery_voltage_sensor
 - battery_current_sensor
->>>>>>> ecd6a564
+
 
 #Telemetry addition for MAU#
 
