--- conflicted
+++ resolved
@@ -1051,9 +1051,6 @@
   - CLOSED
 - bypass_air_damper_status:
   - OPEN
-<<<<<<< HEAD
-  - CLOSED
-=======
   - CLOSED
 
 ## New fields for IoT Vibration devices
@@ -1064,5 +1061,4 @@
 - tenminutefixed_max_yaxis_frequency_sensor
 - tenminutefixed_max_zaxis_frequency_sensor
 - signal_strength_percentage_sensor
-- dutycycle_percentage_sensor
->>>>>>> a6444232
+- dutycycle_percentage_sensor