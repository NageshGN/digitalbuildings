--- conflicted
+++ resolved
@@ -1324,11 +1324,12 @@
 - high_exhaust_fan_speed_status:
   - ON
   - OFF
-<<<<<<< HEAD
+
 
 # Addition of telemetry for outside sensors
 - outside_air_co2_concentration_sensor
-=======
+
+
 - return_air_isolation_damper_status
 - return_air_isolation_damper_command:
   - OPEN
@@ -1356,4 +1357,3 @@
 - generator_energy_accumulator 
 - supply_fan_energy_accumulator
 - compressor_run_time_accumulator
->>>>>>> 2748c2d1
