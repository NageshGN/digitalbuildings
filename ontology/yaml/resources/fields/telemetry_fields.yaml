--- conflicted
+++ resolved
@@ -1378,12 +1378,9 @@
   - ON
   - OFF
 
-<<<<<<< HEAD
-
 # Addition of telemetry for outside sensors
 - outside_air_co2_concentration_sensor
 
-=======
 #Addition of new fields for Tanks##
 - level_status:
   - LOW
@@ -1392,7 +1389,6 @@
 - line_pressure_sensor
 
   ## New fields for EM##
->>>>>>> 8a5c06e9
 
 - return_air_isolation_damper_status
 - return_air_isolation_damper_command:
