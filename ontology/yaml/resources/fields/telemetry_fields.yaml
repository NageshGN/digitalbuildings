# Copyright 2020 Google LLC
#
# Licensed under the Apache License, Version 2.0 (the License);
# you may not use this file except in compliance with the License.
# You may obtain a copy of the License at
#
#    https://www.apache.org/licenses/LICENSE-2.0
#
# Unless required by applicable law or agreed to in writing, software
# distributed under the License is distributed on an AS IS BASIS,
# WITHOUT WARRANTIES OR CONDITIONS OF ANY KIND, either express or implied.
# See the License for the specific language governing permissions and
# limitations under the License.

# Original Field set

literals:
- building_air_static_pressure_sensor
- building_air_static_pressure_setpoint
- bypass_valve_percentage_command
- chilled_return_water_temperature_sensor
- chilled_supply_water_flowrate_sensor
- chilled_supply_water_temperature_sensor
- chilled_supply_water_temperature_setpoint
- chilled_water_bypass_valve_percentage_command
- chilled_water_bypass_valve_percentage_sensor
- chilled_water_differential_pressure_sensor
- chilled_water_differential_pressure_setpoint
- chilled_water_isolation_valve_percentage_command
- chilled_water_isolation_valve_percentage_sensor
- chilled_water_isolation_valve_command:
  - OPEN
  - CLOSED
- chilled_water_valve_percentage_command
- circulation_pump_run_status:
  - ON
  - OFF
- compressor_run_command:
  - ON
  - OFF
  - UNKNOWN
- compressor_run_status:
  - ON
  - OFF
  - UNKNOWN
- compressor_speed_percentage_sensor
- refrigerant_condenser_saturation_temperature_sensor
- condensing_return_water_temperature_sensor
- condensing_supply_water_temperature_sensor
- condensing_supply_water_temperature_setpoint
- condensing_water_flowrate_sensor
- cooling_output_percentage_command
- current_sensor
- torque_sensor
- differential_pressure_sensor
- differential_pressure_setpoint
- discharge_air_cooling_temperature_setpoint
- discharge_air_heating_temperature_setpoint
- discharge_air_temperature_sensor
- discharge_air_temperature_setpoint
- discharge_fan_current_sensor
- discharge_fan_run_command:
  - ON
  - OFF
  - AUTO
  - UNKNOWN
- discharge_fan_run_status:
  - ON
  - OFF
  - AUTO
  - UNKNOWN
- discharge_fan_speed_mode:
  - AUTO
  - LOW
  - MEDIUM
  - HIGH
  - OFF
  - VFD
- discharge_fan_speed_percentage_command
- dryer_run_status:
  - ON
  - OFF
- economizer_mode:
  - ON
  - OFF
  - AUTO
- evaporator_pressure_sensor
- refrigerant_evaporator_saturation_temperature_sensor
- exhaust_air_damper_percentage_command
- exhaust_air_temperature_sensor
- exhaust_fan_current_sensor
- exhaust_fan_power_sensor
- exhaust_fan_run_command:
  - ON
  - OFF
- exhaust_fan_run_status:
  - ON
  - OFF
  - UNKNOWN
- exhaust_fan_speed_frequency_sensor
- exhaust_fan_speed_percentage_command
- exhaust_fan_speed_percentage_sensor
- fan_run_status:
  - ON
  - OFF
- fan_speed_percentage_command
- flowrate_sensor
- heater_run_command:
  - ON
  - OFF
- heating_water_valve_percentage_command
- inlet_guidevane_percentage_sensor
- isolation_damper_status:
  - OPEN
  - CLOSED
- isolation_damper_percentage_sensor
- line_current_sensor
- line_powerfactor_sensor
- loop_chilled_water_differential_pressure_sensor
- loop_differential_pressure_sensor
- min_flowrate_setpoint
- min_chilled_water_flowrate_setpoint
- ventilation_outside_air_damper_percentage_command
- ventilation_outside_air_flowrate_sensor
- ventilation_outside_air_flowrate_setpoint
- mixed_air_temperature_sensor
- outside_air_damper_percentage_command
- outside_air_specificenthalpy_sensor
- outside_air_flowrate_sensor
- outside_air_flowrate_setpoint
- outside_air_pressure_sensor
- outside_air_relative_humidity_sensor
- outside_air_temperature_sensor
- outside_air_wetbulb_temperature_sensor
- wind_linearvelocity_sensor
- wind_direction_angle_sensor
- outside_air_rain_level_sensor
- power_sensor
- return_air_relative_humidity_sensor
- return_air_temperature_sensor
- return_air_temperature_setpoint
- return_water_temperature_sensor
- reversing_valve_command:
  - AUTO
  - CLOSED
  - OPEN
  - UNKNOWN
- run_command:
  - ON
  - OFF
- run_status:
  - ON
  - OFF
  - STANDBY
- speed_frequency_sensor
- speed_percentage_command
- speed_percentage_sensor
- supply_air_damper_percentage_command
- supply_air_flowrate_sensor
- supply_air_flowrate_setpoint
- supply_air_static_pressure_sensor
- supply_air_static_pressure_setpoint
- supply_air_temperature_sensor
- supply_air_temperature_setpoint
- supply_fan_current_sensor
- supply_fan_power_sensor
<<<<<<< HEAD
- supply_damper_open_status:
  - OPEN
  - CLOSED
- supply_damper_closed_status:
  - OPEN
  - CLOSED
- return_damper_open_status:
  - OPEN
  - CLOSED
- return_damper_closed_status:
  - OPEN
  - CLOSED
=======
- supply_fan_torque_sensor
>>>>>>> 6e6a987c
- supply_fan_run_command:
  - ON
  - OFF
- supply_fan_run_status:
  - ON
  - OFF
  - UNKNOWN
- supply_fan_speed_frequency_command
- supply_fan_speed_frequency_sensor
- supply_fan_speed_percentage_command
- supply_fan_speed_percentage_sensor
- supply_water_flowrate_sensor
- supply_water_temperature_sensor
- supply_water_temperature_setpoint
- cooling_request_count
- heating_request_count
- pressurization_request_count
- zone_air_co2_concentration_sensor
- zone_air_co2_concentration_setpoint
- zone_air_co_concentration_setpoint
- zone_air_cooling_temperature_setpoint
- zone_air_heating_temperature_setpoint
- zone_air_refrigerant_concentration_sensor
- zone_air_relative_humidity_sensor
- zone_air_deadband_temperature_setpoint
- zone_air_temperature_sensor
- outside_air_co_concentration_sensor
- outside_air_so2_concentration_sensor
- outside_air_no2_concentration_sensor
- outside_air_no_concentration_sensor
- outside_air_h2s_concentration_sensor
- outside_air_ozone_concentration_sensor
- outside_air_pm2pt5_density_sensor
- outside_air_pm10pt0_density_sensor

---

# Additional fields added to cover first hundred buildings

literals:
- bypass_air_damper_percentage_command
- bypass_return_air_temperature_sensor
- bypass_valve_percentage_sensor
- chilled_water_isolation_valve_status:
  - OPEN
  - CLOSED
- circulation_changeover_isolation_valve_status:
  - OPEN
  - CLOSED
- circulation_pump_run_command:
  - ON
  - OFF
- cogeneration_return_water_temperature_sensor
- cogeneration_return_water_temperature_setpoint
- cogeneration_supply_water_temperature_sensor
- cold_aisle_air_temperature_sensor
- cooling_air_damper_percentage_command
- cooling_air_flowrate_sensor
- cooling_air_flowrate_setpoint
- dehumidification_run_command:
  - ON
  - OFF
- dehumidification_run_status:
  - ON
  - OFF
- discharge_air_relative_humidity_sensor
- discharge_fan_speed_frequency_sensor
- dishwasher_run_status:
  - ON
  - OFF
- east_illuminance_sensor
- evaporative_cooler_run_command:
  - ON
  - OFF
- exhaust_air_damper_percentage_sensor
- exhaust_air_static_pressure_sensor
- exhaust_air_static_pressure_setpoint
- filter_differential_pressure_sensor
- flowrate_setpoint
- flue_gas_temperature_sensor
- heating_stage_run_count
- heating_air_damper_percentage_command
- heating_air_flowrate_sensor
- heating_air_flowrate_setpoint
- heating_cooling_valve_percentage_command
- heating_water_valve_status:
  - OPEN
  - CLOSED
- high_discharge_fan_speed_command:
  - ON
  - OFF
- hot_aisle_air_temperature_sensor
- humidification_percentage_sensor
- humidification_run_command:
  - ON
  - OFF
- humidification_run_status:
  - ON
  - OFF
- discharge_air_damper_command:
  - OPEN
  - CLOSED
- isolation_valve_percentage_command
- isolation_valve_percentage_sensor
- leaving_heating_coil_temperature_sensor
- low_discharge_fan_speed_command:
  - ON
  - OFF
- makeup_water_flowrate_sensor
- makeup_water_valve_percentage_command
- medium_discharge_fan_speed_command:
  - ON
  - OFF
- min_outside_air_damper_command:
  - OPEN
  - CLOSED
- min_outside_air_damper_status:
  - OPEN
  - CLOSED
- mixed_air_temperature_setpoint
- outside_air_damper_command:
  - OPEN
  - CLOSED
- outside_air_damper_percentage_sensor
- outside_air_dewpoint_temperature_sensor
- primary_return_water_temperature_sensor
- production_differential_pressure_sensor
- return_air_damper_percentage_command
- return_air_dehumidification_relative_humidity_setpoint
- return_air_humidification_relative_humidity_setpoint
- return_air_relative_humidity_setpoint
- return_water_valve_command:
  - OPEN
  - CLOSED
- return_water_isolation_valve_percentage_command
- return_water_isolation_valve_percentage_sensor
- return_water_valve_status:
  - OPEN
  - CLOSED
- return_water_temperature_setpoint
- secondary_return_water_temperature_sensor
- secondary_supply_water_temperature_sensor
- shade_extent_percentage_command
- shade_tilt_percentage_command
- southeast_illuminance_sensor
- southwest_illuminance_sensor
- speed_frequency_command
- spray_pump_run_command:
  - ON
  - OFF
- spray_pump_run_status:
  - ON
  - OFF
- drain_pump_failed_alarm:
  - ACTIVE
  - INACTIVE  
- supply_air_cooling_temperature_setpoint
- supply_air_heating_temperature_setpoint
- supply_air_relative_humidity_sensor
- supply_water_valve_command:
  - OPEN
  - CLOSED
- supply_water_isolation_valve_percentage_command
- supply_water_isolation_valve_percentage_sensor
- supply_water_valve_status:
  - OPEN
  - CLOSED
- west_illuminance_sensor
- zone_air_co_concentration_sensor
- zone_air_dehumidification_relative_humidity_setpoint
- zone_air_humidification_relative_humidity_setpoint
- zone_air_relative_humidity_setpoint
- zone_air_temperature_setpoint

## added on 10/13/2018
- condensing_water_isolation_valve_command:
  - OPEN
  - CLOSED
- condensing_water_isolation_valve_percentage_command
- condensing_water_isolation_valve_percentage_sensor


## Added on 10/25/2018
- compressor_speed_percentage_command
- compressor_voltage_sensor
- compressor_lost_power_alarm
- east_wind_linearvelocity_sensor
- west_wind_linearvelocity_sensor
- condenser_pressure_sensor
- chilled_water_valve_command:
  - OPEN
  - CLOSED
- heating_percentage_command

## Added on 10/30
- thermal_power_sensor
- discharge_air_flowrate_sensor
- exercise_mode:
  - ON
  - OFF

# Alarms updated to convert the alarm subfield to a point type from measurement descriptor.

- run_mode:
  - COMMISSIONING
  - FLUSHING
  - HEATING
  - COOLING
  - NEUTRAL
  - OFF
  - AUTO
  - MANUAL
- dial_resistance_sensor
- zone_occupancy_status:
  - OCCUPIED
  - UNKNOWN
  - UNOCCUPIED


## Added on 12/12
- leaving_cooling_coil_temperature_sensor
- leaving_cooling_coil_temperature_setpoint
- heating_water_valve_command:
  - OPEN
  - CLOSED
- heating_water_valve_percentage_sensor
- chilled_water_valve_percentage_sensor
- exhaust_air_damper_command:
  - OPEN
  - CLOSED
## Added on 2019/02/19
- heating_stage_run_command:
  - ON
  - OFF
## Added on 2019/02/21
- return_air_cooling_temperature_setpoint
- return_air_heating_temperature_setpoint

## Added on 2019/02/25 for US-MTV-45
- condensing_fan_speed_percentage_command

## Added on 2019/02/27
- boost_fan_run_command:
  - ON
  - OFF
- boost_fan_run_status:
  - ON
  - OFF
- chilled_water_flowrate_sensor
- compressor_speed_frequency_sensor
- condensing_water_isolation_valve_status:
  - OPEN
  - CLOSED
- east_building_air_static_pressure_sensor
- east_exhaust_air_damper_percentage_command
- exhaust_air_flowrate_sensor
- exhaust_air_flowrate_setpoint
- fan_speed_mode:
  - OFF
  - LOW
  - HIGH
  - AUTO
  - MANUAL
- heat_exchange_isolation_valve_command:
  - OPEN
  - CLOSED
- heat_exchange_isolation_valve_percentage_command
- humidifier_percentage_command
- mixing_valve_percentage_command
- preheating_water_valve_percentage_command
- return_air_damper_command:
  - OPEN
  - CLOSED
- return_air_damper_status:
  - OPEN
  - CLOSED
- return_air_flowrate_sensor
- return_air_flowrate_setpoint
- return_air_static_pressure_sensor
- return_air_static_pressure_setpoint
- supply_air_dehumidification_relative_humidity_setpoint
- supply_air_humidification_relative_humidity_setpoint
- supply_air_isolation_damper_command:
  - OPEN
  - CLOSED
- west_building_air_static_pressure_sensor
- west_exhaust_air_damper_percentage_command
- zone_air_static_pressure_sensor
- zone_air_static_pressure_setpoint
- zone_air_voc_concentration_sensor
- zone_air_voc_concentration_setpoint
- return_air_voc_concentration_sensor
- return_air_voc_concentration_setpoint

## Added on 2019/03/12
- cooling_percentage_command
- primary_supply_water_temperature_sensor
- supply_air_isolation_damper_status:
  - OPEN
  - CLOSED

## Added on 2019/03/19
- cooling_thermal_power_sensor
- cooling_percentage_sensor
- exhaust_air_damper_status:
  - OPEN
  - CLOSED
- east_flowrate_sensor
- west_flowrate_sensor
- east_differential_pressure_sensor
- west_differential_pressure_sensor
- east_supply_water_temperature_sensor
- west_supply_water_temperature_sensor
- process_chilled_return_water_temperature_sensor
- process_chilled_supply_water_temperature_sensor
- leaving_air_preheating_coil_temperature_sensor

## Added on 2019/03/20
- cooling_stage_run_count
- min_return_water_temperature_setpoint
- process_cooling_thermal_power_sensor
- process_return_water_temperature_sensor
- process_supply_water_temperature_sensor
- process_supply_water_temperature_setpoint
- process_water_differential_pressure_sensor
- process_water_differential_pressure_setpoint
- process_water_flowrate_sensor
- process_water_flowrate_setpoint
- process_water_isolation_valve_command:
  - OPEN
  - CLOSED
- process_water_valve_percentage_command

## Added on 2019/03/26
- zone_air_refrigerant_concentration_setpoint

# Added on 2019/06/03
- apparent_power_sensor
- energy_accumulator
- average_line_current_sensor
- average_line_neutral_voltage_sensor
- average_inter_line_voltage_sensor
- phase1_line_current_sensor
- phase1_neutral_line_voltage_sensor
- phase1_phase2_line_voltage_sensor
- phase1_phase3_line_voltage_sensor
- phase1_power_sensor
- phase1_powerfactor_sensor
- phase2_line_current_sensor
- phase2_neutral_line_voltage_sensor
- phase2_phase3_line_voltage_sensor
- phase2_power_sensor
- phase2_powerfactor_sensor
- phase3_line_current_sensor
- phase3_neutral_line_voltage_sensor
- phase3_power_sensor
- phase3_powerfactor_sensor
- powerfactor_sensor
- reactive_power_sensor

# Added on 2019/06/27 for Enlighted
- dimmer_percentage_command # Should be adjusted to brightness_percentage_command


# Added on 2019/08/13 primarily for GVC
- calendar_sync_status:
  - ACCESS_FAILED
  - CALENDAR_STARTUP
  - CALENDAR_SUCCESS
  - SUBSCRIPTION_FAILED
  - WAITING_FOR_RESPONSE
- conference_id_hash_label
- conference_id_match_status:
  - DOES_NOT_MATCH
  - MATCHES
- conference_call_status:
  - ACTIVE
  - INACTIVE
- matched_event_id_label
- message_counter
- next_event_end_timestamp
- next_event_start_timestamp
- ongoing_event_end_timestamp
- ongoing_event_start_timestamp
- ongoing_event_id_label
- room_calendar_email_label
- user_occupancy_override_status:
  - DISABLED
  - ENABLED

# Added on 2019/09/12 for Enlighted: generic light level sensor
- illuminance_sensor

# Added on 2019/09/26 for US-NYC-9TH
- condensing_water_bypass_valve_percentage_command
- condensing_water_valve_percentage_command

- heater_run_status: # Added 10/2/2019
  - ON
  - OFF
- discharge_fan_power_sensor
- outside_air_damper_status
- humidification_percentage_command
- discharge_fan_speed_percentage_sensor
- discharge_air_heating_percentage_command
- discharge_fan_voltage_sensor
- discharge_fan_torque_sensor
- supply_air_damper_command:
  - OPEN
  - CLOSED
- supply_air_damper_status:
  - OPEN
  - CLOSED

# Added 11/6/2019
- low_limit_flowrate_setpoint
- return_water_valve_percentage_sensor
- return_water_valve_percentage_command

# Added 11/12/2019
- gas_flowrate_sensor
- gas_volume_accumulator
- water_volume_accumulator
- gas_temperature_sensor

# Added 12/17/2019 for UK-LON-S2 FCU
- cooling_water_valve_percentage_command
- cooling_water_valve_percentage_sensor
- cooling_water_flowrate_sensor
- heating_water_flowrate_sensor
- zone_air_offset_temperature_setpoint

# Added 1/16/2020
- discharge_air_damper_percentage_command

# Added 2/10/2020
- supply_water_isolation_valve_command
- supply_water_isolation_valve_status:
  - OPEN
  - CLOSED
- return_water_isolation_valve_command
- return_water_isolation_valve_status:
  - OPEN
  - CLOSED
- chilled_return_water_isolation_valve_command
- condensing_return_water_isolation_valve_percentage_command
- condensing_return_water_isolation_valve_percentage_sensor
- chilled_supply_water_isolation_valve_command
- chilled_return_water_isolation_valve_status:
  - OPEN
  - CLOSED

# Added 2/11/2020
- discharge_air_static_pressure_sensor

# Added 2/12/2020
- heat_exchange_supply_water_isolation_valve_command
- heat_exchange_return_water_isolation_valve_command
- heat_exchange_supply_water_isolation_valve_percentage_command
- heat_exchange_return_water_isolation_valve_percentage_command
- heat_exchange_supply_water_isolation_valve_status:
  - OPEN
  - CLOSED
- heat_exchange_return_water_isolation_valve_status:
  - OPEN
  - CLOSED
- heat_exchange_supply_water_isolation_valve_percentage_sensor
- heat_exchange_return_water_isolation_valve_percentage_sensor

- condensing_return_water_isolation_valve_command
- chilled_return_water_isolation_valve_percentage_sensor
- chilled_return_water_isolation_valve_percentage_command

# Added 2/24/2020
- chilled_supply_water_isolation_valve_percentage_sensor
- chilled_supply_water_isolation_valve_percentage_command
- chilled_supply_water_isolation_valve_status:
  - OPEN
  - CLOSED
- condensing_return_water_isolation_valve_status:
  - OPEN
  - CLOSED
- condensing_supply_water_isolation_valve_percentage_sensor
- condensing_supply_water_isolation_valve_percentage_command
- condensing_supply_water_isolation_valve_status:
  - OPEN
  - CLOSED
- condensing_supply_water_isolation_valve_command


# Added 4/12/20
- supply_air_damper_percentage_sensor

# Added 6/4/20
- ventilation_request_count
- refrigerant_evaporator_pressure_sensor
- refrigerant_condenser_pressure_sensor
- refrigerant_suction_temperature_sensor
- refrigerant_discharge_temperature_sensor
- low_limit_outside_air_damper_percentage_command

- sweeper_pump_run_status:
  - ON
  - OFF
- sweeper_pump_run_command:
  - ON
  - OFF
- evaporative_cooler_run_status:
  - ON
  - OFF

- drain_pump_run_status:
  - ON
  - OFF
- drain_pump_failed_alarm:
  - ACTIVE
  - INACTIVE
- water_low_level_status:
  - ACTIVE
  - INACTIVE
- water_high_level_status:
  - ACTIVE
  - INACTIVE
- input_motor_power_status:
  - ON
  - OFF

# Added 10/5/20 for TW-NTC-TPKD
# Additional functionality for alarms and status points.
# For alarms, they will end in `alarm` and be two-state. 
# Status fields must be distinguished from alarms in that status is an objective qualitative state (flowing/not) whereas alarms are judgmental interpretations of such statuses to draww a conclusion about function (alarm/normal) 

- average_supply_air_temperature_sensor
- control_mode:
  - AUTO
  - MANUAL
  - OFF
- cooling_thermal_energy_accumulator
- particle_concentration_sensor
- high_limit_supply_air_cooling_flowrate_setpoint
- high_limit_supply_air_heating_flowrate_setpoint
- low_limit_supply_air_ventilation_flowrate_setpoint
- low_limit_supply_air_flowrate_setpoint 
- high_limit_supply_air_flowrate_setpoint # used when the device doesn't necessarily provide a cooling max flow
- schedule_run_command:
  - ON
  - OFF
- supply_air_dewpoint_temperature_sensor
- supply_air_dewpoint_temperature_setpoint
- ultraviolet_lamp_run_command:
  - ON
  - OFF
- ultraviolet_lamp_run_status:
  - ON
  - OFF

# added for ETIQA
- water_leak_cable_distance_sensor
- discharge_air_linearvelocity_setpoint

# New usage of status as an override for the measurement.
- chilled_water_flowrate_status:
  - PRESENT
  - ABSENT
- condensing_water_flowrate_status:
  - PRESENT
  - ABSENT
- discharge_air_static_pressure_status:
  - PRESENT
  - ABSENT
- filter_differential_pressure_status:
  - PRESENT
  - ABSENT
- electrostatic_filter_run_status:
  - ON
  - OFF
- electrostatic_filter_alarm:
  - ACTIVE
  - INACTIVE
- high_level_status:
  - PRESENT
  - ABSENT
- low_level_status:
  - PRESENT
  - ABSENT
- power_status:
  - PRESENT
  - ABSENT

# New alarms using alarm as a point type, and existing alarms moved here
# TODO (tsodorff): change these to ALARM/NORMAL after determining how this can be done safely to existing translations. 
- fabric_protection_alarm:
  - ACTIVE
  - INACTIVE
- failed_alarm:
  - ACTIVE
  - INACTIVE
- filter_alarm:
  - ACTIVE
  - INACTIVE
- master_alarm:
  - ACTIVE
  - INACTIVE
- supply_fan_failed_alarm:
  - ACTIVE
  - INACTIVE
- smoke_alarm:
  - ACTIVE
  - INACTIVE
- water_leak_alarm:
  - ACTIVE
  - INACTIVE
- low_differential_pressure_alarm:
  - ACTIVE
  - INACTIVE
- lost_power_alarm:
  - ACTIVE
  - INACTIVE
- heat_exchange_failed_alarm:
  - ACTIVE
  - INACTIVE
- compressor_failed_alarm:
  - ACTIVE
  - INACTIVE
  
# New fields for lighting and fire systems.
- motion_status:
  - PRESENT
  - ABSENT
- battery_charge_status:
  - CHARGING
  - DISCHARGING
  - STANDBY
- battery_charge_percentage_sensor
- brightness_percentage_command

# New fields for emergency systems
- broken_cable_alarm:
  - ACTIVE
  - INACTIVE
- gas_leak_detection_alarm:
  - ACTIVE
  - INACTIVE
- ammonia_leak_detection_alarm:
  - ACTIVE
  - INACTIVE
- water_leak_detection_alarm:
  - ACTIVE
  - INACTIVE
- fire_alarm:
  - ACTIVE
  - INACTIVE

- emergency_release_status:
  - ACTIVE
  - INACTIVE
- position_status:
  - OPEN
  - CLOSED
- condensing_water_valve_percentage_sensor
- entering_cooling_coil_temperature_sensor

 # We should not use this... represents scavenged outside air from near some heat pumps...
- mixed_outside_air_temperature_sensor

- discharge_fan_lost_power_alarm:
  - ACTIVE
  - INACTIVE
- low_discharge_air_flowrate_alarm:
  - ACTIVE
  - INACTIVE
- frequency_sensor
- discharge_fan_failed_alarm:
  - ACTIVE
  - INACTIVE
- discharge_air_linearvelocity_sensor
- condensing_water_bypass_valve_percentage_sensor
- scene_index_command

# This is a change
- line_frequency_sensor
- phase1_apparent_power_sensor
- phase2_apparent_power_sensor
- phase3_apparent_power_sensor

# Added for Automatic transfer switch
- source1_phase1_phase2_voltage_sensor
- source1_phase2_phase3_voltage_sensor
- source1_phase3_phase1_voltage_sensor
- source1_frequency_sensor
- source2_phase1_phase2_voltage_sensor
- source2_phase2_phase3_voltage_sensor
- source2_phase3_phase1_voltage_sensor
- source2_frequency_sensor
- master_mode:
  - SOURCEA
  - NOSOURCE
  - REMOTE
  - MANUAL
- source1_lost_power_alarm:
  - ACTIVE
  - INACTIVE 
- source2_lost_power_alarm:
  - ACTIVE
  - INACTIVE
- generator_status:
  - ON
  - OFF
- source1_phase1_phase2_over_voltage_status:
  - PRESENT
  - ABSENT
- source1_phase2_phase3_over_voltage_status:
  - PRESENT
  - ABSENT
- source1_phase3_phase1_over_voltage_status:
  - PRESENT
  - ABSENT
- source1_over_voltage_status:
  - PRESENT
  - ABSENT
- source2_phase1_phase2_over_voltage_status:
  - PRESENT
  - ABSENT
- source2_phase2_phase3_over_voltage_status:
  - PRESENT
  - ABSENT
- source2_phase3_phase1_over_voltage_status:
  - PRESENT
  - ABSENT
- source2_over_voltage_status:
  - ACTIVE
  - INACTIVE
- switch_position_mode:
  - POSITIONA
  - POSITIONB
  - POSITIONC


# Added for UK-LON-S2

- zone_air_voc_percentage_setpoint
- zone_air_voc_percentage_sensor

# Added for US-NYC-9TH
- zone_air_unoccupied_heating_temperature_setpoint
- zone_air_occupied_heating_temperature_setpoint
- mixed_air_relative_humidity_sensor
- mixed_air_dewpoint_temperature_sensor

# Added for TW
- supply_air_isolation_damper_closed_status
- supply_air_isolation_damper_open_status
- control_status:
  - REMOTE
  - LOCAL
- zone_scene_command
- scene_command
- cooling_run_status:
  - ON
  - OFF
- high_return_air_temperature_alarm:
  - ACTIVE
  - INACTIVE
- low_return_air_temperature_alarm:
  - ACTIVE
  - INACTIVE
- high_return_air_relative_humidity_alarm:
  - ACTIVE
  - INACTIVE
- low_return_air_relative_humidity_alarm:
  - ACTIVE
  - INACTIVE
- chilled_water_valve_failed_alarm:
  - ACTIVE
  - INACTIVE
- discharge_fan_speed_frequency_command
- ultraviolet_lamp_run_mode:
  - AUTO
  - MANUAL
- discharge_air_flowrate_status:
  - ON
  - OFF
- damper_percentage_command
- damper_percentage_sensor
- supply_fan_lost_power_alarm:
  - ACTIVE
  - INACTIVE
- panel_alarm
- supply_air_flowrate_status:
  - ON
  - OFF

# Added for ETIQA
- return_air_co2_concentration_sensor
- return_air_co2_concentration_setpoint

# Added for Machine Learning Pilot
- supervisor_control_mode:
  - ENABLED
  - DISABLED
- supervisor_supply_air_static_pressure_setpoint
- supervisor_supply_air_temperature_setpoint
- program_supply_air_static_pressure_setpoint
- program_supply_air_temperature_setpoint
- supervisor_supply_water_temperature_setpoint
- supervisor_differential_pressure_setpoint
- program_supply_water_temperature_setpoint
- program_differential_pressure_setpoint

#Additional fields for CH ZRH EURD - radiant panels
- condensate_water_alarm:
  - ACTIVE
  - INACTIVE
- supply_water_valve_percentage_command
- supply_water_valve_percentage_sensor
- supply_water_valve_flowrate_sensor
- total_request_count
- zone_conditioning_mode:
  - HEATING
  - COOLING
  - AUTO
  - OFF
- water_riser_mode:
  - OFF
  - HEATING
  - COOLING
  - AUTO
- average_zone_air_temperature_sensor
- heating_supply_water_isolation_valve_command:
  - OPEN
  - CLOSED
- heating_return_water_isolation_valve_command:
  - OPEN
  - CLOSED
- heating_return_water_isolation_valve_status:
  - OPEN
  - CLOSED
- cooling_supply_water_isolation_valve_command
- cooling_return_water_isolation_valve_command
- heating_supply_water_isolation_valve_percentage_command
- heating_return_water_isolation_valve_percentage_command
- heating_supply_water_isolation_valve_percentage_sensor
- heating_return_water_isolation_valve_percentage_sensor

#Additional fields for CH ZRH EURD - FCU's
- maintenance_alarm:
  - ACTIVE
  - INACTIVE
- condensate_water_pump_alarm:
  - ACTIVE
  - INACTIVE

#Additional fields for CH ZRH EURD - Lighting
- average_illuminance_sensor
- illuminance_setpoint
- scene_dimmer_percentage_command
- scene_dimmer_percentage_sensor
- low_scene_dimmer_percentage_setpoint
- high_scene_dimmer_percentage_setpoint
- red_scene_dimmer_percentage_command
- green_scene_dimmer_percentage_command
- blue_scene_dimmer_percentage_command
- dimmer_fade_rate_setpoint
- dimmer_fade_time_setpoint
- startup_dimmer_percentage_setpoint
- dimmer_mode:
  - FADING
  - RAMPING
- dimmer_failed_alarm:
  - ACTIVE
  - INACTIVE
- power_command:
  - ON
  - OFF
- switch_command:
  - ON
  - OFF
- lighting_switch_status:
  - ON
  - OFF
- scene_dimmer_command:
  - ACTIVE
  - INACTIVE
- scene_status:
  - ACTIVE
  - INACTIVE
- room_occupancy_status:
  - OCCUPIED
  - UNKNOWN
  - UNOCCUPIED
  - BYPASS
  - STANDBY

#Additional fields for CH ZRH EURD HVAC
- bypass_air_damper_percentage_sensor
- circulation_pump_speed_percentage_command
- circulation_pump_speed_percentage_setpoint
- frost_alarm:
  - ACTIVE
  - INACTIVE
- supply_air_static_pressure_status:
  - PRESENT
  - ABSENT
- exhaust_air_static_pressure_status:
  - PRESENT
  - ABSENT
- exhaust_fan_failed_alarm:
  - ACTIVE
  - INACTIVE
- return_air_damper_percentage_sensor
- mixing_valve_percentage_sensor
- potable_hot_water_temperature_sensor
- potable_hot_supply_water_temperature_sensor
- potable_hot_return_water_temperature_sensor
- potable_hot_water_temperature_setpoint
- heating_supply_water_temperature_sensor
- heating_return_water_temperature_sensor
- heating_thermal_power_sensor
- heating_thermal_energy_accumulator
- max_flowrate_setpoint
- potable_water_high_temperature_sensor
- potable_water_medium_temperature_sensor
- potable_water_low_temperature_sensor
- heating_supply_water_temperature_setpoint

#Discharge air flow control
- discharge_air_flowrate_setpoint

#Electrical meter fields
- neutral_line_current_sensor # A measure of current on the neutral line
- apparent_energy_accumulator
- reactive_energy_accumulator
#Lighting controller battery status
- emergency_battery_status

# Condensing water monitoring
- condensing_water_differential_pressure_sensor
- condensing_water_differential_pressure_setpoint

# Heat Wheel Telemetry Fields
- heat_wheel_speed_percentage_sensor
- heat_wheel_speed_percentage_command
- heat_wheel_run_command:
  - ON
  - OFF
- heat_wheel_run_status:
  - ON
  - OFF

# Outside air Isolation Dampers
- outside_air_isolation_damper_command:
  - OPEN
  - CLOSED
- outside_air_isolation_damper_status:
  - OPEN
  - CLOSED

# Exhaust air Isolation Dampers
- exhaust_air_isolation_damper_command:
  - OPEN
  - CLOSED
- exhaust_air_isolation_damper_status:
  - OPEN
  - CLOSED

# Damper status
- damper_status:
  - OPEN
  - CLOSED

- lighting_percentage_sensor # For relative ranged illuminance inputs.

# Air Quality Data
- outside_air_aqi_sensor
- zone_air_aqi_sensor
- outside_air_water_vapor_density_sensor # Equivalent field for absolute humidity
- outside_air_water_vapor_concentration_sensor # Equivalent field for absolute humidity
- zone_air_water_vapor_density_sensor # Equivalent field for absolute humidity
- zone_air_water_vapor_concentration_sensor # Equivalent field for absolute humidity

- zone_air_h2s_concentration_sensor
- zone_air_so2_concentration_sensor
- zone_air_no2_concentration_sensor
- zone_air_formaldehyde_concentration_sensor
- zone_air_ozone_concentration_sensor

- zone_air_h2s_density_sensor
- zone_air_so2_density_sensor
- zone_air_no2_density_sensor
- zone_air_formaldehyde_density_sensor
- zone_air_ozone_density_sensor

# First set of PM2.5, PM10, etc. fields. Note that density and concentration
# are differentiated since they return different units of measurement.
- zone_air_pm0pt5_density_sensor
- zone_air_pm1pt0_density_sensor
- zone_air_pm2pt5_density_sensor
- zone_air_pm4pt0_density_sensor
- zone_air_pm10pt0_density_sensor

- zone_air_pm0pt5_concentration_sensor
- zone_air_pm1pt0_concentration_sensor
- zone_air_pm2pt5_concentration_sensor
- zone_air_pm4pt0_concentration_sensor
- zone_air_pm10pt0_concentration_sensor

- zone_air_pm0pt5_volumetricconcentration_sensor
- zone_air_pm1pt0_volumetricconcentration_sensor
- zone_air_pm2pt5_volumetricconcentration_sensor
- zone_air_pm4pt0_volumetricconcentration_sensor
- zone_air_pm10pt0_volumetricconcentration_sensor

## New fields for IoT vibration sensor pilot
- fivesecondrolling_max_xaxis_linearacceleration_sensor
- fivesecondrolling_max_yaxis_linearacceleration_sensor
- fivesecondrolling_max_zaxis_linearacceleration_sensor
- fivesecondrolling_min_xaxis_linearacceleration_sensor
- fivesecondrolling_min_yaxis_linearacceleration_sensor
- fivesecondrolling_min_zaxis_linearacceleration_sensor
- fivesecondrolling_rootmeansquare_xaxis_linearacceleration_sensor
- fivesecondrolling_rootmeansquare_yaxis_linearacceleration_sensor
- fivesecondrolling_rootmeansquare_zaxis_linearacceleration_sensor
- local_air_temperature_sensor

# New fields for ERV bypass
- bypass_air_damper_command:
  - OPEN
  - CLOSED
- bypass_air_damper_status:
  - OPEN
  - CLOSED

## New fields for IoT Vibration devices
- tenminutefixed_max_xaxis_linearvelocity_sensor
- tenminutefixed_max_yaxis_linearvelocity_sensor
- tenminutefixed_max_zaxis_linearvelocity_sensor
- tenminutefixed_max_xaxis_frequency_sensor
- tenminutefixed_max_yaxis_frequency_sensor
- tenminutefixed_max_zaxis_frequency_sensor
- signal_strength_percentage_sensor
- dutycycle_percentage_sensor
- min_zone_air_relative_humidity_sensor
- min_zone_air_relative_humidity_setpoint

## New fields for air quality sensors
- thirtysecondrolling_average_zone_air_co_concentration_sensor
- thirtysecondrolling_average_zone_air_particle_diameter_sensor
- zone_air_no2_probability_percentage_sensor
- zone_air_no2_ozone_concentration_sensor

- heat_recovery_water_isolation_valve_command:
  - OPEN
  - CLOSED
- heat_recovery_return_water_isolation_valve_command:
  - OPEN
  - CLOSED
- heat_recovery_return_water_isolation_valve_status:
  - OPEN
  - CLOSED
- heat_recovery_supply_water_isolation_valve_command:
  - OPEN
  - CLOSED
- heat_recovery_supply_water_isolation_valve_status:
  - OPEN
  - CLOSED
- heat_recovery_run_command:
  - ON
  - OFF
- exhaust_air_differential_pressure_sensor
- leaving_heat_recovery_coil_temperature_sensor
- zone_floor_temperature_sensor
- zone_floor_temperature_setpoint
- entering_heat_recovery_coil_temperature_sensor
- carbon_filter_differential_pressure_sensor
- heating_supply_water_isolation_valve_status:
  - OPEN
  - CLOSED
- leaving_coil_temperature_sensor
- heat_recovery_supply_water_temperature_sensor
- heat_recovery_return_water_temperature_sensor
- differential_temperature_sensor
- hot_water_tank_temperature_sensor
- hot_water_tank_temperature_setpoint
- preheating_water_tank_temperature_sensor
- preheating_water_tank_temperature_setpoint
- potable_hot_leaving_water_temperature_sensor
- potable_hot_leaving_water_temperature_setpoint

## New fields for electrical system additions
- voltage_sensor
- input_frequency_sensor
- output_frequency_sensor
- bypass_frequency_sensor
- input_phase1_phase2_voltage_sensor
- input_phase2_phase3_voltage_sensor
- input_phase3_phase1_voltage_sensor
- input_phase1_neutral_voltage_sensor
- input_phase2_neutral_voltage_sensor
- input_phase3_neutral_voltage_sensor
- input_phase1_current_sensor
- input_phase2_current_sensor
- input_phase3_current_sensor
- output_phase1_phase2_voltage_sensor
- output_phase2_phase3_voltage_sensor
- output_phase3_phase1_voltage_sensor
- output_phase1_neutral_voltage_sensor
- output_phase2_neutral_voltage_sensor
- output_phase3_neutral_voltage_sensor
- output_phase1_current_sensor
- output_phase2_current_sensor
- output_phase3_current_sensor
- bypass_phase1_neutral_voltage_sensor
- bypass_phase2_neutral_voltage_sensor
- bypass_phase3_neutral_voltage_sensor
- remaining_charge_time_sensor
- output_power_sensor
- output_apparent_power_sensor
- low_battery_charge_alarm:
  - ACTIVE
  - INACTIVE
- load_percentage_sensor
- overload_alarm:
  - ACTIVE
  - INACTIVE
- bypass_status:
  - BYPASS
  - INACTIVE  
- inverter_failed_alarm:
  - ACTIVE
  - INACTIVE



## Refrigerant monitoring fields for AHUs
- condensing_fan_current_sensor
- discharge_air_specificenthalpy_sensor
- refrigerant_discharge_pressure_sensor
- refrigerant_liquid_pressure_sensor
- refrigerant_liquid_temperature_sensor
- refrigerant_liquid_saturation_temperature_sensor
- refrigerant_subcooling_temperature_sensor
- refrigerant_suction_pressure_sensor
- refrigerant_suction_saturation_temperature_sensor
- refrigerant_suction_superheat_temperature_sensor
- return_air_specificenthalpy_sensor
- compressor_current_sensor

## Water Level status
- water_level_status:
  - HIGH
  - MEDIUM
  - LOW
## New fields for steam/water heat exchanger
- supply_steam_static_pressure_sensor
- supply_steam_static_pressure_setpoint
- steam_valve_percentage_command

# Open-loop CDW system
- outside_condensing_loop_return_water_isolation_valve_status:
  - OPEN
  - CLOSED
- outside_condensing_loop_return_water_isolation_valve_command:
  - OPEN
  - CLOSED
- outside_condensing_loop_return_water_isolation_valve_percentage_command
- outside_condensing_loop_return_water_isolation_valve_percentage_sensor
- outside_condensing_loop_return_water_temperature_sensor

# Buffer tanks with temperature sensors
- chilled_water_temperature_sensor
- heating_water_temperature_sensor
- leaving_water_tank_temperature_sensor
- entering_water_tank_temperature_sensor

# Tank level
- percentage_sensor
- secondary_heating_supply_water_temperature_sensor
- secondary_heating_return_water_temperature_sensor
- primary_heating_supply_water_temperature_sensor
- primary_heating_return_water_temperature_sensor
- secondary_chilled_supply_water_temperature_sensor
- secondary_chilled_return_water_temperature_sensor
- primary_chilled_supply_water_temperature_sensor
- primary_chilled_return_water_temperature_sensor
- secondary_chilled_return_water_isolation_valve_percentage_sensor
- secondary_chilled_return_water_isolation_valve_percentage_command
- thermal_energy_accumulator
- ground_isolation_command:
  - ON
  - OFF
- ground_temperature_sensor

## Addition of new fields#

## New fields for Freezer (Walk in Cold room)
- defrost_run_status:
  - ON
  - OFF
- defrost_temperature_sensor



- discharge_fan_run_time_accumulator

- defrost_temperature_setpoint
- defrost_run_command
- input_motor_frequency_sensor
- input_motor_power_sensor
- motor_powerfactor_sensor
- average_input_inter_line_motor_voltage_sensor
- average_input_line_motor_current_sensor
- input_phase1_line_motor_current_sensor
- input_phase2_line_motor_current_sensor
- input_phase3_line_motor_current_sensor
- input_phase1_phase3_line_motor_voltage_sensor
- input_phase1_phase2_line_motor_voltage_sensor
- input_phase2_phase3_line_motor_voltage_sensor
- input_phase1_line_inverter_current_sensor
- input_phase2_line_inverter_current_sensor
- input_phase3_line_inverter_current_sensor
- output_inverter_voltage_sensor
- input_inverter_frequency_sensor
- output_inverter_power_sensor
- refrigerant_differential_pressure_sensor

- chilled_side_ground_supply_economizer_isolation_valve_status:
  - OPEN
  - CLOSED
- chilled_side_ground_return_economizer_isolation_valve_status:
  - OPEN
  - CLOSED
- chilled_side_ground_return_economizer_isolation_valve_command:
  - OPEN
  - CLOSED
- heating_side_ground_supply_economizer_isolation_valve_status:
  - OPEN
  - CLOSED
- heating_side_ground_return_economizer_isolation_valve_status:
  - OPEN
  - CLOSED
- heating_side_ground_return_economizer_isolation_valve_command:
  - OPEN
  - CLOSED
- chilled_side_ground_return_water_isolation_valve_status:
  - OPEN
  - CLOSED
- chilled_side_ground_supply_water_isolation_valve_status:
  - OPEN
  - CLOSED
- chilled_side_ground_supply_water_isolation_valve_command:
  - OPEN
  - CLOSED
- heating_side_ground_return_water_isolation_valve_status:
  - OPEN
  - CLOSED
- heating_side_ground_supply_water_isolation_valve_status:
  - OPEN
  - CLOSED
- heating_side_ground_supply_water_isolation_valve_command:
  - OPEN
  - CLOSED

## New fields for Fresh Air Fan With VFD
- output_voltage_sensor
- run_time_accumulator

# Addition of telemetry for parking exhaust fan
- low_limit_zone_air_co_concentration_setpoint
- high_limit_zone_air_co_concentration_setpoint
- low_limit_zone_air_no_concentration_setpoint
- high_limit_zone_air_no_concentration_setpoint
- zone_air_no_concentration_sensor
- low_exhaust_fan_speed_command:
  - ON
  - OFF
- high_exhaust_fan_speed_command:
  - ON
  - OFF
- low_exhaust_fan_speed_status:
  - ON
  - OFF
- high_exhaust_fan_speed_status:
  - ON
  - OFF


# telemetry fields for exhaust fan#

- speed_mode:
  - VFD
  - BYPASS
- high_discharge_fan_speed_status:
  - ON
  - OFF
- low_discharge_fan_speed_status:
  - ON
  - OFF 
- exhaust_fan_run_mode:
  - AUTO
  - MANUAL

##Fields for generator##
- oil_temperature_sensor
- oil_pressure_sensor
- tank_level_status
- battery_voltage_sensor
- battery_current_sensor

  
#Telemetry fields for APU(MAU)# 
- dc_voltage_sensor
- ac_voltage_sensor
- supply_fan_run_mode:
  - AUTO
  - MANUAL 
- supply_fan_run_time_accumulator  

# Addition of telemetry for outside sensors
- outside_air_co2_concentration_sensor

#Addition of new fields for Tanks##
- level_status:
  - LOW
  - MEDIUM
  - HIGH
- line_pressure_sensor

- return_air_isolation_damper_status
- return_air_isolation_damper_command:
  - OPEN
  - CLOSED

- supply_fan_speed_mode:
  - BYPASS
  - VFD
  
- supply_fan_voltage_sensor

- supply_fan_power_status:
  - ON
  - OFF
  
- discharge_fan_run_mode:
  - AUTO
  - MANUAL

## New fields for EM##
- electricalgrid_energy_accumulator
- generator_run_time_accumulator

## New fields for fans##
- discharge_fan_energy_accumulator
- electricalgrid_run_time_accumulator
- generator_energy_accumulator 
- supply_fan_energy_accumulator
- compressor_run_time_accumulator

## New fields for seismic detector
- seismic_alarm<|MERGE_RESOLUTION|>--- conflicted
+++ resolved
@@ -164,7 +164,6 @@
 - supply_air_temperature_setpoint
 - supply_fan_current_sensor
 - supply_fan_power_sensor
-<<<<<<< HEAD
 - supply_damper_open_status:
   - OPEN
   - CLOSED
@@ -177,9 +176,7 @@
 - return_damper_closed_status:
   - OPEN
   - CLOSED
-=======
 - supply_fan_torque_sensor
->>>>>>> 6e6a987c
 - supply_fan_run_command:
   - ON
   - OFF
