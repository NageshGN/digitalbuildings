--- conflicted
+++ resolved
@@ -1394,7 +1394,6 @@
   - ON
   - OFF
 
-<<<<<<< HEAD
 # Addition of telemetry for scrubber
 - scrubber_run_mode:
   - AUTO
@@ -1405,7 +1404,7 @@
 - scrubber_run_status:
   - ON
   - OFF
-=======
+
 ##Fields for generator##
 - oil_temperature_sensor
 - oil_pressure_sensor
@@ -1413,7 +1412,6 @@
 - battery_voltage_sensor
 - battery_current_sensor
 
->>>>>>> ecd6a564
 #Telemetry addition for MAU#
 
 # Addition of telemetry for outside sensors
@@ -1459,9 +1457,6 @@
 - generator_run_time_accumulator
 - electricalgrid_run_time_accumulator 
 - generator_energy_accumulator 
-<<<<<<< HEAD
 - compressor_run_time_accumulator
-=======
 - supply_fan_energy_accumulator
-- compressor_run_time_accumulator
->>>>>>> ecd6a564
+- compressor_run_time_accumulator