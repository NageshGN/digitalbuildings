--- conflicted
+++ resolved
@@ -1382,7 +1382,6 @@
   - ON
   - OFF
 
-<<<<<<< HEAD
 - high_discharge_fan_speed_status:
   - ON
   - OFF
@@ -1392,14 +1391,13 @@
 - exhaust_fan_run_mode:
   - AUTO
   - MANUAL
-=======
+
 ##Fields for generator##
 - oil_temperature_sensor
 - oil_pressure_sensor
 - tank_level_status
 - battery_voltage_sensor
 - battery_current_sensor
->>>>>>> ecd6a564
 
 #Telemetry addition for MAU#
 
@@ -1447,11 +1445,4 @@
 - electricalgrid_run_time_accumulator 
 - generator_energy_accumulator 
 - supply_fan_energy_accumulator
-<<<<<<< HEAD
-- compressor_run_time_accumulator
-
-
-
-=======
-- compressor_run_time_accumulator
->>>>>>> ecd6a564
+- compressor_run_time_accumulator