--- conflicted
+++ resolved
@@ -1378,11 +1378,11 @@
   - OFF
 
 
-<<<<<<< HEAD
+
 - supply_fan_run_time_accumulator
-=======
+
 #Telemetry addition for MAU#
->>>>>>> 849ca05f
+
 
 # Addition of telemetry for outside sensors
 - outside_air_co2_concentration_sensor
@@ -1403,8 +1403,8 @@
   - CLOSED
 - supply_fan_speed_mode:
   - BYPASS
-<<<<<<< HEAD
-=======
+
+
   - VFD
   
 - supply_fan_run_mode:
@@ -1413,7 +1413,7 @@
 
 - supply_fan_run_time_accumulator
 - supply_fan_energy_accumulator
->>>>>>> 849ca05f
+
 - supply_fan_voltage_sensor
 - discharge_fan_energy_accumulator
 - discharge_fan_voltage_sensor
@@ -1430,12 +1430,12 @@
 - generator_run_time_accumulator
 - electricalgrid_run_time_accumulator 
 - generator_energy_accumulator 
-<<<<<<< HEAD
+
 - supply_fan_energy_accumulator
 - compressor_run_time_accumulator
 
 
 
-=======
-- compressor_run_time_accumulator
->>>>>>> 849ca05f
+
+
+
