# Copyright 2020 Google LLC
#
# Licensed under the Apache License, Version 2.0 (the License);
# you may not use this file except in compliance with the License.
# You may obtain a copy of the License at
#
#    https://www.apache.org/licenses/LICENSE-2.0
#
# Unless required by applicable law or agreed to in writing, software
# distributed under the License is distributed on an AS IS BASIS,
# WITHOUT WARRANTIES OR CONDITIONS OF ANY KIND, either express or implied.
# See the License for the specific language governing permissions and
# limitations under the License.

# Original Field set

literals:
- building_air_static_pressure_sensor
- building_air_static_pressure_setpoint
- bypass_valve_percentage_command
- chilled_return_water_temperature_sensor
- chilled_supply_water_flowrate_sensor
- chilled_supply_water_temperature_sensor
- chilled_supply_water_temperature_setpoint
- chilled_water_bypass_valve_percentage_command
- chilled_water_bypass_valve_percentage_sensor
- chilled_water_differential_pressure_sensor
- chilled_water_differential_pressure_setpoint
- chilled_water_isolation_valve_percentage_command
- chilled_water_isolation_valve_percentage_sensor
- chilled_water_isolation_valve_command:
  - OPEN
  - CLOSED
- chilled_water_valve_percentage_command
- circulation_pump_run_status:
  - ON
  - OFF
- compressor_run_command:
  - ON
  - OFF
- compressor_run_status:
  - ON
  - OFF
  - UNKNOWN
- compressor_speed_percentage_sensor
- refrigerant_condenser_saturation_temperature_sensor
- condensing_return_water_temperature_sensor
- condensing_supply_water_temperature_sensor
- condensing_supply_water_temperature_setpoint
- condensing_water_flowrate_sensor
- cooling_output_percentage_command
- current_sensor
- differential_pressure_sensor
- differential_pressure_setpoint
- discharge_air_cooling_temperature_setpoint
- discharge_air_heating_temperature_setpoint
- discharge_air_temperature_sensor
- discharge_air_temperature_setpoint
- discharge_fan_current_sensor
- discharge_fan_run_command:
  - ON
  - OFF
- discharge_fan_run_status:
  - ON
  - OFF
- discharge_fan_speed_mode:
  - AUTO
  - LOW
  - MEDIUM
  - HIGH
  - OFF
  - VFD
- discharge_fan_speed_percentage_command
- dryer_run_status:
  - ON
  - OFF
- economizer_mode:
  - ON
  - OFF
  - AUTO
- evaporator_pressure_sensor
- refrigerant_evaporator_saturation_temperature_sensor
- exhaust_air_damper_percentage_command
- exhaust_air_temperature_sensor
- exhaust_fan_current_sensor
- exhaust_fan_power_sensor
- exhaust_fan_run_command:
  - ON
  - OFF
- exhaust_fan_run_status:
  - ON
  - OFF
  - UNKNOWN
- exhaust_fan_speed_frequency_sensor
- exhaust_fan_speed_percentage_command
- exhaust_fan_speed_percentage_sensor
- fan_run_status:
  - ON
  - OFF
- fan_speed_percentage_command
- flowrate_sensor
- heater_run_command:
  - ON
  - OFF
- heating_water_valve_percentage_command
- inlet_guidevane_percentage_sensor
- isolation_damper_status:
  - OPEN
  - CLOSED
- isolation_damper_percentage_sensor
- line_current_sensor
- line_powerfactor_sensor
- loop_chilled_water_differential_pressure_sensor
- loop_differential_pressure_sensor
- min_flowrate_setpoint
- min_chilled_water_flowrate_setpoint
- ventilation_outside_air_damper_percentage_command
- ventilation_outside_air_flowrate_sensor
- ventilation_outside_air_flowrate_setpoint
- mixed_air_temperature_sensor
- outside_air_damper_percentage_command
- outside_air_specificenthalpy_sensor
- outside_air_flowrate_sensor
- outside_air_flowrate_setpoint
- outside_air_pressure_sensor
- outside_air_relative_humidity_sensor
- outside_air_temperature_sensor
- outside_air_wetbulb_temperature_sensor
- power_sensor
- return_air_relative_humidity_sensor
- return_air_temperature_sensor
- return_air_temperature_setpoint
- return_water_temperature_sensor
- reversing_valve_command:
  - AUTO
  - CLOSED
  - OPEN
  - UNKNOWN
- run_command:
  - ON
  - OFF
- run_status:
  - ON
  - OFF
- speed_frequency_sensor
- speed_percentage_command
- speed_percentage_sensor
- supply_air_damper_percentage_command
- supply_air_flowrate_sensor
- supply_air_flowrate_setpoint
- supply_air_static_pressure_sensor
- supply_air_static_pressure_setpoint
- supply_air_temperature_sensor
- supply_air_temperature_setpoint
- supply_fan_current_sensor
- supply_fan_power_sensor
- supply_fan_run_command:
  - ON
  - OFF
- supply_fan_run_status:
  - ON
  - OFF
  - UNKNOWN
- supply_fan_speed_frequency_command
- supply_fan_speed_frequency_sensor
- supply_fan_speed_percentage_command
- supply_fan_speed_percentage_sensor
- supply_water_flowrate_sensor
- supply_water_temperature_sensor
- supply_water_temperature_setpoint
- cooling_request_count
- heating_request_count
- pressurization_request_count
- zone_air_co2_concentration_sensor
- zone_air_co2_concentration_setpoint
- zone_air_co_concentration_setpoint
- zone_air_cooling_temperature_setpoint
- zone_air_heating_temperature_setpoint
- zone_air_refrigerant_concentration_sensor
- zone_air_relative_humidity_sensor
- zone_air_deadband_temperature_setpoint
- zone_air_temperature_sensor

---

# Additional fields added to cover first hundred buildings

literals:
- bypass_air_damper_percentage_command
- bypass_return_air_temperature_sensor
- bypass_valve_percentage_sensor
- chilled_water_isolation_valve_status:
  - OPEN
  - CLOSED
- circulation_pump_run_command:
  - ON
  - OFF
- cogeneration_return_water_temperature_sensor
- cogeneration_return_water_temperature_setpoint
- cogeneration_supply_water_temperature_sensor
- cold_aisle_air_temperature_sensor
- cooling_air_damper_percentage_command
- cooling_air_flowrate_sensor
- cooling_air_flowrate_setpoint
- dehumidification_run_command:
  - ON
  - OFF
- dehumidification_run_status:
  - ON
  - OFF
- discharge_air_relative_humidity_sensor
- discharge_fan_speed_frequency_sensor
- dishwasher_run_status:
  - ON
  - OFF
- east_illuminance_sensor
- evaporative_cooler_run_command:
  - ON
  - OFF
- exhaust_air_damper_percentage_sensor
- exhaust_air_static_pressure_sensor
- exhaust_air_static_pressure_setpoint
- filter_differential_pressure_sensor
- flowrate_setpoint
- flue_gas_temperature_sensor
- heating_stage_run_count
- heating_air_damper_percentage_command
- heating_air_flowrate_sensor
- heating_air_flowrate_setpoint
- heating_cooling_valve_percentage_command
- heating_water_valve_status:
  - OPEN
  - CLOSED
- high_discharge_fan_speed_command:
  - ON
  - OFF
- hot_aisle_air_temperature_sensor
- humidification_percentage_sensor
- humidification_run_command:
  - ON
  - OFF
- humidification_run_status:
  - ON
  - OFF
- discharge_air_damper_command:
  - OPEN
  - CLOSED
- isolation_valve_percentage_command
- isolation_valve_percentage_sensor
- leaving_heating_coil_temperature_sensor
- low_discharge_fan_speed_command:
  - ON
  - OFF
- makeup_water_flowrate_sensor
- makeup_water_valve_percentage_command
- medium_discharge_fan_speed_command:
  - ON
  - OFF
- min_outside_air_damper_command:
  - OPEN
  - CLOSED
- min_outside_air_damper_status:
  - OPEN
  - CLOSED
- mixed_air_temperature_setpoint
- outside_air_damper_command:
  - OPEN
  - CLOSED
- outside_air_damper_percentage_sensor
- outside_air_dewpoint_temperature_sensor
- primary_return_water_temperature_sensor
- production_differential_pressure_sensor
- return_air_damper_percentage_command
- return_air_dehumidification_relative_humidity_setpoint
- return_air_humidification_relative_humidity_setpoint
- return_air_relative_humidity_setpoint
- return_water_valve_command:
  - OPEN
  - CLOSED
- return_water_isolation_valve_percentage_command
- return_water_isolation_valve_percentage_sensor
- return_water_valve_status:
  - OPEN
  - CLOSED
- return_water_temperature_setpoint
- secondary_return_water_temperature_sensor
- secondary_supply_water_temperature_sensor
- shade_extent_percentage_command
- shade_tilt_percentage_command
- southeast_illuminance_sensor
- southwest_illuminance_sensor
- speed_frequency_command
- spray_pump_run_command:
  - ON
  - OFF
- spray_pump_run_status:
  - ON
  - OFF
- supply_air_cooling_temperature_setpoint
- supply_air_heating_temperature_setpoint
- supply_air_relative_humidity_sensor
- supply_water_valve_command:
  - OPEN
  - CLOSED
- supply_water_isolation_valve_percentage_command
- supply_water_isolation_valve_percentage_sensor
- supply_water_valve_status:
  - OPEN
  - CLOSED
- west_illuminance_sensor
- zone_air_co_concentration_sensor
- zone_air_dehumidification_relative_humidity_setpoint
- zone_air_humidification_relative_humidity_setpoint
- zone_air_relative_humidity_setpoint
- zone_air_temperature_setpoint

## added on 10/13/2018
- condensing_water_isolation_valve_command:
  - OPEN
  - CLOSED
- condensing_water_isolation_valve_percentage_command
- condensing_water_isolation_valve_percentage_sensor


## Added on 10/25/2018
- compressor_speed_percentage_command
- east_wind_linearvelocity_sensor
- west_wind_linearvelocity_sensor
- condenser_pressure_sensor
- chilled_water_valve_command:
  - OPEN
  - CLOSED
- heating_percentage_command

## Added on 10/30
- thermal_power_sensor
- discharge_air_flowrate_sensor
- exercise_mode:
  - ON
  - OFF

# Alarms updated to convert the alarm subfield to a point type from measurement descriptor.

- run_mode:
  - COMMISSIONING
  - FLUSHING
  - HEATING
  - COOLING
  - NEUTRAL
  - OFF
  - AUTO
  - MANUAL
- dial_resistance_sensor
- zone_occupancy_status:
  - OCCUPIED
  - UNKNOWN
  - UNOCCUPIED


## Added on 12/12
- leaving_cooling_coil_temperature_sensor
- leaving_cooling_coil_temperature_setpoint
- heating_water_valve_command:
  - OPEN
  - CLOSED
- heating_water_valve_percentage_sensor
- chilled_water_valve_percentage_sensor
- exhaust_air_damper_command:
  - OPEN
  - CLOSED
## Added on 2019/02/19
- heating_stage_run_command:
  - ON
  - OFF
## Added on 2019/02/21
- return_air_cooling_temperature_setpoint
- return_air_heating_temperature_setpoint

## Added on 2019/02/25 for US-MTV-45
- condensing_fan_speed_percentage_command

## Added on 2019/02/27
- boost_fan_run_command:
  - ON
  - OFF
- boost_fan_run_status:
  - ON
  - OFF
- chilled_water_flowrate_sensor
- compressor_speed_frequency_sensor
- condensing_water_isolation_valve_status:
  - OPEN
  - CLOSED
- east_building_air_static_pressure_sensor
- east_exhaust_air_damper_percentage_command
- exhaust_air_flowrate_sensor
- exhaust_air_flowrate_setpoint
- fan_speed_mode:
  - OFF
  - LOW
  - HIGH
- heat_exchange_isolation_valve_command:
  - OPEN
  - CLOSED
- heat_exchange_isolation_valve_percentage_command
- humidifier_percentage_command
- mixing_valve_percentage_command
- preheating_water_valve_percentage_command
- return_air_damper_command:
  - OPEN
  - CLOSED
- return_air_damper_status:
  - OPEN
  - CLOSED
- return_air_flowrate_sensor
- return_air_flowrate_setpoint
- return_air_static_pressure_sensor
- return_air_static_pressure_setpoint
- supply_air_dehumidification_relative_humidity_setpoint
- supply_air_humidification_relative_humidity_setpoint
- supply_air_isolation_damper_command:
  - OPEN
  - CLOSED
- west_building_air_static_pressure_sensor
- west_exhaust_air_damper_percentage_command
- zone_air_static_pressure_sensor
- zone_air_static_pressure_setpoint
- zone_air_voc_concentration_sensor
- zone_air_voc_concentration_setpoint

## Added on 2019/03/12
- cooling_percentage_command
- primary_supply_water_temperature_sensor
- supply_air_isolation_damper_status:
  - OPEN
  - CLOSED

## Added on 2019/03/19
- cooling_thermal_power_sensor
- cooling_percentage_sensor
- exhaust_air_damper_status:
  - OPEN
  - CLOSED
- east_flowrate_sensor
- west_flowrate_sensor
- east_differential_pressure_sensor
- west_differential_pressure_sensor
- east_supply_water_temperature_sensor
- west_supply_water_temperature_sensor
- process_chilled_return_water_temperature_sensor
- process_chilled_supply_water_temperature_sensor
- leaving_air_preheating_coil_temperature_sensor

## Added on 2019/03/20
- cooling_stage_run_count
- min_return_water_temperature_setpoint
- process_cooling_thermal_power_sensor
- process_return_water_temperature_sensor
- process_supply_water_temperature_sensor
- process_supply_water_temperature_setpoint
- process_water_differential_pressure_sensor
- process_water_differential_pressure_setpoint
- process_water_flowrate_sensor
- process_water_flowrate_setpoint
- process_water_isolation_valve_command:
  - OPEN
  - CLOSED
- process_water_valve_percentage_command

## Added on 2019/03/26
- zone_air_refrigerant_concentration_setpoint

# Added on 2019/06/03
- apparent_power_sensor
- energy_accumulator
- average_line_current_sensor
- average_line_neutral_voltage_sensor
- average_inter_line_voltage_sensor
- phase1_line_current_sensor
- phase1_neutral_line_voltage_sensor
- phase1_phase2_line_voltage_sensor
- phase1_phase3_line_voltage_sensor
- phase1_power_sensor
- phase1_powerfactor_sensor
- phase2_line_current_sensor
- phase2_neutral_line_voltage_sensor
- phase2_phase3_line_voltage_sensor
- phase2_power_sensor
- phase2_powerfactor_sensor
- phase3_line_current_sensor
- phase3_neutral_line_voltage_sensor
- phase3_power_sensor
- phase3_powerfactor_sensor
- powerfactor_sensor
- reactive_power_sensor

# Added on 2019/06/27 for Enlighted
- dimmer_percentage_command # Should be adjusted to brightness_percentage_command


# Added on 2019/08/13 primarily for GVC
- calendar_sync_status:
  - ACCESS_FAILED
  - CALENDAR_STARTUP
  - CALENDAR_SUCCESS
  - SUBSCRIPTION_FAILED
  - WAITING_FOR_RESPONSE
- conference_id_hash_label
- conference_id_match_status:
  - DOES_NOT_MATCH
  - MATCHES
- conference_call_status:
  - ACTIVE
  - INACTIVE
- matched_event_id_label
- message_counter
- next_event_end_timestamp
- next_event_start_timestamp
- ongoing_event_end_timestamp
- ongoing_event_start_timestamp
- ongoing_event_id_label
- room_calendar_email_label
- user_occupancy_override_status:
  - DISABLED
  - ENABLED

# Added on 2019/09/12 for Enlighted: generic light level sensor
- illuminance_sensor

# Added on 2019/09/26 for US-NYC-9TH
- condensing_water_bypass_valve_percentage_command
- condensing_water_valve_percentage_command

- heater_run_status: # Added 10/2/2019
  - ON
  - OFF
- discharge_fan_power_sensor
- outside_air_damper_status
- humidification_percentage_command
- discharge_fan_speed_percentage_sensor
- discharge_air_heating_percentage_command
- supply_air_damper_command:
  - OPEN
  - CLOSED
- supply_air_damper_status:
  - OPEN
  - CLOSED

# Added 11/6/2019
- low_limit_flowrate_setpoint
- return_water_valve_percentage_sensor
- return_water_valve_percentage_command

# Added 11/12/2019
- gas_flowrate_sensor
- gas_volume_accumulator
- water_volume_accumulator
- gas_temperature_sensor

# Added 12/17/2019 for UK-LON-S2 FCU
- cooling_water_valve_percentage_command
- cooling_water_valve_percentage_sensor
- cooling_water_flowrate_sensor
- heating_water_flowrate_sensor
- zone_air_offset_temperature_setpoint

# Added 1/16/2020
- discharge_air_damper_percentage_command

# Added 2/10/2020
- supply_water_isolation_valve_command
- supply_water_isolation_valve_status:
  - OPEN
  - CLOSED
- return_water_isolation_valve_command
- return_water_isolation_valve_status:
  - OPEN
  - CLOSED
- chilled_return_water_isolation_valve_command
- condensing_return_water_isolation_valve_percentage_command
- condensing_return_water_isolation_valve_percentage_sensor
- chilled_supply_water_isolation_valve_command
- chilled_return_water_isolation_valve_status:
  - OPEN
  - CLOSED

# Added 2/11/2020
- discharge_air_static_pressure_sensor

# Added 2/12/2020
- heat_exchange_supply_water_isolation_valve_command
- heat_exchange_return_water_isolation_valve_command
- heat_exchange_supply_water_isolation_valve_percentage_command
- heat_exchange_return_water_isolation_valve_percentage_command
- heat_exchange_supply_water_isolation_valve_status:
  - OPEN
  - CLOSED
- heat_exchange_return_water_isolation_valve_status:
  - OPEN
  - CLOSED
- heat_exchange_supply_water_isolation_valve_percentage_sensor
- heat_exchange_return_water_isolation_valve_percentage_sensor

- condensing_return_water_isolation_valve_command
- chilled_return_water_isolation_valve_percentage_sensor
- chilled_return_water_isolation_valve_percentage_command

# Added 2/24/2020
- chilled_supply_water_isolation_valve_percentage_sensor
- chilled_supply_water_isolation_valve_percentage_command
- chilled_supply_water_isolation_valve_status:
  - OPEN
  - CLOSED
- condensing_return_water_isolation_valve_status:
  - OPEN
  - CLOSED
- condensing_supply_water_isolation_valve_percentage_sensor
- condensing_supply_water_isolation_valve_percentage_command
- condensing_supply_water_isolation_valve_status:
  - OPEN
  - CLOSED
- condensing_supply_water_isolation_valve_command


# Added 4/12/20
- supply_air_damper_percentage_sensor

# Added 6/4/20
- ventilation_request_count
- refrigerant_evaporator_pressure_sensor
- refrigerant_condenser_pressure_sensor
- refrigerant_suction_temperature_sensor
- refrigerant_discharge_temperature_sensor
- low_limit_outside_air_damper_percentage_command

- sweeper_pump_run_status:
  - ON
  - OFF
- sweeper_pump_run_command:
  - ON
  - OFF
- evaporative_cooler_run_status:
  - ON
  - OFF

# Added 10/5/20 for TW-NTC-TPKD
# Additional functionality for alarms and status points.
# For alarms, they will end in `alarm` and be two-state. 
# Status fields must be distinguished from alarms in that status is an objective qualitative state (flowing/not) whereas alarms are judgmental interpretations of such statuses to draww a conclusion about function (alarm/normal) 

- average_supply_air_temperature_sensor
- control_mode:
  - AUTO
  - MANUAL
  - OFF
- cooling_thermal_energy_accumulator
- particle_concentration_sensor
- high_limit_supply_air_cooling_flowrate_setpoint
- high_limit_supply_air_heating_flowrate_setpoint
- low_limit_supply_air_ventilation_flowrate_setpoint
- low_limit_supply_air_flowrate_setpoint 
- high_limit_supply_air_flowrate_setpoint # used when the device doesn't necessarily provide a cooling max flow
- schedule_run_command:
  - ON
  - OFF
- supply_air_dewpoint_temperature_sensor
- supply_air_dewpoint_temperature_setpoint
- ultraviolet_lamp_run_command:
  - ON
  - OFF
- ultraviolet_lamp_run_status:
  - ON
  - OFF

# New usage of status as an override for the measurement.
- chilled_water_flowrate_status:
  - PRESENT
  - ABSENT
- condensing_water_flowrate_status:
  - PRESENT
  - ABSENT
- discharge_air_static_pressure_status:
  - PRESENT
  - ABSENT
- filter_differential_pressure_status:
  - PRESENT
  - ABSENT
- high_level_status:
  - PRESENT
  - ABSENT
- low_level_status:
  - PRESENT
  - ABSENT
- power_status:
  - PRESENT
  - ABSENT

# New alarms using alarm as a point type, and existing alarms moved here
# TODO (tsodorff): change these to ALARM/NORMAL after determining how this can be done safely to existing translations. 
- fabric_protection_alarm:
  - ACTIVE
  - INACTIVE
- failed_alarm:
  - ACTIVE
  - INACTIVE
- filter_alarm:
  - ACTIVE
  - INACTIVE
- master_alarm:
  - ACTIVE
  - INACTIVE
- supply_fan_failed_alarm:
  - ACTIVE
  - INACTIVE
- smoke_alarm:
  - ACTIVE
  - INACTIVE
- water_leak_alarm:
  - ACTIVE
  - INACTIVE
- low_differential_pressure_alarm:
  - ACTIVE
  - INACTIVE
- lost_power_alarm:
  - ACTIVE
  - INACTIVE

# New fields for lighting and fire systems.
- motion_status:
  - PRESENT
  - ABSENT
- battery_charge_status:
  - CHARGING
  - DISCHARGING
  - STANDBY
- battery_charge_percentage_sensor
- brightness_percentage_command

# New fields for emergency systems
- broken_cable_alarm:
  - ACTIVE
  - INACTIVE
- gas_leak_detection_alarm:
  - ACTIVE
  - INACTIVE
- ammonia_leak_detection_alarm:
  - ACTIVE
  - INACTIVE
- water_leak_detection_alarm:
  - ACTIVE
  - INACTIVE
- fire_alarm:
  - ACTIVE
  - INACTIVE
- emergency_release_status
- position_status
- condensing_water_valve_percentage_sensor
- entering_cooling_coil_temperature_sensor

 # We should not use this... represents scavenged outside air from near some heat pumps...
- mixed_outside_air_temperature_sensor

- discharge_fan_lost_power_alarm:
  - ACTIVE
  - INACTIVE
- low_discharge_air_flowrate_alarm:
  - ACTIVE
  - INACTIVE
- frequency_sensor
- discharge_fan_failed_alarm:
  - ACTIVE
  - INACTIVE
- discharge_air_linearvelocity_sensor
- condensing_water_bypass_valve_percentage_sensor
- scene_index_command

# This is a change
- line_frequency_sensor
- phase1_apparent_power_sensor
- phase2_apparent_power_sensor
- phase3_apparent_power_sensor

# Added for UK-LON-S2

- zone_air_voc_percentage_setpoint
- zone_air_voc_percentage_sensor

# Added for US-NYC-9TH
- zone_air_unoccupied_heating_temperature_setpoint
- zone_air_occupied_heating_temperature_setpoint
- mixed_air_relative_humidity_sensor
- mixed_air_dewpoint_temperature_sensor

# Added for TW
- supply_air_isolation_damper_closed_status
- supply_air_isolation_damper_open_status
- control_status:
  - REMOTE
  - LOCAL
- zone_scene_command
- scene_command
- cooling_run_status:
  - ON
  - OFF
- high_return_air_temperature_alarm:
  - ACTIVE
  - INACTIVE
- low_return_air_temperature_alarm:
  - ACTIVE
  - INACTIVE
- high_return_air_relative_humidity_alarm:
  - ACTIVE
  - INACTIVE
- low_return_air_relative_humidity_alarm:
  - ACTIVE
  - INACTIVE
- chilled_water_valve_failed_alarm:
  - ACTIVE
  - INACTIVE
- discharge_fan_speed_frequency_command
- ultraviolet_lamp_run_mode:
  - AUTO
  - MANUAL
- discharge_air_flowrate_status:
  - ON
  - OFF
- damper_percentage_command
- damper_percentage_sensor
- supply_fan_lost_power_alarm:
  - ACTIVE
  - INACTIVE
- panel_alarm
- supply_air_flowrate_status:
  - ON
  - OFF


# Added for Machine Learning Pilot
- supervisor_control_mode:
  - ENABLED
  - DISABLED
- supervisor_supply_air_static_pressure_setpoint
- supervisor_supply_air_temperature_setpoint
- program_supply_air_static_pressure_setpoint
- program_supply_air_temperature_setpoint
- supervisor_supply_water_temperature_setpoint
- supervisor_differential_pressure_setpoint
- program_supply_water_temperature_setpoint
- program_differential_pressure_setpoint

#Additional fields for CH ZRH EURD - radiant panels
- condensate_water_alarm:
  - ACTIVE
  - INACTIVE
- supply_water_valve_percentage_command
- supply_water_valve_percentage_sensor
- supply_water_valve_flowrate_sensor
- total_request_count
- zone_conditioning_mode:
  - HEATING
  - COOLING
  - AUTO
  - OFF
- water_riser_mode:
  - OFF
  - HEATING
  - COOLING
  - AUTO
- average_zone_air_temperature_sensor
- heating_supply_water_isolation_valve_command:
  - OPEN
  - CLOSED
- heating_return_water_isolation_valve_command:
  - OPEN
  - CLOSED
- heating_return_water_isolation_valve_status:
  - OPEN
  - CLOSED
- cooling_supply_water_isolation_valve_command
- cooling_return_water_isolation_valve_command
- heating_supply_water_isolation_valve_percentage_command
- heating_return_water_isolation_valve_percentage_command
- heating_supply_water_isolation_valve_percentage_sensor
- heating_return_water_isolation_valve_percentage_sensor

#Additional fields for CH ZRH EURD - FCU's
- maintenance_alarm:
  - ACTIVE
  - INACTIVE
- condensate_water_pump_alarm:
  - ACTIVE
  - INACTIVE

#Additional fields for CH ZRH EURD - Lighting
- average_illuminance_sensor
- illuminance_setpoint
- scene_dimmer_percentage_command
- scene_dimmer_percentage_sensor
- low_scene_dimmer_percentage_setpoint
- high_scene_dimmer_percentage_setpoint
- red_scene_dimmer_percentage_command
- green_scene_dimmer_percentage_command
- blue_scene_dimmer_percentage_command
- dimmer_fade_rate_setpoint
- dimmer_fade_time_setpoint
- startup_dimmer_percentage_setpoint
- dimmer_mode:
  - FADING
  - RAMPING
- dimmer_failed_alarm:
  - ACTIVE
  - INACTIVE
- power_command:
  - ON
  - OFF
- switch_command:
  - ON
  - OFF
- lighting_switch_status:
  - ON
  - OFF
- scene_dimmer_command:
  - ACTIVE
  - INACTIVE
- scene_status:
  - ACTIVE
  - INACTIVE
- room_occupancy_status:
  - OCCUPIED
  - UNKNOWN
  - UNOCCUPIED
  - BYPASS
  - STANDBY

#Additional fields for CH ZRH EURD HVAC
- bypass_air_damper_percentage_sensor
- circulation_pump_speed_percentage_command
- circulation_pump_speed_percentage_setpoint
- frost_alarm:
  - ACTIVE
  - INACTIVE
- supply_air_static_pressure_status:
  - PRESENT
  - ABSENT
- exhaust_air_static_pressure_status:
  - PRESENT
  - ABSENT
- exhaust_fan_failed_alarm:
  - ACTIVE
  - INACTIVE
- return_air_damper_percentage_sensor
- mixing_valve_percentage_sensor
- potable_hot_water_temperature_sensor
- potable_hot_supply_water_temperature_sensor
- potable_hot_return_water_temperature_sensor
- potable_hot_water_temperature_setpoint
- heating_supply_water_temperature_sensor
- heating_return_water_temperature_sensor
- heating_thermal_power_sensor
- heating_thermal_energy_accumulator
- max_flowrate_setpoint
- potable_water_high_temperature_sensor
- potable_water_medium_temperature_sensor
- potable_water_low_temperature_sensor
- heating_supply_water_temperature_setpoint

#Discharge air flow control
- discharge_air_flowrate_setpoint

#Electrical meter fields
- neutral_line_current_sensor # A measure of current on the neutral line
- apparent_energy_accumulator

#Lighting controller battery status
- emergency_battery_status

# Condensing water monitoring
- condensing_water_differential_pressure_sensor
- condensing_water_differential_pressure_setpoint

# Heat Wheel Telemetry Fields
- heat_wheel_speed_percentage_sensor
- heat_wheel_speed_percentage_command
- heat_wheel_run_command
- heat_wheel_run_status

# Outside air Isolation Dampers
- outside_air_isolation_damper_command:
  - OPEN
  - CLOSED
- outside_air_isolation_damper_status:
  - OPEN
  - CLOSED

# Exhaust air Isolation Dampers
- exhaust_air_isolation_damper_command:
  - OPEN
  - CLOSED
- exhaust_air_isolation_damper_status:
  - OPEN
  - CLOSED

# Damper status
- damper_status:
  - OPEN
  - CLOSED

- lighting_percentage_sensor # For relative ranged illuminance inputs.

# Air Quality Data
- outside_air_aqi_sensor
- zone_air_aqi_sensor
- outside_air_water_vapor_density_sensor # Equivalent field for absolute humidity
- outside_air_water_vapor_concentration_sensor # Equivalent field for absolute humidity
- zone_air_water_vapor_density_sensor # Equivalent field for absolute humidity
- zone_air_water_vapor_concentration_sensor # Equivalent field for absolute humidity

- zone_air_h2s_concentration_sensor
- zone_air_so2_concentration_sensor
- zone_air_no2_concentration_sensor
- zone_air_formaldehyde_concentration_sensor
- zone_air_ozone_concentration_sensor

- zone_air_h2s_density_sensor
- zone_air_so2_density_sensor
- zone_air_no2_density_sensor
- zone_air_formaldehyde_density_sensor
- zone_air_ozone_density_sensor

# First set of PM2.5, PM10, etc. fields. Note that density and concentration
# are differentiated since they return different units of measurement.
- zone_air_pm0pt5_density_sensor
- zone_air_pm1pt0_density_sensor
- zone_air_pm2pt5_density_sensor
- zone_air_pm4pt0_density_sensor
- zone_air_pm10pt0_density_sensor

- zone_air_pm0pt5_concentration_sensor
- zone_air_pm1pt0_concentration_sensor
- zone_air_pm2pt5_concentration_sensor
- zone_air_pm4pt0_concentration_sensor
- zone_air_pm10pt0_concentration_sensor

- zone_air_pm0pt5_volumetricconcentration_sensor
- zone_air_pm1pt0_volumetricconcentration_sensor
- zone_air_pm2pt5_volumetricconcentration_sensor
- zone_air_pm4pt0_volumetricconcentration_sensor
- zone_air_pm10pt0_volumetricconcentration_sensor

## New fields for IoT vibration sensor pilot
- fivesecondrolling_max_xaxis_linearacceleration_sensor
- fivesecondrolling_max_yaxis_linearacceleration_sensor
- fivesecondrolling_max_zaxis_linearacceleration_sensor
- fivesecondrolling_min_xaxis_linearacceleration_sensor
- fivesecondrolling_min_yaxis_linearacceleration_sensor
- fivesecondrolling_min_zaxis_linearacceleration_sensor
- fivesecondrolling_rootmeansquare_xaxis_linearacceleration_sensor
- fivesecondrolling_rootmeansquare_yaxis_linearacceleration_sensor
- fivesecondrolling_rootmeansquare_zaxis_linearacceleration_sensor
- local_air_temperature_sensor

# New fields for ERV bypass
- bypass_air_damper_command:
  - OPEN
  - CLOSED
- bypass_air_damper_status:
  - OPEN
  - CLOSED

## New fields for IoT Vibration devices
- tenminutefixed_max_xaxis_linearvelocity_sensor
- tenminutefixed_max_yaxis_linearvelocity_sensor
- tenminutefixed_max_zaxis_linearvelocity_sensor
- tenminutefixed_max_xaxis_frequency_sensor
- tenminutefixed_max_yaxis_frequency_sensor
- tenminutefixed_max_zaxis_frequency_sensor
- signal_strength_percentage_sensor
- dutycycle_percentage_sensor

- min_zone_air_relative_humidity_sensor
- min_zone_air_relative_humidity_setpoint

## New fields for air quality sensors
- thirtysecondrolling_average_zone_air_co_concentration_sensor
- thirtysecondrolling_average_zone_air_particle_diameter_sensor
- zone_air_no2_probability_percentage_sensor
- zone_air_no2_ozone_concentration_sensor

- heat_recovery_water_isolation_valve_command:
  - OPEN
  - CLOSED
- heat_recovery_return_water_isolation_valve_command:
  - OPEN
  - CLOSED
- heat_recovery_return_water_isolation_valve_status:
  - OPEN
  - CLOSED
- heat_recovery_supply_water_isolation_valve_command:
  - OPEN
  - CLOSED
- heat_recovery_supply_water_isolation_valve_status:
  - OPEN
  - CLOSED
- heat_recovery_run_command:
  - ON
  - OFF
- exhaust_air_differential_pressure_sensor
- leaving_heat_recovery_coil_temperature_sensor
- zone_floor_temperature_sensor
- zone_floor_temperature_setpoint
- entering_heat_recovery_coil_temperature_sensor
- carbon_filter_differential_pressure_sensor
- heating_supply_water_isolation_valve_status:
  - OPEN
  - CLOSED
- leaving_coil_temperature_sensor
- heat_recovery_supply_water_temperature_sensor
- heat_recovery_return_water_temperature_sensor

- hot_water_tank_temperature_sensor
- hot_water_tank_temperature_setpoint
- preheating_water_tank_temperature_sensor
- preheating_water_tank_temperature_setpoint
- potable_hot_leaving_water_temperature_sensor
- potable_hot_leaving_water_temperature_setpoint

## New fields for electrical system additions
- voltage_sensor
- input_frequency_sensor
- output_frequency_sensor
- bypass_frequency_sensor
- input_phase1_phase2_voltage_sensor
- input_phase2_phase3_voltage_sensor
- input_phase3_phase1_voltage_sensor
- input_phase1_neutral_voltage_sensor
- input_phase2_neutral_voltage_sensor
- input_phase3_neutral_voltage_sensor
- input_phase1_current_sensor
- input_phase2_current_sensor
- input_phase3_current_sensor
- output_phase1_phase2_voltage_sensor
- output_phase2_phase3_voltage_sensor
- output_phase3_phase1_voltage_sensor
- output_phase1_neutral_voltage_sensor
- output_phase2_neutral_voltage_sensor
- output_phase3_neutral_voltage_sensor
- output_phase1_current_sensor
- output_phase2_current_sensor
- output_phase3_current_sensor
- bypass_phase1_neutral_voltage_sensor
- bypass_phase2_neutral_voltage_sensor
- bypass_phase3_neutral_voltage_sensor
- remaining_charge_time_sensor


## Refrigerant monitoring fields for AHUs
- condensing_fan_current_sensor
- discharge_air_specificenthalpy_sensor
- refrigerant_discharge_pressure_sensor
- refrigerant_liquid_pressure_sensor
- refrigerant_liquid_temperature_sensor
- refrigerant_liquid_saturation_temperature_sensor
- refrigerant_subcooling_temperature_sensor
- refrigerant_suction_pressure_sensor
- refrigerant_suction_saturation_temperature_sensor
- refrigerant_suction_superheat_temperature_sensor
- return_air_specificenthalpy_sensor
- compressor_current_sensor

<<<<<<< HEAD
## Water Level status
- water_level_status:
	- HIGH
	- MEDIUM
	- LOW

## New fields for AHUs
- return_air_co2_concentration_sensor
- speed_percentage_command
 

=======
## New fields for steam/water heat exchanger
- supply_steam_static_pressure_sensor
- supply_steam_static_pressure_setpoint
- steam_valve_percentage_command
>>>>>>> ba4f068b

# Open-loop CDW system
- outside_condensing_loop_return_water_isolation_valve_status:
  - OPEN
  - CLOSED
- outside_condensing_loop_return_water_isolation_valve_command:
  - OPEN
  - CLOSED
- outside_condensing_loop_return_water_isolation_valve_percentage_command
- outside_condensing_loop_return_water_isolation_valve_percentage_sensor
- outside_condensing_loop_return_water_temperature_sensor

# Buffer tanks with temperature sensors
- chilled_water_temperature_sensor
- heating_water_temperature_sensor
- leaving_water_tank_temperature_sensor
- entering_water_tank_temperature_sensor

- secondary_heating_supply_water_temperature_sensor
- secondary_heating_return_water_temperature_sensor
- primary_heating_supply_water_temperature_sensor
- primary_heating_return_water_temperature_sensor
- secondary_chilled_supply_water_temperature_sensor
- secondary_chilled_return_water_temperature_sensor
- primary_chilled_supply_water_temperature_sensor
- primary_chilled_return_water_temperature_sensor
- secondary_chilled_return_water_isolation_valve_percentage_sensor
- secondary_chilled_return_water_isolation_valve_percentage_command
- thermal_energy_accumulator
- ground_isolation_command
- ground_temperature_sensor<|MERGE_RESOLUTION|>--- conflicted
+++ resolved
@@ -1167,7 +1167,6 @@
 - return_air_specificenthalpy_sensor
 - compressor_current_sensor
 
-<<<<<<< HEAD
 ## Water Level status
 - water_level_status:
 	- HIGH
@@ -1179,12 +1178,10 @@
 - speed_percentage_command
  
 
-=======
 ## New fields for steam/water heat exchanger
 - supply_steam_static_pressure_sensor
 - supply_steam_static_pressure_setpoint
 - steam_valve_percentage_command
->>>>>>> ba4f068b
 
 # Open-loop CDW system
 - outside_condensing_loop_return_water_isolation_valve_status:
