--- conflicted
+++ resolved
@@ -1083,7 +1083,6 @@
 - zone_air_no2_probability_percentage_sensor
 - zone_air_no2_ozone_concentration_sensor
 
-<<<<<<< HEAD
 # Added on 2021/10/22 for lighting control
 - lighting_switch_command:
   - ON
@@ -1118,7 +1117,7 @@
 
 # added for WM_WFR 
 - water_flowrate_sensor 
-=======
+
 - heat_recovery_water_isolation_valve_command:
   - OPEN
   - CLOSED
@@ -1199,6 +1198,3 @@
 - refrigerant_suction_superheat_temperature_sensor
 - return_air_specificenthalpy_sensor
 - compressor_current_sensor
-
-
->>>>>>> 13be164d
