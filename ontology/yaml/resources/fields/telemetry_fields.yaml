--- conflicted
+++ resolved
@@ -757,17 +757,13 @@
 - fire_alarm:
   - ACTIVE
   - INACTIVE
-<<<<<<< HEAD
+
 - emergency_release_status:
   - ACTIVE
   - INACTIVE
 - position_status:
   - OPEN
   - CLOSED
-=======
-- emergency_release_status
-- position_status
->>>>>>> c863c2a9
 - condensing_water_valve_percentage_sensor
 - entering_cooling_coil_temperature_sensor
 
