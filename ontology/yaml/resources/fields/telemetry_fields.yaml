--- conflicted
+++ resolved
@@ -1110,7 +1110,6 @@
 #Electrical meter fields
 - neutral_line_current_sensor # A measure of current on the neutral line
 - apparent_energy_accumulator
-<<<<<<< HEAD
 
 #Electrical panel fields
 - circuitbreaker_status:
@@ -1120,9 +1119,8 @@
   - ACTIVE
   - INACTIVE
 
-=======
 - reactive_energy_accumulator
->>>>>>> e346abaf
+
 #Lighting controller battery status
 - emergency_battery_status
 
