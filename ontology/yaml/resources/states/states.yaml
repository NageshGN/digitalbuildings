# Copyright 2020 Google LLC
#
# Licensed under the Apache License, Version 2.0 (the License);
# you may not use this file except in compliance with the License.
# You may obtain a copy of the License at
#
#    https://www.apache.org/licenses/LICENSE-2.0
#
# Unless required by applicable law or agreed to in writing, software
# distributed under the License is distributed on an AS IS BASIS,
# WITHOUT WARRANTIES OR CONDITIONS OF ANY KIND, either express or implied.
# See the License for the specific language governing permissions and
# limitations under the License.

ON: Powered on.
OFF: Powered off.
AUTO: Running under automatic control.
MANUAL: "Running under manual (hand) control."
OPEN: Open position, typically for a valve or other pass-though.
CLOSED: Closed position, typically for a valve or other pass-though.
LOW: Low speed or output setting.
MEDIUM: Medium speed or output setting.
HIGH: High speed or output setting.
OCCUPIED: Occupied sensor state or operation mode.
UNOCCUPIED: Unoccupied sensor state or operation mode.
VFD: Discrete speed (frequency) control
BYPASS: Bypassing an element or entity.
DEHUMIDIFY: Modes of operation in DX unit where the unit acts as a dehumidifier by removing moisture from air
FAN_ONLY: Modes of operation in DX unit where only fan runs and heating/cooling is disabled

# Moved from HVAC namespace because all fields are currently global in DL.
COMMISSIONING: The fan speed and valve positions are set to preconfigured parameters.
FLUSHING: The heating and cooling valves are fully open.
HEATING: The valve is in a heating configuration.
COOLING: The valve is in a cooling configuration.
NEUTRAL: Neither the heating valve nor cooling valve is open.

# Added for VC units
ACCESS_FAILED: The failure to access a resource.
ACTIVE: An action, activity, event, or operation is currently hapenning.
CALENDAR_STARTUP: The calendar events synchronization is starting up.
CALENDAR_SUCCESS: The calendar events synchronization was successful.
DISABLED: Something is disabled.
DOES_NOT_MATCH: Two or more things do not match.
ENABLED: Something is enabled.
INACTIVE: An action, activity, event, or operation is not currently hapenning.
MATCHES: Two or more things match.
SUBSCRIPTION_FAILED: The calendar events subscription has failed.
UNKNOWN: The state is unknown.
WAITING_FOR_RESPONSE: The calendar events synchronization process is awaiting response.

# Added for measured statues (e.g. flowrate_status)
PRESENT: "Something is currently materialized physically (e.g. flowrate_status is present)."
ABSENT: "Something is currently not materialized (e.g. flowrate_status is absent). "

CHARGING: "The act of storing (e.g. energy stored in a battery)."
DISCHARGING: "Release of something built up or retained for later use."
STANDBY: "Waiting in a prepared state."

REMOTE: "The control is operated remotely."
LOCAL: "The control is operating locally and independently with the remote system."

#New states for CH ZRH eurd
FADING: "An operation mode of a lighting dimmer: dimming speed based on a duration to dim from minimum to maximum"
RAMPING: "An operation mode of a lighting dimmer: dimming speed defined in percent per second"

#FOR ATS
SOURCEA: "An operation mode having source 1 as priority" 
NOSOURCE: "An operation mode having no source as priority"
POSITIONA: "Automatic Transfer switch position 0"
POSITIONB: "Automatic Transfer switch position 1"
POSITIONC: "Automatic Transfer switch position 2"

<<<<<<< HEAD


=======
#FOR UPS
BATTERY: "Operation mode or input power is via Battery"
SYNCHRONOUS: "Mode of operation of inverter where inverter operation is in line with the bypass voltage and frequency"
ASYNCHRONOUS: "Mode of operation of inverter where either the bypass supply fails or the inverter is not in line bypass voltage and frequency"
SOFTSTART: "Mode of operation of rectifier where the input power supply is gradually turned on to avoid overloading"
NORMAL: "Function, state or flow which is an ideal or expected condition."
REVERSED: "Function, state or flow which is opposed to the expected or normal condition."
>>>>>>> cdaf7755
<|MERGE_RESOLUTION|>--- conflicted
+++ resolved
@@ -70,11 +70,6 @@
 POSITIONA: "Automatic Transfer switch position 0"
 POSITIONB: "Automatic Transfer switch position 1"
 POSITIONC: "Automatic Transfer switch position 2"
-
-<<<<<<< HEAD
-
-
-=======
 #FOR UPS
 BATTERY: "Operation mode or input power is via Battery"
 SYNCHRONOUS: "Mode of operation of inverter where inverter operation is in line with the bypass voltage and frequency"
@@ -82,4 +77,3 @@
 SOFTSTART: "Mode of operation of rectifier where the input power supply is gradually turned on to avoid overloading"
 NORMAL: "Function, state or flow which is an ideal or expected condition."
 REVERSED: "Function, state or flow which is opposed to the expected or normal condition."
->>>>>>> cdaf7755
