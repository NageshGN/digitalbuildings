--- conflicted
+++ resolved
@@ -17,49 +17,11 @@
 
 AUTO: "Running under automatic control."
 MANUAL: "Running under manual (hand) control."
-<<<<<<< HEAD
-=======
-OPEN: Open position, typically for a valve or other pass-though.
-CLOSED: Closed position, typically for a valve or other pass-though.
-LOW: Low speed or output setting.
-MEDIUM: Medium speed or output setting.
-HIGH: High speed or output setting.
-OCCUPIED: Occupied sensor state or operation mode.
-UNOCCUPIED: Unoccupied sensor state or operation mode.
-VFD: Discrete speed (frequency) control
-BYPASS: Bypassing an element or entity.
-DEHUMIDIFY: Modes of operation in DX unit where the unit acts as a dehumidifier by removing moisture from air
-FAN_ONLY: Modes of operation in DX unit where only fan runs and heating/cooling is disabled
+
 TWENTY_PERCENT: Speed of 20 percent of the maximum
 FORTY_PERCENT: Speed of 40 percent of the maximum
 SIXTY_PERCENT: Speed of 60 percent of the maximum
 EIGHTY_PERCENT: Speed of 80 percent of the maximum
-
-# Moved from HVAC namespace because all fields are currently global in DL.
-COMMISSIONING: The fan speed and valve positions are set to preconfigured parameters.
-FLUSHING: The heating and cooling valves are fully open.
-HEATING: The valve is in a heating configuration.
-COOLING: The valve is in a cooling configuration.
-NEUTRAL: Neither the heating valve nor cooling valve is open.
-
-# Added for VC units
-ACCESS_FAILED: The failure to access a resource.
-ACTIVE: An action, activity, event, or operation is currently hapenning.
-CALENDAR_STARTUP: The calendar events synchronization is starting up.
-CALENDAR_SUCCESS: The calendar events synchronization was successful.
-DISABLED: Something is disabled.
-DOES_NOT_MATCH: Two or more things do not match.
-ENABLED: Something is enabled.
-INACTIVE: An action, activity, event, or operation is not currently hapenning.
-MATCHES: Two or more things match.
-SUBSCRIPTION_FAILED: The calendar events subscription has failed.
-UNKNOWN: The state is unknown.
-WAITING_FOR_RESPONSE: The calendar events synchronization process is awaiting response.
-
-# Added for measured statues (e.g. flowrate_status)
-PRESENT: "Something is currently materialized physically (e.g. flowrate_status is present)."
-ABSENT: "Something is currently not materialized (e.g. flowrate_status is absent). "
->>>>>>> bc6d595f
 
 OPEN: "Open position; typically for a valve, damper, or other pass-though."
 CLOSED: "Closed position; typically for a valve, damper, or other pass-though."
@@ -73,6 +35,7 @@
 ENABLED: "Something is enabled."
 DISABLED: "Something is disabled."
 
+# Added for measured statues (e.g. flowrate_status)
 PRESENT: "Something is currently materialized physically (e.g., flowrate_status is present)."
 ABSENT: "Something is currently not materialized (e.g., flowrate_status is absent)."
 
@@ -131,8 +94,6 @@
 SYNCHRONOUS: "Mode of operation of inverter where inverter operation is in line with the bypass voltage and frequency"
 ASYNCHRONOUS: "Mode of operation of inverter where either the bypass supply fails or the inverter is not in line bypass voltage and frequency"
 SOFTSTART: "Mode of operation of rectifier where the input power supply is gradually turned on to avoid overloading"
-<<<<<<< HEAD
-
 
 ## LIGHTING
 FADING: "An operation mode of a lighting dimmer: dimming speed based on a duration to dim from minimum to maximum."
@@ -140,7 +101,3 @@
 DIMMING: "Operation mode where the dimmer is operated by setting a constant dimming setpoint."
 CONSTANT_LIGHT_CONTROL: "Operation mode where the dimmer controls the room illuminance."
 SCENE_CONTROL: "Operation mode where the dimmer activates scene presets."
-=======
-NORMAL: "Function, state or flow which is an ideal or expected condition."
-REVERSED: "Function, state or flow which is opposed to the expected or normal condition."
->>>>>>> bc6d595f
