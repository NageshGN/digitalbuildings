# Copyright 2020 Google LLC
#
# Licensed under the Apache License, Version 2.0 (the License);
# you may not use this file except in compliance with the License.
# You may obtain a copy of the License at
#
#    https://www.apache.org/licenses/LICENSE-2.0
#
# Unless required by applicable law or agreed to in writing, software
# distributed under the License is distributed on an AS IS BASIS,
# WITHOUT WARRANTIES OR CONDITIONS OF ANY KIND, either express or implied.
# See the License for the specific language governing permissions and
# limitations under the License.

ON: Powered on.
OFF: Powered off.
AUTO: Running under automatic control.
MANUAL: "Running under manual (hand) control."
OPEN: Open position, typically for a valve or other pass-though.
CLOSED: Closed position, typically for a valve or other pass-though.
LOW: Low speed or output setting.
MEDIUM: Medium speed or output setting.
HIGH: High speed or output setting.
OCCUPIED: Occupied sensor state or operation mode.
UNOCCUPIED: Unoccupied sensor state or operation mode.
VFD: Discrete speed (frequency) control
BYPASS: Bypassing an element or entity.
DEHUMIDIFY: Modes of operation in DX unit where the unit acts as a dehumidifier by removing moisture from air
FAN_ONLY: Modes of operation in DX unit where only fan runs and heating/cooling is disabled

# Moved from HVAC namespace because all fields are currently global in DL.
COMMISSIONING: The fan speed and valve positions are set to preconfigured parameters.
FLUSHING: The heating and cooling valves are fully open.
HEATING: The valve is in a heating configuration.
COOLING: The valve is in a cooling configuration.
NEUTRAL: Neither the heating valve nor cooling valve is open.

# Added for VC units
ACCESS_FAILED: The failure to access a resource.
ACTIVE: An action, activity, event, or operation is currently hapenning.
CALENDAR_STARTUP: The calendar events synchronization is starting up.
CALENDAR_SUCCESS: The calendar events synchronization was successful.
DISABLED: Something is disabled.
DOES_NOT_MATCH: Two or more things do not match.
ENABLED: Something is enabled.
INACTIVE: An action, activity, event, or operation is not currently hapenning.
MATCHES: Two or more things match.
SUBSCRIPTION_FAILED: The calendar events subscription has failed.
UNKNOWN: The state is unknown.
WAITING_FOR_RESPONSE: The calendar events synchronization process is awaiting response.

# Added for measured statues (e.g. flowrate_status)
PRESENT: "Something is currently materialized physically (e.g. flowrate_status is present)."
ABSENT: "Something is currently not materialized (e.g. flowrate_status is absent). "

CHARGING: "The act of storing (e.g. energy stored in a battery)."
DISCHARGING: "Release of something built up or retained for later use."
STANDBY: "Waiting in a prepared state."

REMOTE: "The control is operated remotely."
LOCAL: "The control is operating locally and independently with the remote system."

#New states for CH ZRH eurd
FADING: "An operation mode of a lighting dimmer: dimming speed based on a duration to dim from minimum to maximum"
RAMPING: "An operation mode of a lighting dimmer: dimming speed defined in percent per second"

#FOR ATS
SOURCEA: "An operation mode having source 1 as priority" 
NOSOURCE: "An operation mode having no source as priority"
POSITIONA: "Automatic Transfer switch position 0"
POSITIONB: "Automatic Transfer switch position 1"
POSITIONC: "Automatic Transfer switch position 2"

<<<<<<< HEAD
=======
DIMMING: "Dimmer is operated by setting a constant dimming setpoint"
CONSTANT_LIGHT_CONTROL: "Dimmer controls the room illuminance"
SCENE_CONTROL: "Dimmer activates scene presets"
NORTH: "Cardinal direction; opposite of south"
SOUTH: "Cardinal direction; opposite of north"
EAST: "Cardinal direction; opposite of west"
WEST: "Cardinal direction; opposite of east"
DAY_NIGHT: "Operation mode for blinds: Drives the blinds to predefined positions for either day- and nighttime"
THERMAL: "Operation mode for blinds: Drives the binds in order support the room climate control based on the inside temperature and the outside brightness"
WINDOW_OPEN: "Operation mode for blinds: Stops the blinds from operating when a window opening sensor is activated"

>>>>>>> fce4d2a6
#FOR UPS
BATTERY: "Operation mode or input power is via Battery"
SYNCHRONOUS: "Mode of operation of inverter where inverter operation is in line with the bypass voltage and frequency"
ASYNCHRONOUS: "Mode of operation of inverter where either the bypass supply fails or the inverter is not in line bypass voltage and frequency"
SOFTSTART: "Mode of operation of rectifier where the input power supply is gradually turned on to avoid overloading"
NORMAL: "Function, state or flow which is an ideal or expected condition."
REVERSED: "Function, state or flow which is opposed to the expected or normal condition."<|MERGE_RESOLUTION|>--- conflicted
+++ resolved
@@ -71,8 +71,6 @@
 POSITIONB: "Automatic Transfer switch position 1"
 POSITIONC: "Automatic Transfer switch position 2"
 
-<<<<<<< HEAD
-=======
 DIMMING: "Dimmer is operated by setting a constant dimming setpoint"
 CONSTANT_LIGHT_CONTROL: "Dimmer controls the room illuminance"
 SCENE_CONTROL: "Dimmer activates scene presets"
@@ -84,7 +82,6 @@
 THERMAL: "Operation mode for blinds: Drives the binds in order support the room climate control based on the inside temperature and the outside brightness"
 WINDOW_OPEN: "Operation mode for blinds: Stops the blinds from operating when a window opening sensor is activated"
 
->>>>>>> fce4d2a6
 #FOR UPS
 BATTERY: "Operation mode or input power is via Battery"
 SYNCHRONOUS: "Mode of operation of inverter where inverter operation is in line with the bypass voltage and frequency"
