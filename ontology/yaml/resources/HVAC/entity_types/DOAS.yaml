# Copyright 2020 Google LLC
#
# Licensed under the Apache License, Version 2.0 (the License);
# you may not use this file except in compliance with the License.
# You may obtain a copy of the License at
#
#    https://www.apache.org/licenses/LICENSE-2.0
#
# Unless required by applicable law or agreed to in writing, software
# distributed under the License is distributed on an AS IS BASIS,
# WITHOUT WARRANTIES OR CONDITIONS OF ANY KIND, either express or implied.
# See the License for the specific language governing permissions and
# limitations under the License.

########################
### Canonical Types  ###
########################

DOAS_EFM_EFSS_EFVSC_OAFM_PHRU_SFSS_SFVSC:
  guid: "e54a75b3-85ca-4b8a-80a5-9a575e91138e"
  description: "DOAS heat recovery with fan speed control."
  is_canonical: true
  implements:
  - DOAS
  - EFM
  - EFSS
  - EFVSC
  - OAFM
  - PHRU
  - SFSS
  - SFVSC

DOAS_EFSS_EFVSC_HTWHLSTC_SFSS_SFVSC_STC:
  guid: "ac047249-bbd5-4f7d-8914-f01aacc6dbdb"
  description: "Multi zone DOAS with heat recovery wheel."
  is_canonical: true
  implements:
  - DOAS
  - EFSS
  - EFVSC
  - HTWHLSTC
  - SFSS
  - SFVSC
  - STC

DOAS_CHWSC_EFSS_EFVSC_FDPM3X_HTWHLSTC_HWSC_RCO2M_RSPC_SFM_SFSS_SFVSC_SSPC:
  guid: "281c0396-1918-4503-9335-3f57150ba2fa"
  description: "Complex multi zone DOAS with heat recovery wheel."
  is_canonical: true
  implements:
  - DOAS
  - CHWSC
  - EFSS
  - EFVSC
  - FDPM3X
  - HTWHLSTC
  - HWSC
  - RCO2M
  - RSPC
  - SFM
  - SFSS
  - SFVSC
  - SSPC

DOAS_CHWSC_EFSS_EFVSC_FDPM3X_PHRU_HWSC_RCO2M_RSPC_SFM_SFSS_SFVSC_SSPC:
  guid: "a30ed11a-0778-4578-b649-23176fcff698"
  description: "Complex multi zone DOAS with heat recovery plate exchanger."
  is_canonical: true
  implements:
  - DOAS
  - CHWSC
  - EFSS
  - EFVSC
  - FDPM3X
  - PHRU
  - HWSC
  - RCO2M
  - RSPC
  - SFM
  - SFSS
  - SFVSC
  - SSPC

<<<<<<< HEAD
DOAS_EFSS_EFVSC_FDPM3X_PHRU_HWSC_RCO2M_RSPC_SFM_SFSS_SFVSC_SSPC:
  description: "Complex multi zone DOAS with heat recovery plate exchanger (heating only)."
=======
DOAS_EFSS_EFVSC_SFSS_SFVSC_CHWSC_HWSC_RSPC_SSPC_HTWHLSTC_FDPM3X:
  guid: "0839df06-cb50-4044-99d2-ded55d494ebb"
  description: "Complex multi zone DOAS with heat recovery wheel."
>>>>>>> bd31eaec
  is_canonical: true
  implements:
  - DOAS
  - EFSS
  - EFVSC
<<<<<<< HEAD
  - FDPM3X
  - PHRU
  - HWSC
  - RCO2M
  - RSPC
  - SFM
  - SFSS
  - SFVSC
  - SSPC

DOAS_EFSS_EFVSC_FDPM3X_HTWHLSTC_HWSC_RCO2M_RSPC_SFM_SFSS_SFVSC_SSPC:
  description: "Complex multi zone DOAS with heat recovery wheel (heating only)."
  is_canonical: true
  implements:
  - DOAS
  - EFSS
  - EFVSC
  - FDPM3X
  - HTWHLSTC
  - HWSC
  - RCO2M
  - RSPC
  - SFM
  - SFSS
  - SFVSC
  - SSPC
=======
  - SFSS
  - SFVSC
  - CHWSC
  - HWSC
  - RSPC
  - SSPC
  - HTWHLSTC
  - FDPM3X
>>>>>>> bd31eaec

DOAS_CHWDC_EFSS_EFVSC_EFDPM_PHRUD_HWDC_DFSS_DFVSC_DSPM_DFDPM:
  guid: "b9f361f6-f675-417d-8c88-a652a71e0ae7"
  description: "Complex single zone DOAS with heat recovery plate exchanger, heating, cooling, and filter differential pressure monitoring."
  is_canonical: true
  implements:
  - DOAS
  - CHWDC
  - EFSS
  - EFVSC
  - EFDPM
  - PHRUD
  - HWDC
  - DFSS
  - DFVSC
  - DSPM
  - DFDPM
<|MERGE_RESOLUTION|>--- conflicted
+++ resolved
@@ -81,20 +81,30 @@
   - SFVSC
   - SSPC
 
-<<<<<<< HEAD
-DOAS_EFSS_EFVSC_FDPM3X_PHRU_HWSC_RCO2M_RSPC_SFM_SFSS_SFVSC_SSPC:
-  description: "Complex multi zone DOAS with heat recovery plate exchanger (heating only)."
-=======
 DOAS_EFSS_EFVSC_SFSS_SFVSC_CHWSC_HWSC_RSPC_SSPC_HTWHLSTC_FDPM3X:
   guid: "0839df06-cb50-4044-99d2-ded55d494ebb"
   description: "Complex multi zone DOAS with heat recovery wheel."
->>>>>>> bd31eaec
   is_canonical: true
   implements:
   - DOAS
   - EFSS
   - EFVSC
-<<<<<<< HEAD
+  - SFSS
+  - SFVSC
+  - CHWSC
+  - HWSC
+  - RSPC
+  - SSPC
+  - HTWHLSTC
+  - FDPM3X
+
+DOAS_EFSS_EFVSC_FDPM3X_PHRU_HWSC_RCO2M_RSPC_SFM_SFSS_SFVSC_SSPC:
+  description: "Complex multi zone DOAS with heat recovery plate exchanger (heating only)."
+  is_canonical: true
+  implements:
+  - DOAS
+  - EFSS
+  - EFVSC
   - FDPM3X
   - PHRU
   - HWSC
@@ -121,16 +131,6 @@
   - SFSS
   - SFVSC
   - SSPC
-=======
-  - SFSS
-  - SFVSC
-  - CHWSC
-  - HWSC
-  - RSPC
-  - SSPC
-  - HTWHLSTC
-  - FDPM3X
->>>>>>> bd31eaec
 
 DOAS_CHWDC_EFSS_EFVSC_EFDPM_PHRUD_HWDC_DFSS_DFVSC_DSPM_DFDPM:
   guid: "b9f361f6-f675-417d-8c88-a652a71e0ae7"
