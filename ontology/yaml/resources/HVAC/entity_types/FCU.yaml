# Copyright 2020 Google LLC
#
# Licensed under the Apache License, Version 2.0 (the License);
# you may not use this file except in compliance with the License.
# You may obtain a copy of the License at
#
#    https://www.apache.org/licenses/LICENSE-2.0
#
# Unless required by applicable law or agreed to in writing, software
# distributed under the License is distributed on an AS IS BASIS,
# WITHOUT WARRANTIES OR CONDITIONS OF ANY KIND, either express or implied.
# See the License for the specific language governing permissions and
# limitations under the License.

########################
### Canonical Types  ###
########################

# This file defines fan-coil unit types. Valid types must include a fan and a coil of some type.
# They must also include some control scheme (e.g. ZTC, DSP, etc.).

FCU_DFSS_CSP_CHWDC:
  id: "1593481107888668672"
  description: "Typical chilled water FCU with cooling-only (discharge control)."
  is_canonical: true
  implements:
  - FCU
  - DFSS
  - CSP
  - CHWDC

FCU_DFSS_CSP_CHWZC:
  id: "7358088630922903552"
  description: "Typical chilled water FCU with cooling-only (zone control)."
  is_canonical: true
  implements:
  - FCU
  - DFSS
  - CSP
  - CHWZC

FCU_DFSS_CSP_DXZC:
  id: "13915329688374345728"
  description: "Typical DX FCU with cooling-only (discharge control)."
  is_canonical: true
  implements:
  - FCU
  - DFSS
  - CSP
  - DXZC

FCU_DFSS_CSP_DX2ZC:
  id: "2962575394609299456"
  description: "Typical 2-stage DX FCU with cooling-only (zone control)."
  is_canonical: true
  implements:
  - FCU
  - DFSS
  - CSP
  - DX2ZC

FCU_DFSS_CSP_DXZTC:
  id: "10744795550705516544"
  description: "Typical DX FCU with cooling-only (zone control)."
  is_canonical: true
  implements:
  - FCU
  - DFSS
  - CSP
  - DXZTC

FCU_DFSS_DSP_CHWDC:
  id: "4691957651519569920"
  description: "Typical chilled water FCU (zone control, discharge coil control)."
  is_canonical: true
  implements:
  - FCU
  - DFSS
  - DSP
  - CHWDC

FCU_DFSS_DSP_CHWZC:
  id: "11969774649350291456"
  description: "Typical chilled water FCU (zone control)."
  is_canonical: true
  implements:
  - FCU
  - DFSS
  - DSP
  - CHWZC

FCU_DFSS_DSP_DXZC:
  id: "14275617658563985408"
  description: "Typical DX water FCU (zone control)."
  is_canonical: true
  implements:
  - FCU
  - DFSS
  - DSP
  - DXZC

FCU_DFSS_DSP_DX2ZC:
  id: "15068251192981192704"
  description: "Typical 2-stage DX water FCU (zone control)."
  is_canonical: true
  implements:
  - FCU
  - DFSS
  - DSP
  - DX2ZC

FCU_DFSS_DSP_HPZC:
  id: "3899324117102362624"
  description: "Typical heat pump FCU (zone control)."
  is_canonical: true
  implements:
  - FCU
  - DFSS
  - DSP
  - HPZC

FCU_DFSS_DSP_HP2ZC:
  id: "15644711945284616192"
  description: "Typical heat pump FCU (zone control)."
  is_canonical: true
  implements:
  - FCU
  - DFSS
  - DSP
  - HP2ZC

FCU_DFSS_ZTC_DXZTC:
  id: "7574261413036687360"
  description: "Typical DX FCU (zone control)."
  is_canonical: true
  implements:
  - FCU
  - DFSS
  - ZTC
  - DXZTC

FCU_DFSS_RTC_DXRC:
  id: "16797633449891463168"
  description: "Typical DX FCU (return control)."
  is_canonical: true
  implements:
  - FCU
  - DFSS
  - RTC
  - DXRC

FCU_DFSS_DSP_HWZC:
  id: "8150722165340110848"
  description: "Heating-only FCU (zone control)."
  is_canonical: true
  implements:
  - FCU
  - DFSS
  - DSP
  - HWZC

FCU_DFSS_DTC_HT2DC:
  id: "14491790440677769216"
  description: "2-Stage heating FCU (discharge control)."
  is_canonical: true
  implements:
  - FCU
  - DFSS
  - DTC
  - HT2DC

FCU_DF2XSS_DSP_DXZC:
  id: "1521423513850740736"
  description: "Two-fan DX fan coil with zone temp control."
  is_canonical: true
  implements:
  - FCU
  - DF2XSS
  - DSP
  - DXZC

FCU_DF2XSS_RTC_DXRC:
  id: "4980188027671281664"
  description: "Two-fan DX fan coil with zone temp control."
  is_canonical: true
  implements:
  - FCU
  - DF2XSS
  - RTC
  - DXRC

FCU_DFSS_DSP_HT2ZC_HP2ZC:
  id: "1233193137699028992"
  description: "Heat pump fan coil with reheat (zone temp control)."
  is_canonical: true
  implements:
  - FCU
  - DFSS
  - DSP
  - HT2ZC
  - HP2ZC

FCU_DFSS_DSP_HTZC_DXZC:
  id: "11609486679160651776"
  description: "DX fan coil with reheat (zone temp control)."
  is_canonical: true
  implements:
  - FCU
  - DFSS
  - DSP
  - HTZC
  - DXZC

FCU_DFSS_DSP_HTZC_HPZC:
  id: "10456565174553804800"
  description: "Heat pump fan coil with reheat (zone temp control)."
  is_canonical: true
  implements:
  - FCU
  - DFSS
  - DSP
  - HTZC
  - HPZC

FCU_DFSS_DSP_HWZC_CHWZC:
  id: "7934549383226327040"
  description: "Hydronic fan coil with heating and cooling (zone temp control)."
  is_canonical: true
  implements:
  - FCU
  - DFSS
  - DSP
  - HWZC
  - CHWZC

FCU_DFSS_DFVSC_CSP_CHWDC:
  id: "10240392392440020992"
  description: "Hydronic variable speed fan coil with cooling (zone temp control)."
  is_canonical: true
  implements:
  - FCU
  - DFSS
  - DFVSC
  - CSP
  - CHWDC

FCU_DFSS_DFVSC_DSP_CHWDC:
  id: "1017020355585245184"
  description: "Hydronic variable speed fan coil with cooling (zone temp control)."
  is_canonical: true
  implements:
  - FCU
  - DFSS
  - DFVSC
  - DSP
  - CHWDC

FCU_DFSS_DFVSC_CSP_CHWZC:
  id: "3322863364798939136"
  description: "Hydronic variable speed fan coil with cooling (zone temp control)."
  is_canonical: true
  implements:
  - FCU
  - DFSS
  - DFVSC
  - CSP
  - CHWZC

FCU_DFSS_DSPRTC_DXDSPRTC:
  id: "7543651009319403520"
  description: "Return temp control FCU with DX."
  is_canonical: true
  implements:
  - FCU
  - DFSS
  - DSPRTC
  - DXDSPRTC

FCU_DFSS_DFVSC_DSP_CHWZC:
  id: "17734382172384526336"
  description: "Hydronic variable speed fan coil with cooling (zone temp control)."
  is_canonical: true
  implements:
  - FCU
  - DFSS
  - DFVSC
  - DSP
  - CHWZC

FCU_DFSS_DFVSC_RTC_CHWRC:
  id: "6205167126316056576"
  description: "Hydronic variable speed fan coil with cooling (return control)."
  is_canonical: true
  implements:
  - FCU
  - DFSS
  - DFVSC
  - RTC
  - CHWRC

FCU_DFSS_DFVSC_DSP_HWDC_CHWDC:
  id: "6421339908429840384"
  description: "Hydronic variable speed fan coil with heating and cooling (zone temp control)."
  is_canonical: true
  implements:
  - FCU
  - DFSS
  - DFVSC
  - DSP
  - HWDC
  - CHWDC

FCU_DFSS_DFVSC_DSP_HWZC_CHWZC:
  id: "17157921420081102848"
  description: "Hydronic variable speed fan coil with cooling and heating (zone temp control)."
  is_canonical: true
  implements:
  - FCU
  - DFSS
  - DFVSC
  - DSP
  - HWZC
  - CHWZC

FCU_DFSS_DFVSC_ZTC_CHWZTC_HWZTC:
  id: "11897717055312363520"
  description: "Hydronic varaible speed fan coil with cooling and heating (zone temp control)."
  is_canonical: true
  implements:
  - FCU
  - DFSS
  - DFVSC
  - ZTC
  - CHWZTC
  - HWZTC

FCU_DFSS_RTC_RHC_RHDHC_DXRC:
  id: "11033025926857228288"
  description: "DX fan coil with return temp and humidification control."
  is_canonical: true
  implements:
  - FCU
  - DFSS
  - RTC
  - RHC
  - RHDHC
  - DXRC

FCU_DFSS_RTC_RHC_RHDHC_HTRC_DXRC:
  id: "9303643669946957824"
  description: "DX fan coil with reheat and return temp and humidity control."
  is_canonical: true
  implements:
  - FCU
  - DFSS
  - RTC
  - RHC
  - RHDHC
  - HTRC
  - DXRC

FCU_DFSS_ZTC_ZHDHC_DXZTC:
  id: "9087470887833174016"
  description: "DX Fan coil with zone humidity and temp control."
  is_canonical: true
  implements:
  - FCU
  - DFSS
  - ZTC
  - ZHDHC
  - DXZTC

FCU_DFSS_CSP_ZHC_DXZC:
  id: "16509403073739751424"
  description: "DX fan coil with zone temp and humidity control."
  is_canonical: true
  implements:
  - FCU
  - DFSS
  - CSP
  - ZHC
  - DXZC

FCU_DFSS_RTC_RHC_DXRC:
  id: "11393313897046867968"
  description: "DX fan coil with return temp and humidity control."
  is_canonical: true
  implements:
  - FCU
  - DFSS
  - RTC
  - RHC
  - DXRC

FCU_DFSS_DFVSC_RTC_RHC_RHDHC_DXRC:
  id: "1809653890002452480"
  description: "Variable speed DX fan coil with return temp and humidity control."
  is_canonical: true
  implements:
  - FCU
  - DFSS
  - DFVSC
  - RTC
  - RHC
  - RHDHC
  - DXRC
  
FCU_DFSS_DFVSC_CHWRC_RHDHC:
  id: "14452659921356849152"
  description: "Variable speed DX fan coil with chilled water return temp control and humidification/dehumidification."
  is_canonical: true
  implements:
  - FCU
  - DFSS
  - DFVSC
  - CHWRC
  - RHDHC

FCU_DFSS_DFHLC_DSP_DXZC:
  id: "12762408183767498752"
  description: "Mult-speed DX fan coil with zone temp control."
  is_canonical: true
  implements:
  - FCU
  - DFSS
  - DFHLC
  - DSP
  - DXZC

FCU_DFSS_DFHMLC_DSP_HWDC_CHWDC:
  id: "17950554954498310144"
  description: "Multi-speed heat pump fan coil with zone temp control."
  is_canonical: true
  implements:
  - FCU
  - DFSS
  - DFHMLC
  - DSP
  - HWDC
  - CHWDC

FCU_DFSS_DFMSC_DSP_DXZC:
  id: "17374094202194886656"
  description: "Multi-speed DX fan coil with zone temp control."
  is_canonical: true
  implements:
  - FCU
  - DFSS
  - DFMSC
  - DSP
  - DXZC

FCU_DFSS_DFMSC_DSP_HPZC:
  id: "12185947431464075264"
  description: "Multi-speed heat pump fan coil with zone temp control."
  is_canonical: true
  implements:
  - FCU
  - DFSS
  - DFMSC
  - DSP
  - HPZC

FCU_DFSS_DFMSC_ZTC_HPZTC:
  id: "13338868936070922240"
  description: "Multi-speed heat pump fan coil with zone temp control."
  is_canonical: true
  implements:
  - FCU
  - DFSS
  - DFMSC
  - DSP
  - HPZTC

FCU_DFSS_DFMSC_CSP_DXZC:
  id: "8511010135529750528"
  description: "DX fan coil with multi-speed control (zone control)."
  is_canonical: true
  implements:
  - FCU
  - DFSS
  - DFMSC
  - CSP
  - DXZC

FCU_DFSS_DFMSC_RTC_DXRC:
  id: "14852078410867408896"
  description: "DX fan coil with multi-speed control (return temp)."
  is_canonical: true
  implements:
  - FCU
  - DFSS
  - DFMSC
  - RTC
  - DXRC

FCU_DFSS_DSP_HTDC_CHWDC:
  id: "9880104422250381312"
  description: "Hydronic fan coil with electric reheat (zone control)."
  is_canonical: true
  implements:
  - FCU
  - DFSS
  - DSP
  - HTDC
  - CHWDC

FCU_DFSS_DFVSC_DSP_HTDC_CHWDC_FDPM:
  id: "2371190970982072320"
  description: "Hydronic variable speed fan coil with electric reheat (zone control)."
  is_canonical: true
  implements:
  - FCU
  - DFSS
  - DFVSC
  - DSP
  - HTDC
  - CHWDC
  - FDPM

FCU_DFSS_DSP_HWDC_CHWDC:
  id: "6781627878619480064"
  description: "Hydronic fan coil with heating and cooling (zone control)."
  is_canonical: true
  implements:
  - FCU
  - DFSS
  - DSP
  - HWDC
  - CHWDC

FCU_DFSS_DFHLC_DSP_CHWDC:
  id: "368502009243893760"
  description: "Hydronic cooling-only fan coil with multi-speed control (zone control)."
  is_canonical: true
  implements:
  - FCU
  - DFSS
  - DFHLC
  - DSP
  - CHWDC

FCU_DFSS_DTC_CHWDC:
  id: "16004999915474255872"
  description: "Discharge temperature control FCU with chilled water."
  is_canonical: true
  implements:
  - FCU
  - DFSS
  - DTC
  - CHWDC

FCU_DFSS_DSP_CHWRC:
  id: "12844387770734477312"
  description: "Chilled water FCU with return temp contol."
  is_canonical: true
  implements:
  - FCU
  - DFSS
  - DSP
  - CHWRC

FCU_DFSS_ZTC_HPZTC:
  id: "12155337027746791424"
  description: "Single zone heat pump."
  is_canonical: true
  implements:
  - FCU
  - DFSS
  - ZTC
  - HPZTC

FCU_DFSS_DFMSC_DXZC:
  id: "4240260682643144704"
  description: "DX multispeed fan coil."
  is_canonical: true
  implements:
  - FCU
  - DFSS
  - DFMSC
  - DXZC

FCU_DFSS_RTC_CHWRC_RHC:
  id: "2233695942417055744"
  description: "Chilled water fan coil with return temp control."
  is_canonical: true
  implements:
  - FCU
  - DFSS
  - RTC
  - CHWRC
  - RHC

FCU_DFSS_DFVSC_ZTC_CHWZTC:
  id: "12807321034738892800"
  description: "Hydronic variable speed fan coil with cooling and heating (zone temp control)."
  is_canonical: true
  opt_uses:
  - discharge_air_static_pressure_sensor
  - zone_air_co2_concentration_sensor
  - filter_differential_pressure_sensor
  implements:
  - FCU
  - DFSS
  - DFVSC
  - ZTC
  - CHWZTC

FCU_DFSS_DFVSC_ZTC_ZHC_CHWDC_FDPM_RMM:
  id: "18052786446137294848"
  description: "Hydronic variable speed fan coil with cooling (zone temp control)."
  is_canonical: true
  implements:
  - FCU
  - DFSS
  - DFVSC
  - ZTC
  - ZHC
  - CHWDC
  - FDPM
  - RMM

FCU_DFSS_DFVSC_ZTC_ZHC_CHWDC_HWDC_FDPM_RMM:
  id: "2560403727982788608"
  description: "Hydronic variable speed fan coil with cooling and heating (zone temp and humidity control)."
  is_canonical: true
  implements:
  - FCU
  - DFSS
  - DFVSC
  - ZTC
  - ZHC
  - CHWDC
  - HWDC
  - FDPM
  - RMM

FCU_DFSS_DFVSC_ZTC_CHWDC_HWDC_FDPM_RMM:
  id: "10684897455759163392"
  description: "Hydronic variable speed fan coil with cooling and heating (discharge temp control)."
  is_canonical: true
  implements:
  - FCU
  - DFSS
  - DFVSC
  - ZTC
  - CHWDC
  - HWDC
  - FDPM
  - RMM

FCU_DFSS_DFVSC_ZTC_CHWZTC_HWZTC_FDPM_RMM:
  id: "8162881664431685632"
  description: "Hydronic variable speed fan coil with cooling and heating (zone temp control)."
  is_canonical: true
  implements:
  - FCU
  - DFSS
  - DFVSC
  - ZTC
  - CHWZTC
  - HWZTC
  - FDPM
  - RMM

FCU_DFSS_DFVSC_ZTC_CHWZTC_HWZTC_FDPM_CO2M_RMM:
  id: "470733500882878464"
  description: "Hydronic variable speed fan coil with cooling and heating (zone temp and co2 control)."
  is_canonical: true
  implements:
  - FCU
  - DFSS
  - DFVSC
  - ZTC
  - CHWZTC
  - HWZTC
  - FDPM
  - CO2M
  - RMM

FCU_DFSS_DFVSC_ZTC_CHWZTC_FDPM_RMM:
  id: "11783775764837564416"
  description: "Hydronic varaible speed fan coil with cooling (zone temp control)."
  is_canonical: true
  implements:
  - FCU
  - DFSS
  - DFVSC
  - ZTC
  - CHWZTC
  - FDPM
  - RMM

FCU_DFSS_DFVSC_ZTC_CHWZTC_FDPM_CO2M_RMM:
  id: "6073211437331775488"
  description: "Hydronic variable speed fan coil with cooling and heating (zone temp control)."
  is_canonical: true
  implements:
  - FCU
  - DFSS
  - DFVSC
  - ZTC
  - CHWZTC
  - FDPM
  - CO2M
  - RMM

FCU_DFSS_DFVSC_RTC_CHWRC_HWRC_FDPM_RMM:
  id: "4541987564025806848"
  description: "Hydronic variable speed fan coil with heating and cooling (return control)."
  is_canonical: true
  implements:
  - FCU
  - DFSS
  - DFVSC
  - RTC
  - CHWRC
  - HWRC
  - FDPM
  - RMM

FCU_DFSS_DFVSC_RTC_CHWRC_FDPM_RMM:
  id: "9694105537737654272"
  description: "Hydronic variable speed fan coil with cooling (return control)."
  is_canonical: true
  implements:
  - FCU
  - DFSS
  - DFVSC
  - RTC
  - CHWRC
  - FDPM
  - RMM

FCU_SFSS_SFVSC_CHWSC_SSPC_RTM:
  id: "18031496602488668160"
  description: "Multi-zone FCU with chilled water"
  is_canonical: true
  implements:
  - FCU
  - SFSS
  - SFVSC
  - CHWSC
  - SSPC
  - RTM

FCU_DFSS_DFVSC_SSPC_DTC_CHWDC:
  id: "12924414625050525696"
  description: "Discharge temperature control FCU with chilled water."
  is_canonical: true
  implements:
  - FCU
  - DFSS
  - DFVSC
  - SSPC
  - DTC
  - CHWDC

FCU_DFMSS_DSP_ZHM_RTM_CHWZC_CHWDT:
  id: "5080730669450002432"
  description: "Chilled water FCU with zone temp and humidity control."
  is_canonical: true
  implements:
  - FCU
  - DFMSS
  - DSP
  - ZHM
  - RTM
  - CHWZC
  - CHWDT

FCU_SS_ZTM:
  id: "11594563007836848128"
  description: "FCU with zone temperature monitoring and start/stop control."
  is_canonical: true
  implements:
  - FCU
  - SS
  - ZTM

FCU_HPZTC_CO2C_FDPM:
  id: "3753796056584814592"
  description: "Heat pump with zone temperature and CO2 control and filter monitoring."
  is_canonical: true
  implements:
  - FCU
  - HPZTC
  - CO2C
  - FDPM

FCU_HPZTC_CO2C:
  id: "2923444875288379392"
  description: "Heat pump with zone temperature and CO2 control."
  is_canonical: true
  implements:
  - FCU
  - HPZTC
  - CO2C
  
FCU_DFVSMC_CHWBRC:
  id: "15348700325343133696"
  description: "Chilled water FCU with chilled water percentage mode, discharge fan mode and return air temp control."
  is_canonical: true
  implements:
  - FCU
  - DFVSMC
  - CHWBRC
  opt_uses:
  - control_mode
  - run_mode
  - schedule_run_command
  - discharge_fan_lost_power_alarm
  - lost_power_alarm

FCU_DFVDSC_CHWBRC:
  id: "11583691036861399040"
  description: "Chilled water FCU with chilled water percentage mode, discharge fan mode or discrete speed control, and return air temp control."
  is_canonical: true
  implements:
  - FCU
  - DFVDSC
  - CHWBRC
  opt_uses:
  - control_mode
  - run_mode
  - schedule_run_command
  - discharge_fan_lost_power_alarm
  - lost_power_alarm

FCU_DFVDSFC_CHWBRC:
  id: "4990421182390992896"
  description: "Chilled water FCU with chilled water percentage mode, discharge fan mode or discrete speed (frequency) control, and return air temp control."
  is_canonical: true
  implements:
  - FCU
  - DFVDSFC
  - CHWBRC
  opt_uses:
  - control_mode
  - run_mode
  - schedule_run_command
  - discharge_fan_lost_power_alarm
  - lost_power_alarm


FCU_DFVSFC_CHWBRC:
  id: "16716950187133632512"
  description: "Chilled water FCU with chilled water percentage mode, discharge fan frequency and return air temp control."
  is_canonical: true
  implements:
  - FCU
  - DFVSFC
  - CHWBRC
  opt_uses:
  - control_mode
  - schedule_run_command
  - discharge_fan_lost_power_alarm
  - lost_power_alarm

FCU_DFVSMC_CHWRC:
  id: "6972005018434011136"
  description: "Chilled water FCU with binary mode (open/closed), discharge fan mode or discrete speed control, and return air temp control."
  is_canonical: true
  implements:
  - FCU
  - DFVSMC
  - CHWRC
  opt_uses:
  - control_mode
  - run_mode
  - schedule_run_command
  - discharge_fan_lost_power_alarm
  - lost_power_alarm

FCU_DFVDSC_CHWRC:
  id: "4106871230496243712"
  description: "Chilled water FCU with binary mode (open/closed), discharge fan mode or discrete speed (frequency) control and return air temp control."
  is_canonical: true
  implements:
  - FCU
  - DFVDSC
  - CHWRC
  opt_uses:
  - control_mode
  - run_mode
  - schedule_run_command
  - discharge_fan_lost_power_alarm
  - lost_power_alarm

FCU_DFVDSFC_CHWRC:
  id: "14213793219245768704"
  description: "Chilled water FCU with binary mode (open/closed), discharge fan mode and return air temp control."
  is_canonical: true
  implements:
  - FCU
  - DFVDSFC
  - CHWRC
  opt_uses:
  - control_mode
  - run_mode
  - schedule_run_command
  - discharge_fan_lost_power_alarm
  - lost_power_alarm

FCU_DFVSFC_CHWRC:
  id: "13042857316129439744"
  description: "Chilled water FCU with binary mode (open/closed),discharge fan frequency and return air temp control."
  is_canonical: true
  implements:
  - FCU
  - DFVSFC
  - CHWRC
  opt_uses:
  - control_mode
  - run_mode
  - schedule_run_command
  - discharge_fan_lost_power_alarm
  - lost_power_alarm

FCU_DFSS_DFVSC_DXRC_HTRC_RHC_RHDHC_RTC:
  id: "506032222180999168"
  description: "Single-zone FCU with DX cooling, heating, and humidifcation/dehumidification."
  is_canonical: true
  implements:
  - FCU
  - DFSS
  - DFVSC
  - DXRC
  - HTRC
  - RHC
  - RHDHC
  - RTC

FCU_CHWRC_DFSS_RHDHC:
  id: "4146805492817068032"
  description: "FCU with chilled water coil and return air relative humidity control."
  is_canonical: true
  implements:
  - FCU
  - CHWRC
  - DFSS
  - RHDHC

FCU_DFSS_DSPRTC_DX2DSPRTC:
  id: "15218905176707432448"
  description: "FCU with two DX compressors and dual setpoint control."
  is_canonical: true
  implements:
  - FCU
  - DFSS
  - DSPRTC
  - DX2DSPRTC

<<<<<<< HEAD
FCU_DFSS_DFVSC_DPBHCC:
  description: "Hydronic variable speed fan coil with cooling and heating (zone temp control)."
  is_canonical: true
  implements:
  - FCU
  - DFSS
  - DFVSC
  - DPBHCC
 
FCU_DFSS_DFMSC_CHWZC_DSP:
  description: "Multi-speed CHW fan coil with zone temp control."
  is_canonical: true
  implements:
  - FCU
  - DFSS
  - DFMSC
  - CHWZC
  - DSP

=======
FCU_DFSS_CHWZC_RTM_ZHM:
  description: "FCU with discharge cooling air temperature control, return air temperature monitoring and zone air relative humidity monitoring (CRAC)."
  is_canonical: true
  implements:
    - FCU
    - DFSS
    - CHWZC
    - RTM
    - ZHM
    
>>>>>>> 7148154b
###################################
### Existing Non-standard Types ###
###################################

FCU_DFS_CH_RTC_RRHM_HMDHMM:
  id: "8815310973633036288"
  description: "CHW fan coil unit with return temperature control."
  implements:
  - FCU_DFSS_DFVSC_RTC_CHWRC
  - INCOMPLETE
  uses:
  - humidification_run_status
  - dehumidification_run_status
  - return_air_relative_humidity_sensor

FCU_US_MTV_43_5:
  id: "14036267171336683520"
  description: "Non-standard type for B43"
  implements:
  - FCU_DFSS_DTC_CHWDC
  - INCOMPLETE
  uses:
  - discharge_air_cooling_temperature_setpoint
  - discharge_air_heating_temperature_setpoint

FCU_US_MTV_43_6:
  id: "15441390255076278272"
  description: "Non-standard type for B43 CRACs"
  implements:
  - FCU_DFSS_ZTC_ZHDHC_DXZTC
  - INCOMPLETE
  uses:
  - economizer_mode

FCU_US_MTV_41_1:
  id: "10490667627200905216"
  description: "Non-standard type for B41"
  implements:
  - FCU_DFSS_DSP_HWZC_CHWZC
  - INCOMPLETE
  uses:
  - discharge_air_temperature_sensor_1
  - discharge_air_temperature_sensor_2
  - discharge_air_temperature_sensor_3
  - discharge_air_temperature_sensor_4

FCU_US_SVL_MP7_3: # DO NOT DEPRECATE
  id: "7320115897346031616"
  description: "Non-standard type for MP7 FCs"
  implements:
  - FCU_DFSS_CSP_DXZC
  - INCOMPLETE
  uses:
  - discharge_air_damper_command

FCU_US_SVL_MP7_6:
  id: "11218139704509595648"
  description: "Non-standard type for MP7 FCs"
  implements:
  - FCU_DFSS_CSP_DXZC
  uses:
  - discharge_air_damper_command

FCU_US_MTV_GWC1_1:
  id: "9779098886076366848"
  description: "Non-standard type for GWC1"
  implements:
  - FCU_DFSS_DSP_HTZC_DXZC
  - INCOMPLETE
  uses:
  - zone_air_temperature_sensor_1
  - zone_air_temperature_sensor_2
  - zone_air_temperature_sensor_3

FCU_US_PAO_HV1_1:
  id: "1151468637429694464"
  description: "Non-standard type for HV1 CRACs"
  implements:
  - FCU_DFSS_DFVSC_RTC_RHC_RHDHC_DXRC
  - INCOMPLETE
  uses:
  - humidification_percentage_command

FCU_US_SVL_MP5_7:
  id: "10076318869296775168"
  description: "Non-standard type for MP5 FCs"
  implements:
  - FCU_DFSS_DFVSC_DSP_HWDC_CHWDC
  uses:
  - heating_water_valve_status
  - chilled_water_valve_command

FCU_US_SVL_MP3_3:
  id: "1573522772821278720"
  description: "Non-standard type for MP3"
  implements:
  - FCU_DFSS_DFVSC_DSP_HWDC_CHWDC
  - INCOMPLETE
  uses:
  - zone_air_co2_concentration_sensor
  - zone_air_co2_concentration_setpoint

FCU_US_SVL_MP4_6:
  id: "3194818638674657280"
  description: "Non-standard type for MP4 FCs"
  implements:
  - FCU_DFSS_DFVSC_DSP_HWDC_CHWDC
  - INCOMPLETE
  uses:
  - zone_air_co2_concentration_sensor
  - zone_air_co2_concentration_setpoint
  - mixed_air_temperature_sensor

FCU_US_MTV_1250_1:
  id: "3089142377105850368"
  description: "Non-standard type for 1250"
  implements:
  - FCU_DF2XSS_RTC_DXRC
  - INCOMPLETE
  uses:
  - discharge_fan_run_command

FCU_US_MTV_2011_1:
  id: "8717516011412127744"
  description: "Non-standard type for 2011"
  implements:
  - FCU_DFSS_RTC_DXRC
  - INCOMPLETE
  uses:
  - discharge_air_temperature_setpoint
  - zone_air_relative_humidity_sensor

FCU_UK_LON_6PS_1:
  id: "15721651370949869568"
  description: "Non-standard type for 6PS"
  implements:
  - FCU_DFSS_DFVSC_ZTC_CHWZTC_HWZTC
  uses:
  - thermal_power_sensor
  - dial_resistance_sensor
  - discharge_air_flowrate_sensor
  - filter_alarm
  - master_alarm
  - run_mode

FCU_UK_LON_6PS_2:
  id: "14172413099134418944"
  description: "Non-standard type for 6PS"
  implements:
  - FCU_DFSS_DFVSC_ZTC_CHWZTC_HWZTC
  uses:
  - thermal_power_sensor
  - dial_resistance_sensor
  - discharge_air_flowrate_sensor
  - filter_alarm
  - master_alarm
  - run_mode
  - exercise_mode


FCU_UK_LON_6PS_3:
  id: "3805126756927537152"
  description: "Non-standard type for 6PS"
  implements:
  - FCU
  uses:
  - chilled_water_valve_percentage_command
  - discharge_fan_speed_percentage_command_1
  - discharge_fan_speed_percentage_command_2
  - discharge_fan_speed_percentage_command_3
  - exercise_mode
  - fabric_protection_alarm
  - filter_alarm
  - heating_water_valve_percentage_command
  - master_alarm
  - discharge_fan_run_command
  - run_mode
  - zone_air_temperature_sensor_1
  - zone_air_temperature_sensor_2
  - zone_air_temperature_sensor_3
  - zone_air_temperature_setpoint
  - zone_air_temperature_setpoint_1
  - zone_air_temperature_setpoint_2
  - zone_air_temperature_setpoint_3
  - zone_occupancy_status_1
  - zone_occupancy_status_2
  - zone_occupancy_status_3

FCU_US_MTV_1667_1:
  id: "10200326188723863552"
  description: "Non-standard type for 1667 CRACs"
  implements:
  - FCU_DFSS_CSP_ZHC_DXZC
  - INCOMPLETE
  uses:
  - zone_air_relative_humidity_setpoint

FCU_US_MTV_1950_2:
  id: "1557918503799881728"
  description: "Non-standard type for 1950 WSHPs"
  implements:
  - FCU_DFSS_CSP_DXZC
  - INCOMPLETE
  uses:
  - condensing_water_isolation_valve_command

FCU_US_MTV_2171_2:
  id: "14021700841291907072"
  description: "Non-standard type for 2171 FCs"
  implements:
  - FCU_DF2XSS_DSP_DXZC
  - INCOMPLETE
  uses:
  - discharge_fan_run_status

FCU_US_MTV_PR55_1:
  id: "10794801339536769024"
  description: "Non-standard type for PR55 WSHPs"
  implements:
  - FCU_DFSS_CSP_DXZC
  - INCOMPLETE
  uses:
  - chilled_water_valve_command

FCU_US_MTV_946_2: # Weird dehumidification unit. Complete one-off.
  id: "6100660745119203328"
  description: "Non-standard type for 946 FCs"
  implements:
  - FCU
  uses:
  - compressor_run_status
  - discharge_air_temperature_sensor
  - discharge_fan_run_status
  - discharge_fan_speed_mode
  - heating_water_valve_percentage_command
  - humidification_percentage_command
  - humidification_run_command
  - return_air_dehumidification_relative_humidity_setpoint
  - return_air_humidification_relative_humidity_setpoint
  - return_air_relative_humidity_sensor
  - return_air_temperature_sensor
  - reversing_valve_command
  - zone_air_cooling_temperature_setpoint
  - zone_air_heating_temperature_setpoint
  - zone_air_temperature_sensor

FCU_US_MTV_1600_2:
  id: "14099950884817469440"
  description: "Non-standard type for 1600 CRACs"
  implements:
  - FCU_DFSS_RTC_CHWRC_RHC
  - INCOMPLETE
  uses:
  - compressor_run_command

FCU_US_MTV_1950_3:
  id: "10065218199902748672"
  description: "Non-standard type for 1950 CRACs"
  implements:
  - FCU_DFSS_DSPRTC_DXDSPRTC
  - INCOMPLETE
  uses:
  - cooling_stage_run_count

FCU_RHC_DFVSC_RTC:
  id: "8431171297702051840"
  description: "CRAC with return air temp/humidity control and discharge/cooling fan monitor."
  implements:
  - FCU
  - RHC
  - DFVSC
  - RTC
  uses:
  - cooling_run_status
  - cooling_percentage_sensor
  opt_uses:
  - run_mode
  - run_status
  - run_command
  - discharge_fan_lost_power_alarm
  - lost_power_alarm
  - smoke_alarm
  - water_leak_alarm
  - low_discharge_air_flowrate_alarm
  - high_return_air_temperature_alarm
  - low_return_air_temperature_alarm
  - high_return_air_relative_humidity_alarm
  - low_return_air_relative_humidity_alarm

FCU_CHWZTC2X_HT2XZTC2X_DFVSC2X:
  id: "6982876989409460224"
  description: "FCU with single chilled water valve and 2 heaters serving 2 separate zones"
  is_canonical: false
  implements:
  - FCU
  - CHWZTC2X
  - HT2XZTC2X
  - DFVSC2X

#Additional types for CH ZRH EURD
FCU_NON_CANONICAL_TYPE_1:
  id: "17300095970133934080"
  description: "Typical chilled water FCU with cooling-only (discharge control) for MDF rooms,
                including discharge fan speed control and chilled water valve control"
  implements:
  - FCU
  - CHWZC
  - SWISOVPM
  - INCOMPLETE
  uses:
  - discharge_fan_run_command
  - discharge_fan_speed_percentage_sensor
  - chilled_supply_water_temperature_sensor
  - chilled_return_water_temperature_sensor
  - water_leak_alarm
  - maintenance_alarm
  - master_alarm

FCU_NON_CANONICAL_TYPE_2:
  id: "7473241583211511808"
  description: "Typical chilled water FCU with cooling-only (discharge control) for IDF rooms,
                including discharge fan speed control"
  implements:
  - FCU
  - SWISOVPM
  - INCOMPLETE
  uses:
  - discharge_fan_run_command
  - discharge_fan_speed_percentage_sensor
  - chilled_supply_water_temperature_sensor
  - chilled_return_water_temperature_sensor
  - water_leak_alarm
  - condensate_water_pump_alarm
  - master_alarm
  - supply_fan_failed_alarm
  - return_air_temperature_sensor
  - return_air_temperature_setpoint


FCU_NON_CANONICAL_TYPE_3:
  id: "893482527623217152"
  description: "Typical chilled water FCU with cooling-only (discharge control) for technical rooms,
                including discharge fan speed sensor"
  implements:
  - FCU
  - SWISOVPM
  - INCOMPLETE
  uses:
  - discharge_fan_run_command
  - discharge_fan_speed_percentage_sensor
  - chilled_supply_water_temperature_sensor
  - chilled_return_water_temperature_sensor
  - master_alarm
  - supply_fan_failed_alarm
  - condensate_water_pump_alarm
  - return_air_temperature_sensor
  - return_air_temperature_setpoint

FCU_NON_CANONICAL_TYPE_4:
  id: "1789382194121146368"
  description: "Simple floor-mounted heating fan coil unit with isolation valve, zone air temperature sensor and discharge fan speed command"
  implements:
  - FCU
  - ZTC
  - INCOMPLETE
  uses:
  - discharge_fan_speed_percentage_command
  - supply_water_valve_command
  - zone_air_temperature_sensor
  - zone_air_temperature_setpoint
  - return_air_temperature_setpoint<|MERGE_RESOLUTION|>--- conflicted
+++ resolved
@@ -951,7 +951,6 @@
   - DSPRTC
   - DX2DSPRTC
 
-<<<<<<< HEAD
 FCU_DFSS_DFVSC_DPBHCC:
   description: "Hydronic variable speed fan coil with cooling and heating (zone temp control)."
   is_canonical: true
@@ -971,7 +970,6 @@
   - CHWZC
   - DSP
 
-=======
 FCU_DFSS_CHWZC_RTM_ZHM:
   description: "FCU with discharge cooling air temperature control, return air temperature monitoring and zone air relative humidity monitoring (CRAC)."
   is_canonical: true
@@ -982,7 +980,6 @@
     - RTM
     - ZHM
     
->>>>>>> 7148154b
 ###################################
 ### Existing Non-standard Types ###
 ###################################
