--- conflicted
+++ resolved
@@ -768,7 +768,14 @@
   - FAN
   - MSM
 
-<<<<<<< HEAD
+FAN_VSMC:
+  guid: "189df1f4-81e8-4703-afb6-25628d0f87dc"
+  description: "Basic fan with 2 speed control and schedule run command."
+  is_canonical: true
+  implements:
+  - FAN
+  - VSMC
+
 FAN_SS_WDPM:
   guid: "cd8f2cbd-ac27-4710-ba05-1ef09e48b5ce"
   description: "Fan with differential pressure monitoring."
@@ -777,12 +784,3 @@
   - FAN
   - SS
   - WDPM
-=======
-FAN_VSMC:
-  guid: "189df1f4-81e8-4703-afb6-25628d0f87dc"
-  description: "Basic fan with 2 speed control and schedule run command."
-  is_canonical: true
-  implements:
-  - FAN
-  - VSMC
->>>>>>> 2f5134e7
