# Copyright 2020 Google LLC
#
# Licensed under the Apache License, Version 2.0 (the License);
# you may not use this file except in compliance with the License.
# You may obtain a copy of the License at
#
#    https://www.apache.org/licenses/LICENSE-2.0
#
# Unless required by applicable law or agreed to in writing, software
# distributed under the License is distributed on an AS IS BASIS,
# WITHOUT WARRANTIES OR CONDITIONS OF ANY KIND, either express or implied.
# See the License for the specific language governing permissions and
# limitations under the License.

########################
### Canonical Types  ###
########################

### FAN RUN CONTROL ###

FAN_SS:
  id: "4726112880724803584"
  description: "Basic fan with start/stop and status."
  is_canonical: true
  implements:
  - FAN
  - SS
  
FAN_SS_RMM:
  description: "Basic fan with run mode monitoring."
  is_canonical: true
  implements:
  - FAN
  - SS
  - RMM  

### FAN SPEED CONTROL ###

FAN_SS_VSC:
  id: "11689733435802255360"
  description: "Fan with start/stop status and open-loop speed control."
  is_canonical: true
  implements:
  - FAN
  - SS
  - VSC
<<<<<<< HEAD
 
=======

FAN_SS_RMM:
  description: "Fan with start/stop status and run mode monitoring"
  is_canonical: true
  implements:
  - FAN
  - SS
  - RMM

>>>>>>> 2748c2d1
### ZONE TEMPERATURE CONTROL ###

FAN_SS_ZTM:
  id: "12256131457688272896"
  description: "Fan with zone temperature monitoring."
  is_canonical: true
  implements:
  - FAN
  - SS
  - ZTM

FAN_SS_CSP:
  id: "17863112993764540416"
  description: "Single cooling setpoint fan."
  is_canonical: true
  implements:
  - FAN
  - SS
  - CSP

FAN_SS_DSP:
  id: "8689280552810840064"
  description: "Fan with dual setpoint control."
  is_canonical: true
  implements:
  - FAN
  - SS
  - DSP

FAN_SS_REFM:
  id: "14563848034715697152"
  description: "Refrigerant monitoring fan."
  is_canonical: true
  implements:
  - FAN
  - SS
  - REFM

FAN_SS_VSC_REFM4X:
  id: "1060590702859124736"
  description: "Fan with start/stop status and speed control with four (4) refrigerant concentration sensors."
  is_canonical: true
  implements:
  - FAN
  - SS
  - VSC
  uses:
  - zone_air_refrigerant_concentration_sensor_1
  - zone_air_refrigerant_concentration_sensor_2
  - zone_air_refrigerant_concentration_sensor_3
  - zone_air_refrigerant_concentration_sensor_4

FAN_SS_REFC:
  id: "12258005025502003200"
  description: "Refrigerant control fan."
  is_canonical: true
  implements:
  - FAN
  - SS
  - REFC

FAN_SS_REFM_ZTM:
  id: "6707696716767821824"
  description: "Refrigerant level and zone temp monitoring fan."
  is_canonical: true
  implements:
  - FAN
  - SS
  - ZTM
  - REFM

FAN_SS_REFM_CSP:
  id: "7646319007074615296"
  description: "Cooling control fan with refrigerant monitoring."
  is_canonical: true
  implements:
  - FAN
  - SS
  - CSP
  - REFM


FAN_SS_CO2C:
  id: "6546103691856838656"
  description: "CO2 control fan."
  is_canonical: true
  implements:
  - FAN
  - SS
  - CO2C

FAN_ZTM_ZHM_FDPM:
  id: "3492587278197325824"
  description: "Fan with zone temperature, zone humidity and filter monitoring"
  is_canonical: true
  implements:
  - FAN
  - ZTM
  - ZHM
  - FDPM

FAN_ZTM_ZHM:
  id: "17659222856044642304"
  description: "Fan with zone temperature and zone humidity monitoring"
  is_canonical: true
  implements:
  - FAN
  - ZTM
  - ZHM
  
### INTERLOCKED FANS ###

FAN_SS_DRI:
  id: "3032759420833497088"
  description: "Dryer-interlocked fan."
  is_canonical: true
  implements:
  - FAN
  - SS
  uses:
  - dryer_run_status

FAN_MDRI:
  id: "5757437195392647168"
  description: "Fan with multiple interlocked driers."
  is_canonical: true
  implements:
  - FAN
  - SS
  - VSC
  - WDPC
  - DRSM5X

FAN_SS_DWI:
  id: "11319382735195209728"
  description: "Dishwasher-interlocked fan."
  is_canonical: true
  implements:
  - FAN
  - SS
  uses:
  - dishwasher_run_status

FAN_SS_STM:
  description: "Basic fan with supply air temperature monitoring."
  is_canonical: true
  implements:
  - FAN
  - SS
  - STM


### BUILDING STATIC PRESSURE CONTROL ###

FAN_SS_VSC_BSPC:
  id: "1881711484040380416"
  description: "Variable-speed fan for controlling space static pressure."
  is_canonical: true
  implements:
  - FAN
  - SS
  - VSC
  - BPC

FAN_SS_VSC_EPC:
  id: "6493397502467768320"
  description: "Fan with exhaust static pressure control."
  is_canonical: true
  implements:
  - FAN
  - SS
  - VSC
  - EPC

FAN_SS_DSP_VSC:
  id: "15716769539322544128"
  description: "Fan with dual setpoint control and variable speed."
  is_canonical: true
  implements:
  - FAN
  - SS
  - DSP
  - VSC

FAN_SS_CSP_VSC:
  id: "15931068753622597632"
  description: "Cooling fan with variable speed command (no feedback)."
  is_canonical: true
  implements:
  - FAN
  - SS
  - CSP
  - VSC

FAN_SS_VSC_ZTM:
  id: "4187554493254074368"
  description: "Fan with zone temp monitoring and independent variable speed control (such as a kitchen hood, where the setpoints may be hidden)."
  is_canonical: true
  implements:
  - FAN
  - SS
  - ZTM
  - VSC

FAN_SS_COC:
  id: "13410926530108850176"
  description: "On/off fan with carbon monoxide control."
  is_canonical: true
  implements:
  - FAN
  - SS
  - COC

FAN_SS_VSC_COC:
  id: "8799240511681462272"
  description: "Variable speed ventilation fan (for carbon monoxide control)."
  is_canonical: true
  implements:
  - FAN
  - SS
  - VSC
  - COC

FAN_SS_VSC_ETM:
  id: "16878575097881821184"
  description: "Fan with exhaust air temp sensor."
  is_canonical: true
  implements:
  - FAN
  - SS
  - VSC
  - ETM

FAN_SS_VSC_ETM4X:
  id: "4412611329320288256"
  description: "Fan with 4 exhaust air temp sensors."
  is_canonical: true
  implements:
  - FAN
  - SS
  - VSC
  - ETM4X

FAN_SS_VSC_EFC_FDPM:
  id: "7042713511704657920"
  description: "Fan with start/stop status and open-loop speed control."
  is_canonical: true
  implements:
  - FAN
  - SS
  - VSC
  - EFC
  - FDPM

FAN_SS_VSC_EPC_ZSPM:
  id: "1890595537992810496"
  description: "Fan with exhaust static pressure control."
  is_canonical: true
  implements:
  - FAN
  - SS
  - VSC
  - EPC
  - ZSPM


FAN_SS_VSC_FDPM_DRSM5X:
  id: "13635983366175064064"
  description: "Fan with exhaust air temp sensor."
  is_canonical: true
  implements:
  - FAN
  - SS
  - VSC
  - FDPM
  - DRSM5X


FAN_SS_DRSM8X:
  id: "16266085548559433728"
  description: "Fan with multiple dryer integration."
  is_canonical: true
  implements:
  - FAN
  - SS
  - DRSM8X

FAN_SS_EFVSC:
  id: "3537623274471030784"
  description: "Exhaust fan with variable speed control."
  is_canonical: true
  implements:
  - FAN
  - SS
  - EFVSC
  
FAN_SS_FDPM:
  id: "5483178313495085056"
  description: "Exhaust fan with filter monitoring."
  is_canonical: true
  implements:
  - FAN
  - SS
  - FDPM

FAN_SS_DPM_ZHM_ZTM:
  id: "7854710545398628352"
  description: "Fan with sensors (temperature, humidity and low pressure)."
  is_canonical: true
  implements:
  - FAN
  - SS
  - DPM
  - ZHM
  - ZTM
  opt_uses:
  - control_mode
  - run_mode
  - low_differential_pressure_alarm
  - lost_power_alarm
  - control_status
  
FAN_SS_VSC_SSPM_OAFM_FDPM:
  id: "12715959315052101632"
  description: "Outside air fan with variable speed control, supply side pressure monitoring, outside air flow monitoring and filter monitoring."
  is_canonical: true
  implements:
  - FAN
  - SS
  - VSC
  - SSPM
  - OAFM
  - FDPM
  
FAN_SS_VSC_SSPM_OAFM:
  id: "9467175133857710080"
  description: "Outside air fan with variable speed control, supply side pressure monitoring, and outside air flow monitoring."
  is_canonical: true
  implements:
  - FAN
  - SS
  - VSC
  - SSPM
  - OAFM
  
FAN_SS_VSC_ZTM_EFM:
  id: "15053327521657389056"
  description: "General exhaust fan with variable speed control, zone temperature monitoring, and exhaust air flow monitoring."
  is_canonical: true
  implements:
  - FAN
  - SS
  - VSC
  - ZTM
  - EFM
  
FAN_SS_VSFC:
  id: "6340656645672009728"
  description: "Fan with frequency command control"
  is_canonical: true
  implements:
  - FAN
  - SS
  - VSFC
  opt_uses:
  - low_differential_pressure_alarm
  - lost_power_alarm
  - control_mode
  - run_mode
  - schedule_run_command
  - control_status

FAN_SS_ZTC:
  id: "17048861961233629184"
  description: "Fan zone temperature control"
  is_canonical: true
  implements:
  - FAN
  - SS
  - ZTC

FAN_SS_VSC_EPC_EHHRC:
  id: "6589814776619073536"
  description: "Fan with exhaust static pressure control and heat recovery coils."
  is_canonical: true
  implements:
  - FAN
  - SS
  - VSC
  - EPC
  - EHHRC
 
FAN_SS_VSC_EHHRC:
  id: "17074194709137588224"
  description: "Fan with exhaust and heat recovery coils."
  is_canonical: true
  implements:
  - FAN
  - SS
  - VSC
  - EHHRC
 
FAN_SS_DWI2X:
  id: "4175885376348487680"
  description: "Dishwasher-interlocked fan."
  is_canonical: true
  implements:
  - FAN
  - SS
  uses:
  - dishwasher_run_status_1
  - dishwasher_run_status_2

FAN_EFHLC_COCDSP_NOCDSP:
  id: "13969877559739940864"
  description: "Two-speed exhaust fan (low/high) with CO concentration dual setpoint control and NO concentration dual setpoint control."
  is_canonical: true
  implements:
  - FAN
  - EFHLC
  - COCDSP
  - NOCDSP

###################################
### Existing Non-standard Types ###
###################################

FAN_SS_EATC:
  id: "17912652589665615872"
  description: "Exhaust air temp control fan (one-off)."
  implements:
  - FAN
  - SS
  - RTM
  uses:
  - exhaust_air_temperature_sensor
  - heating_water_valve_percentage_command
  - return_air_relative_humidity_sensor

FAN_US_MTV_1950_1:
  id: "1697530092248367104"
  description: "Non-standard type for 1950"
  implements:
  - FAN_SS
  uses:
  - dryer_run_status_1
  - dryer_run_status_2

FAN_US_MTV_2081_1:
  id: "4273589079104290816"
  description: "Non-standard type for 2081"
  implements:
  - FAN_SS_VSC
  uses:
  - exhaust_air_damper_command_1
  - exhaust_air_damper_command_2

FAN_US_MTV_FRC1_2:
  id: "8479792801393934336"
  description: "Non-standard type for FRC1 EFs"
  implements:
  - FAN_SS
  - INCOMPLETE
  uses:
  - dryer_run_status

FAN_US_PAO_HV5_1:
  id: "2182792952097538048"
  description: "Non-standard type for HV5"
  implements:
  - FAN_SS_VSC_BSPC
  uses: # Should model as a separate device, not on this fan.
  - exhaust_air_damper_percentage_command 
  - exhaust_air_static_pressure_sensor
  - exhaust_air_static_pressure_setpoint

FAN_US_PAO_HV5_3:
  id: "7722220493763248128"
  description: "Non-standard type for HV5"
  implements:
  - FAN_SS_VSC_BSPC
  uses: # Should model as a separate device, not on this fan.
  - exhaust_air_damper_percentage_command_1
  - exhaust_air_damper_percentage_command_2
  - exhaust_air_damper_percentage_command_3
  - exhaust_air_static_pressure_sensor
  - exhaust_air_static_pressure_setpoint

FAN_US_PAO_HV5_8:
  id: "16945592530618023936"
  description: "Non-standard type for HV5 EFs"
  implements:
  - FAN_SS_VSC
  uses: # Should model as a separate device, not on this fan.
  - exhaust_air_damper_percentage_command
  - exhaust_air_static_pressure_sensor
  - exhaust_air_static_pressure_setpoint

FAN_US_SVL_BRG1_1:
  id: "17292369701925552128"
  description: "Non-standard type for BRG1"
  implements:
  - FAN_SS
  uses:
  - zone_occupancy_status

FAN_US_SVL_BRG1_2:
  id: "15710480332811665408"
  description: "Non-standard type for BRG1"
  implements:
  - FAN_SS
  uses:
  - exhaust_air_damper_command
  - exhaust_air_damper_status

FAN_US_SVL_MP1_3:
  id: "10022275673768329216"
  description: "Non-standard type for MP1"
  implements:
  - FAN_SS_VSC_FDPM_DRSM5X
  - INCOMPLETE

FAN_US_SVL_MP3_1:
  id: "7518274280950333440"
  description: "Non-standard type for MP3"
  implements:
  - FAN_SS_VSC
  - INCOMPLETE
  uses:
  - differential_pressure_sensor
  - discharge_air_temperature_sensor

FAN_US_SVL_MP3_3:
  id: "2681408281154420736"
  description: "Non-standard type for MP3"
  implements:
  - FAN_SS
  - DEPRECATED
  uses:
  - dryer_run_status_1
  - dryer_run_status_2
  - dryer_run_status_3
  - dryer_run_status_4
  - dryer_run_status_5
  - filter_differential_pressure_sensor

FAN_US_SVL_MP4_3:
  id: "16746149917432479744"
  description: "Non-standard type for MP4"
  implements:
  - FAN_SS_VSC_BSPC
  uses:
  - exhaust_air_damper_percentage_command_1
  - exhaust_air_damper_percentage_command_2

FAN_US_SVL_MP4_4:
  id: "9950218079730401280"
  description: "Hash:b0ca60c549d1ba9493310cb1e832003a645a704cb4e659e28312336fc8048222; Entities: US-SVL-MP4:FAN:KEF-1 SF"
  implements:
  - FAN_SS_VSC
  uses:
  - discharge_air_temperature_sensor
  - exhaust_air_static_pressure_sensor

FAN_US_SVL_MP5_3:
  id: "17570308649241280512"
  description: "Hash:baa9cc8812ae9b36bd430ca2574f7a3a5a003479d6623ff75573535ea8a3a467; Entities: US-SVL-MP5:FAN:EF 1-6"
  implements:
  - FAN_SS_DRSM8X
  - DEPRECATED

FAN_US_SVL_MP5_4:
  id: "8806303774378295296"
  description: "Non-standard type for MP5"
  implements:
  - FAN_SS_VSC
  - INCOMPLETE
  uses:
  - dishwasher_run_status_1
  - dishwasher_run_status_2

FAN_US_SVL_MP5_5:
  id: "425104867841802240"
  description: "Non-standard type for MP5"
  implements:
  - FAN_SS_ZTM
  - INCOMPLETE

FAN_US_SVL_MP7_2:
  id: "2357149107983745024"
  description: "Non-standard type for MP7"
  implements:
  - FAN_SS_VSC
  uses:
  - dishwasher_run_status

FAN_SS_AL:
  id: "17078082582253404160"
  description: "Basic return fan start/stop only with optional alarms"
  implements:
  - FAN
  - SS
  opt_uses:
  - lost_power_alarm
  - low_differential_pressure_alarm
  - control_mode
  - run_mode
  - schedule_run_command
  - control_status

FAN_SS_VSC_EPC_EHHRC_EHHRC3X:
  id: "13340710618047447040"
  description: "Non-standard fan with exhaust static pressure control and heat recovery coils."
  implements:
  - FAN
  - SS
  - VSC
  - EPC
  - EHHRC
  uses:
  - heat_recovery_water_isolation_valve_command_1
  - heat_recovery_water_isolation_valve_command_2
  - heat_recovery_water_isolation_valve_command_3
  
FAN_SS_FDPM_VSC_SRC: 
  description: "Fan with power, voltage, current, differential pressure and run durating monitoring ."
  is_canonical: true
  implements:
  - FAN
  - SS
  - FDPM
  - VSC
  - SRC <|MERGE_RESOLUTION|>--- conflicted
+++ resolved
@@ -44,9 +44,9 @@
   - FAN
   - SS
   - VSC
-<<<<<<< HEAD
+
  
-=======
+
 
 FAN_SS_RMM:
   description: "Fan with start/stop status and run mode monitoring"
@@ -56,7 +56,7 @@
   - SS
   - RMM
 
->>>>>>> 2748c2d1
+
 ### ZONE TEMPERATURE CONTROL ###
 
 FAN_SS_ZTM:
