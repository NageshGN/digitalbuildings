# Copyright 2020 Google LLC
#
# Licensed under the Apache License, Version 2.0 (the License);
# you may not use this file except in compliance with the License.
# You may obtain a copy of the License at
#
#    https://www.apache.org/licenses/LICENSE-2.0
#
# Unless required by applicable law or agreed to in writing, software
# distributed under the License is distributed on an AS IS BASIS,
# WITHOUT WARRANTIES OR CONDITIONS OF ANY KIND, either express or implied.
# See the License for the specific language governing permissions and
# limitations under the License.

########################
### Canonical Types  ###
########################

### FAN RUN CONTROL ###

FAN_SS:
  guid: "ce4b17ab-afbb-4061-b506-085e4116ed9a"
  description: "Basic fan with start/stop and status."
  is_canonical: true
  implements:
  - FAN
  - SS
  opt_uses:
  - air_pressure_sensor

FAN_SS_VSC:
  guid: "b58b9431-ff2c-4cc2-adab-a8c51c4ee6ab"
  description: "Fan with start/stop status and open-loop speed control."
  is_canonical: true
  implements:
  - FAN
  - SS
  - VSC

FAN_SS_RMM:
  guid: "917a9051-01dc-4f41-ad4c-5fcb45fe2f0e"
  description: "Fan with start/stop status and run mode monitoring"
  is_canonical: true
  implements:
  - FAN
  - SS
  - RMM

FAN_SS_ZTM:
  guid: "6e3ec16f-3d25-456b-888b-d87135ccef13"
  description: "Fan with zone temperature monitoring."
  is_canonical: true
  implements:
  - FAN
  - SS
  - ZTM

FAN_SS_CSP:
  guid: "44911f4d-618a-43b6-b6ce-c231c7ec06c0"
  description: "Single cooling setpoint fan."
  is_canonical: true
  implements:
  - FAN
  - SS
  - CSP

FAN_SS_DSP:
  guid: "46a90b3f-fed1-4a3e-b205-1d2ff4854618"
  description: "Fan with dual setpoint control."
  is_canonical: true
  implements:
  - FAN
  - SS
  - DSP

FAN_SS_REFM:
  guid: "f84747f1-282c-4903-abea-9f1d98748aec"
  description: "Refrigerant monitoring fan."
  is_canonical: true
  implements:
  - FAN
  - SS
  - REFM

FAN_SS_VSC_REFM4X:
  guid: "545a4c5b-0f32-4402-8bf4-f5709ed14776"
  description: "Fan with start/stop status and speed control with four (4) refrigerant concentration sensors."
  is_canonical: true
  implements:
  - FAN
  - SS
  - VSC
  uses:
  - zone_air_refrigerant_concentration_sensor_1
  - zone_air_refrigerant_concentration_sensor_2
  - zone_air_refrigerant_concentration_sensor_3
  - zone_air_refrigerant_concentration_sensor_4

FAN_SS_REFC:
  guid: "282fa9eb-2bc0-4240-b0af-6932e5a2f434"
  description: "Refrigerant control fan."
  is_canonical: true
  implements:
  - FAN
  - SS
  - REFC

FAN_SS_REFM_ZTM:
  guid: "c52a9d20-a27d-4c03-ab89-5ac448e769c0"
  description: "Refrigerant level and zone temp monitoring fan."
  is_canonical: true
  implements:
  - FAN
  - SS
  - ZTM
  - REFM

FAN_SS_REFM_CSP:
  guid: "7ac456da-c307-49bd-9ace-4c42f67637b4"
  description: "Cooling control fan with refrigerant monitoring."
  is_canonical: true
  implements:
  - FAN
  - SS
  - CSP
  - REFM

FAN_SS_CO2C:
  guid: "1731969c-4882-4fd3-b4dc-66f565cb17d0"
  description: "CO2 control fan."
  is_canonical: true
  implements:
  - FAN
  - SS
  - CO2C

FAN_ZTM_ZHM_FDPM:
  guid: "325835df-1090-4925-8d49-150fc4b3a9b7"
  description: "Fan with zone temperature, zone humidity and filter monitoring"
  is_canonical: true
  implements:
  - FAN
  - ZTM
  - ZHM
  - FDPM

FAN_ZTM_ZHM:
  guid: "32c10dc9-0a7f-449d-844a-f6678d973713"
  description: "Fan with zone temperature and zone humidity monitoring"
  is_canonical: true
  implements:
  - FAN
  - ZTM
  - ZHM

FAN_SS_DRI:
  guid: "2ea67cea-c406-48fd-aa79-b1a495d6c9af"
  description: "Dryer-interlocked fan."
  is_canonical: true
  implements:
  - FAN
  - SS
  uses:
  - dryer_run_status

FAN_SS_VSC_DRI:
  guid: "b482f7a1-ee4b-4c7a-aa04-0b8f0a6c80a3"
  description: "Dryer-interlocked fan with variable speed control"
  is_canonical: true
  implements:
  - FAN
  - SS
  - VSC
  uses:
  - dryer_run_status

FAN_MDRI:
  guid: "8838183b-c80b-4be0-84c7-3c9976c96d31"
  description: "Fan with multiple interlocked driers."
  is_canonical: true
  implements:
  - FAN
  - SS
  - VSC
  - WDPC
  - DRSM5X

FAN_SS_DWI:
  guid: "d3c88ed8-895c-4799-9894-82fcdc6d1000"
  description: "Dishwasher-interlocked fan."
  is_canonical: true
  implements:
  - FAN
  - SS
  uses:
  - dishwasher_run_status

FAN_SS_STM:
  guid: "d34b8a4c-8646-462d-bf79-79299e70a749"
  description: "Basic fan with supply air temperature monitoring."
  is_canonical: true
  implements:
  - FAN
  - SS
  - STM

FAN_SS_VSC_BSPC:
  guid: "9e512a95-5a1e-42f1-be74-7ced17ad9848"
  description: "Variable-speed fan for controlling space static pressure."
  is_canonical: true
  implements:
  - FAN
  - SS
  - VSC
  - BPC

FAN_SS_VSC_EPC:
  guid: "20cc6097-dfc5-4820-a199-d5db3551c68b"
  description: "Fan with exhaust static pressure control."
  is_canonical: true
  implements:
  - FAN
  - SS
  - VSC
  - EPC

FAN_SS_DSP_VSC:
  guid: "660d42d5-15b3-4cb4-9af1-506f31b0aa0e"
  description: "Fan with dual setpoint control and variable speed."
  is_canonical: true
  implements:
  - FAN
  - SS
  - DSP
  - VSC

FAN_SS_CSP_VSC:
  guid: "a89e6c24-8a8c-40ea-a8d0-ffc19a0f60af"
  description: "Cooling fan with variable speed command (no feedback)."
  is_canonical: true
  implements:
  - FAN
  - SS
  - CSP
  - VSC

FAN_SS_VSC_ZTM:
  guid: "ffeecf58-f365-42f2-867a-ecf652189440"
  description: "Fan with zone temp monitoring and independent variable speed control (such as a kitchen hood, where the setpoints may be hidden)."
  is_canonical: true
  implements:
  - FAN
  - SS
  - ZTM
  - VSC

FAN_SS_COC:
  guid: "4e19dd27-0031-407e-880d-deedb9439d8e"
  description: "On/off fan with carbon monoxide control."
  is_canonical: true
  implements:
  - FAN
  - SS
  - COC

FAN_SS_VSC_COC:
  guid: "95fd08d0-50c3-469b-bdac-c618e261a071"
  description: "Variable speed ventilation fan (for carbon monoxide control)."
  is_canonical: true
  implements:
  - FAN
  - SS
  - VSC
  - COC

FAN_SS_VSC_ETM:
  guid: "506ff5b9-c55a-4d4e-8c91-a040871a9b40"
  description: "Fan with exhaust air temp sensor."
  is_canonical: true
  implements:
  - FAN
  - SS
  - VSC
  - ETM

FAN_SS_VSC_ETM4X:
  guid: "833ced90-a487-4a5f-b756-4e1248223c46"
  description: "Fan with 4 exhaust air temp sensors."
  is_canonical: true
  implements:
  - FAN
  - SS
  - VSC
  - ETM4X

FAN_SS_VSC_EFC_FDPM:
  guid: "733a4afd-88d3-4f5a-a08e-d337c8598c1d"
  description: "Fan with start/stop status and open-loop speed control."
  is_canonical: true
  implements:
  - FAN
  - SS
  - VSC
  - EFC
  - FDPM

FAN_SS_VSC_WDPC_STM_FDPSM4X:
  guid: "64f61c00-9987-4286-8df8-9155053ada33"
  description: "Fan with start/stop status, speed control with EC fan and filter status monitoring for purification"
  is_canonical: true
  implements:
  - FAN
  - SS
  - VSC
  - WDPC
  - STM
  - FDPSM4X

FAN_SS_VSC_EPC_ZSPM:
  guid: "7a19b5c2-6439-489f-9632-e87ce6044d37"
  description: "Fan with exhaust static pressure control."
  is_canonical: true
  implements:
  - FAN
  - SS
  - VSC
  - EPC
  - ZSPM

FAN_SS_VSC_FDPM_DRSM5X:
  guid: "49f5fadb-bd92-4388-aab0-7bff419f75e7"
  description: "Fan with exhaust air temp sensor."
  is_canonical: true
  implements:
  - FAN
  - SS
  - VSC
  - FDPM
  - DRSM5X

FAN_SS_DRSM8X:
  guid: "e579e683-e6f9-4c21-b6c7-be46b10468c6"
  description: "Fan with multiple dryer integration."
  is_canonical: true
  implements:
  - FAN
  - SS
  - DRSM8X

FAN_SS_EFVSC:
  guid: "3d61f359-9122-4f91-a21d-600e195e37b0"
  description: "Exhaust fan with variable speed control."
  is_canonical: true
  implements:
  - FAN
  - SS
  - EFVSC

FAN_SS_FDPM:
  guid: "751b226c-cdeb-4a1f-9929-ed4dc7ff972c"
  description: "Exhaust fan with filter monitoring."
  is_canonical: true
  implements:
  - FAN
  - SS
  - FDPM

FAN_SS_DPM_ZHM_ZTM:
  guid: "3e3a2d7e-6d0a-4c91-b237-736f2a344535"
  description: "Fan with sensors (temperature, humidity and low pressure)."
  is_canonical: true
  implements:
  - FAN
  - SS
  - DPM
  - ZHM
  - ZTM
  opt_uses:
  - control_mode
  - run_mode
  - low_differential_pressure_alarm
  - lost_power_alarm
  - control_status

FAN_SS_VSC_SSPM_OAFM_FDPM:
  guid: "662b754d-ec0f-461d-92a2-e874d57f75dc"
  description: "Outside air fan with variable speed control, supply side pressure monitoring, outside air flow monitoring and filter monitoring."
  is_canonical: true
  implements:
  - FAN
  - SS
  - VSC
  - SSPM
  - OAFM
  - FDPM

FAN_SS_VSC_SSPM_OAFM:
  guid: "dbac8eec-a694-4cc6-92f4-f07bea27a9e9"
  description: "Outside air fan with variable speed control, supply side pressure monitoring, and outside air flow monitoring."
  is_canonical: true
  implements:
  - FAN
  - SS
  - VSC
  - SSPM
  - OAFM

FAN_SS_VSC_ZTM_EFM:
  guid: "765eef89-bfb3-4785-9021-ca69bbcdb971"
  description: "General exhaust fan with variable speed control, zone temperature monitoring, and exhaust air flow monitoring."
  is_canonical: true
  implements:
  - FAN
  - SS
  - VSC
  - ZTM
  - EFM

FAN_SS_VSFC:
  guid: "eb67c56c-02e3-4a3d-8a0b-c958a66177af"
  description: "Fan with frequency command control"
  is_canonical: true
  implements:
  - FAN
  - SS
  - VSFC
  opt_uses:
  - low_differential_pressure_alarm
  - lost_power_alarm
  - control_mode
  - run_mode
  - schedule_run_command
  - control_status

FAN_SS_ZTC:
  guid: "6482123f-366b-4078-979c-4801da714742"
  description: "Fan zone temperature control"
  is_canonical: true
  implements:
  - FAN
  - SS
  - ZTC

FAN_SS_VSC_EPC_EHHRC:
  guid: "912539e7-a0a9-465e-964d-05d31169b556"
  description: "Fan with exhaust static pressure control and heat recovery coils."
  is_canonical: true
  implements:
  - FAN
  - SS
  - VSC
  - EPC
  - EHHRC

FAN_SS_VSC_EHHRC:
  guid: "34f78ab5-cfe0-46ac-8f66-7823c8f03003"
  description: "Fan with exhaust and heat recovery coils."
  is_canonical: true
  implements:
  - FAN
  - SS
  - VSC
  - EHHRC

FAN_SS_DWI2X:
  guid: "37a8eec3-885f-4001-a078-44e0ea597a08"
  description: "Dishwasher-interlocked fan."
  is_canonical: true
  implements:
  - FAN
  - SS
  uses:
  - dishwasher_run_status_1
  - dishwasher_run_status_2

FAN_EFHLC_COCDSP_NOCDSP:
  guid: "166362c9-8cdf-4689-a5f0-75b6361c0c03"
  description: "Two-speed exhaust fan (low/high) with CO concentration dual setpoint control and NO concentration dual setpoint control."
  is_canonical: true
  implements:
  - FAN
  - EFHLC
  - COCDSP
  - NOCDSP

<<<<<<< HEAD
FAN_HLC_COCDSP_NOCDSP:
  guid: "f0716ca4-b3ce-42f7-9439-5d01ddad47a2"
=======
FAN_FHLC_COCDSP_NOCDSP:
>>>>>>> 9b4e30ee
  description: "Two-speed fan (low/high) with CO concentration dual setpoint control and NO concentration dual setpoint control."
  is_canonical: true
  implements:
  - FAN
  - HLC
  - COCDSP
  - NOCDSP

FAN_SS_VSC_SCRSS:
  guid: "3696faf3-2a9c-4202-856b-80d48bd19f10"
  description: "Fan with scrubber start/stop and status."
  is_canonical: true
  implements:
  - FAN
  - SS
  - VSC
  - SCRSS

FAN_SS_VSC_SSPC_FDPSM:
  guid: "8a4308e9-7357-4316-8ae5-6c4f34c17a40"
  description: "Fresh air fan with supply air static pressure sensor based VFD Modulation."
  is_canonical: true
  implements:
  - FAN
  - SS
  - VSC
  - SSPC
  - FDPSM
  
###################################
### Existing Non-standard Types ###
###################################

FAN_SS_EATC:
  guid: "3096d6f6-a3c8-4091-a838-ab0965fadef6"
  description: "Exhaust air temp control fan (one-off)."
  implements:
  - FAN
  - SS
  - RTM
  uses:
  - exhaust_air_temperature_sensor
  - heating_water_valve_percentage_command
  - return_air_relative_humidity_sensor

FAN_SS_NONCANONICAL_1:
  guid: "43c0d698-263b-4acf-be26-979e844bc3e2"
  description: "Non-standard type."
  implements:
  - FAN_SS
  uses:
  - dryer_run_status_1
  - dryer_run_status_2

FAN_SS_VSC_NONCANONICAL_1:
  guid: "f5be9a8d-4712-489b-a065-ae39bfd0c87e"
  description: "Non-standard type."
  implements:
  - FAN_SS_VSC
  uses:
  - exhaust_air_damper_command_1
  - exhaust_air_damper_command_2

FAN_SS_NONCANONICAL_2:
  guid: "394c0e2b-ff89-4573-a833-68a890a908c3"
  description: "Non-standard type."
  implements:
  - FAN_SS
  - INCOMPLETE
  uses:
  - dryer_run_status

FAN_SS_VSC_BSPC_NONCANONICAL_1:
  guid: "64a71411-4c55-4f07-9efa-db790c1cf035"
  description: "Non-standard type."
  implements:
  - FAN_SS_VSC_BSPC
  uses: # Should model as a separate device, not on this fan.
  - exhaust_air_damper_percentage_command
  - exhaust_air_static_pressure_sensor
  - exhaust_air_static_pressure_setpoint

FAN_SS_VSC_BSPC_NONCANONICAL_2:
  guid: "6e2993e8-e984-4438-bcae-e9d6cd93c312"
  description: "Non-standard type."
  implements:
  - FAN_SS_VSC_BSPC
  uses: # Should model as a separate device, not on this fan.
  - exhaust_air_damper_percentage_command_1
  - exhaust_air_damper_percentage_command_2
  - exhaust_air_damper_percentage_command_3
  - exhaust_air_static_pressure_sensor
  - exhaust_air_static_pressure_setpoint

FAN_SS_VSC_NONCANONICAL_2:
  guid: "99352c29-d9b5-483b-b92f-e842cb040df8"
  description: "Non-standard type."
  implements:
  - FAN_SS_VSC
  uses: # Should model as a separate device, not on this fan.
  - exhaust_air_damper_percentage_command
  - exhaust_air_static_pressure_sensor
  - exhaust_air_static_pressure_setpoint

FAN_SS_NONCANONICAL_3:
  guid: "af0fa995-f58a-4a4c-8d91-b5661c4fa2dc"
  description: "Non-standard type."
  implements:
  - FAN_SS
  uses:
  - zone_occupancy_status

FAN_SS_NONCANONICAL_4:
  guid: "c749ef10-7fd2-41cb-8fc4-d087a901a15e"
  description: "Non-standard type."
  implements:
  - FAN_SS
  uses:
  - exhaust_air_damper_command
  - exhaust_air_damper_status

FAN_SS_VSC_FDPM_DRSM5X_NONCANONICAL_1:
  guid: "848249bd-c6f8-4c96-bb75-6aa6a87ee242"
  description: "Non-standard type."
  implements:
  - FAN_SS_VSC_FDPM_DRSM5X
  - INCOMPLETE

FAN_SS_VSC_NONCANONICAL_3:
  guid: "ae78b835-5cf3-4a1b-b947-3c19b646d847"
  description: "Non-standard type."
  implements:
  - FAN_SS_VSC
  - INCOMPLETE
  uses:
  - differential_pressure_sensor
  - discharge_air_temperature_sensor

FAN_SS_NONCANONICAL_5:
  guid: "24b0e14b-6492-4ca7-9f05-f73ae1b2bf51"
  description: "Non-standard type."
  implements:
  - FAN_SS
  - DEPRECATED
  uses:
  - dryer_run_status_1
  - dryer_run_status_2
  - dryer_run_status_3
  - dryer_run_status_4
  - dryer_run_status_5
  - filter_differential_pressure_sensor

FAN_SS_NONCANONICAL_6:
  guid: "6fcbd4dd-a4e4-44a0-824d-2a767cefa2be"
  description: "Non-canonical fan which uses differential airflow measured in a space to provide pressure balancing."
  is_canonical: false
  implements:
  - FAN_SS
  uses:
  - exhaust_air_differential_flowrate_sensor
  - exhaust_air_differential_flowrate_setpoint

FAN_SS_VSC_BSPC_NONCANONICAL_3:
  guid: "96ba1ab2-721d-4c3d-b8fa-dbba5a6f29f1"
  description: "Non-standard type."
  implements:
  - FAN_SS_VSC_BSPC
  uses:
  - exhaust_air_damper_percentage_command_1
  - exhaust_air_damper_percentage_command_2

FAN_SS_VSC_NONCANONICAL_4:
  guid: "d7f21a56-67d7-4418-8a9e-1935024ea279"
  description: "Non-standard type."
  implements:
  - FAN_SS_VSC
  uses:
  - discharge_air_temperature_sensor
  - exhaust_air_static_pressure_sensor

FAN_SS_DRSM8X_NONCANONICAL_1:
  guid: "730ad25c-159f-472f-936b-a130e4a7ddc5"
  description: "Non-standard type"
  implements:
  - FAN_SS_DRSM8X
  - DEPRECATED

FAN_SS_VSC_NONCANONICAL_5:
  guid: "5eae0ece-4b09-4380-a94f-2d50d64aa462"
  description: "Non-standard type."
  implements:
  - FAN_SS_VSC
  - INCOMPLETE
  uses:
  - dishwasher_run_status_1
  - dishwasher_run_status_2

FAN_SS_ZTM_NONCANONICAL_1:
  guid: "cd0e0392-407c-4c8a-8d83-45ae249bc98c"
  description: "Non-standard type."
  implements:
  - FAN_SS_ZTM
  - INCOMPLETE

FAN_SS_VSC_NONCANONICAL_6:
  guid: "4192867c-dcc2-4cea-978d-fb32816c681b"
  description: "Non-standard type."
  implements:
  - FAN_SS_VSC
  uses:
  - dishwasher_run_status

FAN_SS_AL:
  guid: "e988e0a7-7fb7-43fd-a9c0-f032de21cdf9"
  description: "Basic return fan start/stop only with optional alarms"
  implements:
  - FAN
  - SS
  opt_uses:
  - lost_power_alarm
  - low_differential_pressure_alarm
  - control_mode
  - run_mode
  - schedule_run_command
  - control_status

FAN_SS_VSC_SRC:
  guid: "7fe513e3-303f-4629-8761-60e48427c549"
  description: "Basic Exhaust fan with start/stop, speed sensor, alarms, scheduled run"
  uses:
  - lost_power_alarm
  opt_uses:
  - filter_alarm
  implements:
  - FAN
  - SS
  - VSC
  - SRC

FAN_SS_VSC_SRC_DPM:
  guid: "7520e3d2-88f3-4573-ba5c-d09c55833a16"
  description: "Basic Exhaust fan with start/stop, speed sensor, fail alarm, scheduled run, dampers"
  uses:
  - lost_power_alarm
  opt_uses:
  - filter_alarm
  implements:
  - FAN
  - SS
  - VSC
  - SRC
  - DPM

FAN_SS_VSC_EPC_EHHRC_EHHRC3X:
  guid: "0a0d622c-0368-45b3-acd1-c782750b6440"
  description: "Non-standard fan with exhaust static pressure control and heat recovery coils."
  implements:
  - FAN
  - SS
  - VSC
  - EPC
  - EHHRC
  uses:
  - heat_recovery_water_isolation_valve_command_1
  - heat_recovery_water_isolation_valve_command_2
  - heat_recovery_water_isolation_valve_command_3

FAN_SS_FDPM_VSC_SRC:
  guid: "df96d0b3-40b9-4d10-9dfc-8a74eccf0bbf"
  description: "Fan with power, voltage, current, differential pressure and run durating monitoring ."
  is_canonical: true
  implements:
  - FAN
  - SS
  - FDPM
  - VSC
  - SRC

FAN_SS_MSM:
  guid: "b37f616a-8d6d-430c-bcfb-6783c2ed80eb"
  description: "Basic fan with speed monitoring (used in jet-fans for ventilation purpose)"
  implements:
  - FAN
  - MSM<|MERGE_RESOLUTION|>--- conflicted
+++ resolved
@@ -483,12 +483,7 @@
   - COCDSP
   - NOCDSP
 
-<<<<<<< HEAD
 FAN_HLC_COCDSP_NOCDSP:
-  guid: "f0716ca4-b3ce-42f7-9439-5d01ddad47a2"
-=======
-FAN_FHLC_COCDSP_NOCDSP:
->>>>>>> 9b4e30ee
   description: "Two-speed fan (low/high) with CO concentration dual setpoint control and NO concentration dual setpoint control."
   is_canonical: true
   implements:
