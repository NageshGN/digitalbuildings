--- conflicted
+++ resolved
@@ -10,10 +10,10 @@
 # distributed under the License is distributed on an AS IS BASIS,
 # WITHOUT WARRANTIES OR CONDITIONS OF ANY KIND, either express or implied.
 # See the License for the specific language governing permissions and
-# limitations under the License.
+# limitations under the License
 
 ########################
-### Canonical Types  ###
+### Canonical Types  #
 ########################
 
 ### FAN RUN CONTROL ###
@@ -292,35 +292,31 @@
   - SS
   - DRSM8X
 
-<<<<<<< HEAD
 FAN_SS_EFVSM:
   id: "00075080-04a7-4335-8baa-7cf383badb58"
   description: "Exhaust fan with variable speed monitoring."
-=======
+  is_canonical: true
+  implements:
+  - FAN
+  - SS
+  - EFVSM
+  
+FAN_SS_FDPM:
+  id: "8098cdc6-4eef-42cc-9179-3b15d1de57b5"
+  description: "Exhaust fan with filter monitoring."
+  is_canonical: true
+  implements:
+  - FAN
+  - SS
+  - FDPM
+
 FAN_SS_DPM_ZHM_ZTM:
   id: "7854710545398628352"
   description: "Fan with sensors (temperature, humidity and low pressure)."
->>>>>>> 93481150
-  is_canonical: true
-  implements:
-  - FAN
-  - SS
-<<<<<<< HEAD
-  - EFVSM
-
-FAN_SS_FDPM:
-  id: "8098cdc6-4eef-42cc-9179-3b15d1de57b5"
-  description: "Exhaust fan with filter monitoring."
-  is_canonical: true
-  implements:
-  - FAN
-  - SS
-  - FDPM
-
-FAN_SS_VSM_SSPM_OAFM_FDPM:
-  id: "9b18b5c4-9382-4fa4-bc6d-ad53563e25f1"
-  description: "Outside air fan with variable speed monitoring, supply side pressure monitoring, outside air flow monitoring and filter monitoring."
-=======
+  is_canonical: true
+  implements:
+  - FAN
+  - SS
   - DPM
   - ZHM
   - ZTM
@@ -330,16 +326,14 @@
   - low_differential_pressure_alarm
   - lost_power_alarm
   - control_status
-
-FAN_SS_VSFC:
-  id: "6340656645672009728"
-  description: "Fan with frequency command control"
->>>>>>> 93481150
-  is_canonical: true
-  implements:
-  - FAN
-  - SS
-<<<<<<< HEAD
+  
+FAN_SS_VSM_SSPM_OAFM_FDPM:
+  id: "9b18b5c4-9382-4fa4-bc6d-ad53563e25f1"
+  description: "Outside air fan with variable speed monitoring, supply side pressure monitoring, outside air flow monitoring and filter monitoring."
+  is_canonical: true
+  implements:
+  - FAN
+  - SS
   - VSM
   - SSPM
   - OAFM
@@ -356,7 +350,13 @@
   - ZTM
   - EFM
   
-=======
+FAN_SS_VSFC:
+  id: "6340656645672009728"
+  description: "Fan with frequency command control"
+  is_canonical: true
+  implements:
+  - FAN
+  - SS
   - VSFC
   opt_uses:
   - low_differential_pressure_alarm
@@ -366,7 +366,6 @@
   - schedule_run_command
   - control_status
 
->>>>>>> 93481150
 ###################################
 ### Existing Non-standard Types ###
 ###################################
