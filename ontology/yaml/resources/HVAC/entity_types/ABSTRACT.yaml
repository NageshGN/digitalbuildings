--- conflicted
+++ resolved
@@ -4296,10 +4296,7 @@
   - chilled_supply_water_temperature_sensor_2
 
 DX2DDC:
-<<<<<<< HEAD
-=======
   id: "6446737527519838208"
->>>>>>> a6444232
   description: "Two compressor run control with dual setpoint control on discharge side"
   is_abstract: true
   opt_uses:
@@ -4314,8 +4311,6 @@
   - discharge_air_cooling_temperature_setpoint
   - discharge_air_temperature_sensor
   implements:
-<<<<<<< HEAD
-=======
   - CONTROL
 
 HWDT:
@@ -4359,5 +4354,4 @@
   - supply_air_temperature_sensor
   - supply_air_temperature_setpoint
   implements:
->>>>>>> a6444232
   - CONTROL