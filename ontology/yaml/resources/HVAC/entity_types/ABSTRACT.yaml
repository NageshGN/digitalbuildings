# Copyright 2020 Google LLC
#
# Licensed under the Apache License, Version 2.0 (the License);
# you may not use this file except in compliance with the License.
# You may obtain a copy of the License at
#
#    https://www.apache.org/licenses/LICENSE-2.0
#
# Unless required by applicable law or agreed to in writing, software
# distributed under the License is distributed on an AS IS BASIS,
# WITHOUT WARRANTIES OR CONDITIONS OF ANY KIND, either express or implied.
# See the License for the specific language governing permissions and
# limitations under the License.

### ABSTRACT TYPES

# This defines subtypes by function. They are not necessarily specific to any type of equipment.
# TODO: Variable speed compressors?
# TODO: For types which use multiple sensors as control points (e.g. differential_pressure_sensor_1
# and _2) they should be reconstructed using virtual points (and the 2X types should be deprecated).

SD:
  id: "11449987124388954112"
  description: "Single duct VAV type, with basic airflow control."
  is_abstract: true
  opt_uses:
  - run_command
  - supply_air_ventilation_flowrate_requirement
  - supply_air_cooling_flowrate_capacity
  - supply_air_heating_flowrate_capacity
  - cooling_thermal_power_capacity
  - supply_air_temperature_sensor
  uses:
  - supply_air_flowrate_sensor
  - supply_air_flowrate_setpoint
  - supply_air_damper_percentage_command
  implements:
  - CONTROL

DD:
  id: "8927971333061476352"
  description: "Dual duct flow control (hot deck, cold deck)."
  is_abstract: true
  opt_uses:
  - supply_air_ventilation_flowrate_requirement
  - supply_air_cooling_flowrate_capacity
  - supply_air_heating_flowrate_capacity
  - cooling_thermal_power_capacity
  - heating_thermal_power_capacity
  - discharge_air_temperature_sensor
  - run_command
  uses:
  - cooling_air_damper_percentage_command
  - cooling_air_flowrate_sensor
  - cooling_air_flowrate_setpoint
  - heating_air_damper_percentage_command
  - heating_air_flowrate_sensor
  - heating_air_flowrate_setpoint
  implements:
  - CONTROL

# Not deprecated but probably not useful
OADM:
  id: "13985513714598543360"
  description: "Outside air damper monitoring."
  uses:
  - outside_air_damper_command

MOAFC:
  id: "1519549946037010432"
  description: "Minimum (ventilation) outside air flow control."
  is_abstract: true
  opt_uses:
  - economizer_mode
  uses:
  - ventilation_outside_air_damper_percentage_command
  - ventilation_outside_air_flowrate_setpoint
  - ventilation_outside_air_flowrate_sensor
  implements:
  - CONTROL

OAFC:
  id: "12724505818934804480"
  description: "Outside Air Flow Control"
  is_abstract: true
  opt_uses:
  - economizer_mode
  - mixed_air_temperature_sensor
  uses:
  - outside_air_flowrate_setpoint
  - outside_air_flowrate_sensor
  - outside_air_damper_percentage_command
  implements:
  - CONTROL

ZTM:
  id: "5662861603217866752"
  description: "Zone temperature monitoring."
  is_abstract: true
  opt_uses:
  - discharge_air_temperature_sensor
  uses:
  - zone_air_temperature_sensor
  implements:
  - MONITORING

REFM:
  id: "18151343369916252160"
  description: "Refrigerant leak monitoring."
  is_abstract: true
  implements:
  - MONITORING
  uses:
  - zone_air_refrigerant_concentration_sensor

CSP:
  id: "2456298668530073600"
  description: "Single cooling setpoint control (IDF room typically)."
  is_abstract: true
  implements:
  - OPERATIONAL
  opt_uses:
  - zone_air_relative_humidity_sensor
  - discharge_air_temperature_sensor
  uses:
  - zone_air_temperature_sensor
  - zone_air_cooling_temperature_setpoint

ZTC:
  id: "10742921982891786240"
  description: "Single control setpoint with deadband."
  is_abstract: true
  implements:
  - OPERATIONAL
  opt_uses:
  - zone_air_deadband_temperature_setpoint
  - zone_air_relative_humidity_sensor
  uses:
  - zone_air_temperature_setpoint
  - zone_air_temperature_sensor

DSARC:
  id: "9767289031682424832"
  description: "AHU dual supply air reset control."
  is_abstract: true
  opt_uses:
  - supply_air_flowrate_sensor
  - heating_request_count
  uses:
  - supply_air_cooling_temperature_setpoint
  - supply_air_heating_temperature_setpoint
  - supply_air_static_pressure_setpoint
  - cooling_request_count
  - pressurization_request_count
  implements:
  - CONTROL

DFMSS:
  id: "15946227720434745344"
  description: "Discharge fan Start Stop with uneven statuses."
  is_abstract: true
  implements:
  - OPERATIONAL
  opt_uses:
  - discharge_air_flowrate_capacity
  - discharge_fan_power_capacity
  - discharge_fan_current_sensor
  - discharge_fan_power_sensor
  uses:
  - discharge_fan_run_command
  - discharge_fan_run_status_1
  - discharge_fan_run_status_2

DX2RC:
  id: "14529282687673303040"
  description: "Compressor run control on retun side (RC)."
  is_abstract: true
  opt_uses:
  - discharge_air_temperature_sensor
  - leaving_cooling_coil_temperature_sensor
  - cooling_thermal_power_capacity
  - cooling_percentage_command
  - compressor_speed_percentage_command
  uses:
  - return_air_temperature_setpoint
  - return_air_temperature_sensor
  - compressor_run_command_1
  - compressor_run_command_2
  - compressor_run_status_1
  - compressor_run_status_2
  implements:
  - CONTROL

DFSMC:
  id: "2774887660236308480"
  description: "Discharge fan multi-speed control."
  is_abstract: true
  uses:
  - discharge_fan_run_command
  - discharge_fan_speed_mode

DSP:
  id: "8112819800507416576"
  description: "Dual setpoint control (heating/cooling thresholds with deadband in between)."
  is_abstract: true
  implements:
  - OPERATIONAL
  opt_uses:
  - discharge_air_temperature_sensor
  - zone_air_relative_humidity_sensor
  uses:
  - zone_air_temperature_sensor
  - zone_air_cooling_temperature_setpoint
  - zone_air_heating_temperature_setpoint

DDSP:
  id: "15044396188704964608"
  description: "Dual setpoint control (heating/cooling thresholds with deadband in between) with two zone temp sensors."
  is_abstract: true
  implements:
  - OPERATIONAL
  opt_uses:
  - discharge_air_temperature_sensor
  uses:
  - zone_air_temperature_sensor_1
  - zone_air_temperature_sensor_2
  - zone_air_cooling_temperature_setpoint
  - zone_air_heating_temperature_setpoint

CO2C:
  id: "14886233640072642560"
  description: "Carbon dioxide control."
  is_abstract: true
  implements:
  - OPERATIONAL
  uses:
  - zone_air_co2_concentration_sensor
  - zone_air_co2_concentration_setpoint

COC:
  id: "11679670705384849408"
  description: "Carbon monoxide control."
  is_abstract: true
  implements:
  - OPERATIONAL
  uses:
  - zone_air_co_concentration_sensor
  - zone_air_co_concentration_setpoint

BPC:
  id: "16869691043929391104"
  description: "Building pressure control (stand-alone fan)."
  is_abstract: true
  uses:
  - building_air_static_pressure_sensor
  - building_air_static_pressure_setpoint
  implements:
  - OPERATIONAL

EDPM:
  id: "18075318737925308416"
  description: "Exhaust air damper percentage monitoring."
  is_abstract: true
  uses:
  - exhaust_air_damper_percentage_command
  - exhaust_air_damper_percentage_sensor

EDM:
  id: "3621015733879701504"
  description: "Exhaust air damper monitoring."
  is_abstract: true
  uses:
  - exhaust_air_damper_command
  - exhaust_air_damper_status

EDBPC:
  id: "15769475728711614464"
  description: "Building static control with exhaust damper."
  is_abstract: true
  opt_uses:
  - exhaust_air_differential_pressure_sensor
  - exhaust_air_damper_percentage_sensor
  uses:
  - building_air_static_pressure_sensor
  - building_air_static_pressure_setpoint
  - exhaust_air_damper_percentage_command
  implements:
  - CONTROL

EFFC:
  id: "3108154032661725184"
  description: "Exhaust fan flow control."
  is_abstract: true
  uses:
  - speed_percentage_command
  - exhaust_air_flowrate_setpoint
  - exhaust_air_flowrate_sensor
  implements:
  - CONTROL

BSPC:
  id: "6131235964464398336"
  description: "Building static pressure control (as part of a composite device)."
  is_abstract: true
  opt_uses:
  - exhaust_air_damper_percentage_command
  - exhaust_fan_run_status
  uses:
  - building_air_static_pressure_sensor
  - building_air_static_pressure_setpoint
  - exhaust_fan_run_command
  implements:
  - CONTROL

VSC:
  id: "3357018594004172800"
  description: "Variable speed control generic."
  is_abstract: true
  opt_uses:
  - current_sensor
  - speed_percentage_sensor
  - speed_frequency_sensor
  - power_sensor
  - voltage_sensor
  uses:
  - speed_percentage_command
  - run_status
  - run_command
  implements:
  - OPERATIONAL

EFVSC:
  id: "12580390630858948608"
  description: "Variable speed control for exhaust fans."
  is_abstract: true
  opt_uses:
  - exhaust_fan_speed_frequency_sensor
  - exhaust_fan_speed_percentage_sensor
  - exhaust_fan_current_sensor
  - exhaust_fan_power_sensor
  uses:
  - exhaust_fan_run_command
  - exhaust_fan_run_status
  - exhaust_fan_speed_percentage_command
  implements:
  - OPERATIONAL

VSFC:
  id: "17941929285778407424"
  description: "Variable speed control or monitor in frequency"
  is_abstract: true
  uses:
  - speed_frequency_command
  - speed_frequency_sensor
 

SFVSC:
  id: "16291356723812237312"
  description: "Variable speed control for supply fans."
  is_abstract: true
  opt_uses:
  - supply_fan_speed_frequency_sensor
  - supply_fan_speed_percentage_sensor
  - supply_fan_current_sensor
  - supply_fan_power_sensor
  - supply_fan_power_status
  - supply_fan_voltage_sensor
  - supply_fan_failed_alarm
  - supply_fan_energy_accumulator
  uses:
  - supply_fan_run_command
  - supply_fan_run_status
  - supply_fan_speed_percentage_command
  implements:
  - OPERATIONAL

DFVSC:
  id: "3825392955250704384"
  description: "Variable speed control for discharge fans."
  is_abstract: true
  opt_uses:
  - discharge_fan_current_sensor
  - discharge_fan_power_sensor
  - discharge_fan_speed_frequency_sensor
  - discharge_fan_speed_percentage_sensor
  - discharge_fan_lost_power_alarm
  uses:
  - discharge_fan_speed_percentage_command
  - discharge_fan_run_status
  - discharge_fan_run_command
  implements:
  - OPERATIONAL

DFVSC2X:
  id: "2339665773590478848"
  description: "Variable speed control for discharge fans for 2 separate zones."
  is_abstract: true
  opt_uses:
  - discharge_fan_current_sensor_1
  - discharge_fan_power_sensor_1
  - discharge_fan_speed_frequency_sensor_1
  - discharge_fan_speed_percentage_sensor_1
  - discharge_fan_lost_power_alarm_1
  - discharge_fan_current_sensor_2
  - discharge_fan_power_sensor_2
  - discharge_fan_speed_frequency_sensor_2
  - discharge_fan_speed_percentage_sensor_2
  - discharge_fan_lost_power_alarm_2
  uses:
  - discharge_fan_speed_percentage_command_1
  - discharge_fan_run_status_1
  - discharge_fan_run_command_1
  - discharge_fan_speed_percentage_command_2
  - discharge_fan_run_status_2
  - discharge_fan_run_command_2
  implements:
  - OPERATIONAL


DFVSFC:
  id: "3819485279274663936"
  description: "Variable speed control with frequency setting for discharge fans."
  is_abstract: true
  uses:
  - discharge_fan_speed_frequency_command
  - discharge_fan_run_status
  - discharge_fan_run_command
  opt_uses:
  - discharge_fan_speed_frequency_sensor
  implements:
  - OPERATIONAL

DFMSC:
  id: "13122696153957138432"
  description: "Discharge fan multi-speed control."
  is_abstract: true
  uses:
  - discharge_fan_run_command
  - discharge_fan_run_status
  - discharge_fan_speed_mode

ZHM:
  id: "17192076649286336512"
  description: "Zone humidity monitoring."
  is_abstract: true
  implements:
  - MONITORING
  uses:
  - zone_air_relative_humidity_sensor

DTM:
  id: "7968704612431560704"
  description: "Discharge temperature monitoring."
  is_abstract: true
  opt_uses:
  - discharge_air_relative_humidity_sensor
  - discharge_air_specificenthalpy_sensor
  uses:
  - discharge_air_temperature_sensor
  implements:
  - MONITORING

SS:
  id: "2875133433875529728"
  description: "Basic combination of run command and status (start/stop)."
  is_abstract: true
  implements:
  - /SS
  - OPERATIONAL
  opt_uses:
  - power_capacity
  - flowrate_capacity
  - powerfactor_sensor
  - current_sensor
  - power_sensor
  
SSPC:
  id: "10526749200778002432"
  description: "Supply static pressure control via supply fan speed"
  is_abstract: true
  opt_uses:
  - supply_fan_speed_frequency_sensor
  - supply_fan_run_command
  - supply_fan_run_status
  - pressurization_request_count
  - supply_air_damper_percentage_command
  - supply_air_flowrate_sensor
  - supply_fan_speed_percentage_command
  uses:
  - supply_air_static_pressure_sensor
  - supply_air_static_pressure_setpoint
  implements:
  - OPERATIONAL

SPSS:
  id: "8029265712889462784"
  description: "Spray pump start stop monitoring."
  is_abstract: true
  uses:
  - spray_pump_run_command
  - spray_pump_run_status
  implements:
  - OPERATIONAL

EFSS:
  id: "618830020562911232"
  description: "Basic combination of exhaust fan run command and status (start/stop)."
  is_abstract: true
  implements:
  - OPERATIONAL
  opt_uses:
  - exhaust_fan_current_sensor
  - exhaust_fan_power_sensor
  - exhaust_air_flowrate_capacity
  - exhaust_fan_power_capacity
  uses:
  - exhaust_fan_run_command
  - exhaust_fan_run_status

DFSS:
  id: "8437078973678092288"
  description: "Basic combination of discharge fan run command and status (start/stop)."
  is_abstract: true
  implements:
  - OPERATIONAL
  opt_uses:
  - discharge_air_flowrate_capacity
  - discharge_fan_power_capacity
  - discharge_fan_current_sensor
  - discharge_fan_power_sensor
  - discharge_air_static_pressure_sensor
  - discharge_fan_lost_power_alarm
  - schedule_run_command
  - discharge_fan_run_time_accumulator
  uses:
  - discharge_fan_run_command
  - discharge_fan_run_status

HT2RC:
  id: "12331526069516500992"
  description: "Two gas or electric heater control on zone side (HSP, DSP)."
  is_abstract: true
  opt_uses:
  - discharge_air_temperature_sensor
  - heating_thermal_power_capacity
  - heating_percentage_command
  uses:
  - heater_run_command_1
  - heater_run_command_2
  - return_air_temperature_setpoint
  - return_air_temperature_sensor
  implements:
  - CONTROL

HTZTC:
  id: "4417012674366275584"
  description: "Gas or electric heater control on zone side (ZC)."
  is_abstract: true
  opt_uses:
  - heating_thermal_power_capacity
  - discharge_air_temperature_sensor
  - heating_percentage_command
  - heater_run_status
  uses:
  - heater_run_command
  - zone_air_temperature_setpoint
  - zone_air_temperature_sensor
  implements:
  - CONTROL

HT3ZTC:
  id: "5155603013255036928"
  description: "Two gas or electric heater control on zone side (HSP, ZTC)."
  is_abstract: true
  opt_uses:
  - discharge_air_temperature_sensor
  - heating_thermal_power_capacity
  - heating_percentage_command
  uses:
  - heater_run_command_1
  - heater_run_command_2
  - heater_run_command_3
  - zone_air_temperature_setpoint
  - zone_air_temperature_sensor
  implements:
  - CONTROL

HSOUC:
  id: "3000067641604833280"
  description: "Heating occupied/unoccupied setpoint control."
  is_abstract: true
  uses:
  - zone_air_unoccupied_heating_temperature_setpoint
  - zone_air_occupied_heating_temperature_setpoint
  - zone_air_temperature_sensor
  implements:
  - CONTROL

HTZOUC:
  id: "11998259697091084288"
  description: "Gas or electric heater control on zone side (ZC)."
  is_abstract: true
  opt_uses:
  - heater_run_status
  uses:
  - heater_run_command
  - zone_air_unoccupied_heating_temperature_setpoint
  - zone_air_occupied_heating_temperature_setpoint
  - zone_air_temperature_sensor
  implements:
  - CONTROL

LCC:
  id: "7719840051089113088"
  description: "Leaving coil temperature control."
  is_abstract: true
  uses:
  - leaving_cooling_coil_temperature_sensor
  - leaving_cooling_coil_temperature_setpoint
  - chilled_water_valve_percentage_command
  implements:
  - CONTROL

LCC2X:
  id: "13640384711221051392"
  description: "Double valve leaving coil temperature control."
  is_abstract: true
  uses:
  - leaving_cooling_coil_temperature_sensor
  - leaving_cooling_coil_temperature_setpoint
  - chilled_water_valve_percentage_command_1
  - chilled_water_valve_percentage_command_2
  implements:
  - CONTROL

SFSS:
  id: "5180976443089223680"
  description: "Basic combination of supply fan run command and status (start/stop)."
  is_abstract: true
  implements:
  - OPERATIONAL
  opt_uses:
  - supply_air_flowrate_capacity
  - supply_fan_power_capacity
  - supply_fan_current_sensor
  - supply_fan_power_sensor
  - supply_fan_run_time_accumulator
  uses:
  - supply_fan_run_command
  - supply_fan_run_status

RHM:
  id: "14781568929201389568"
  description: "Return air humidity monitoring."
  is_abstract: true
  implements:
  - MONITORING
  uses:
  - return_air_relative_humidity_sensor

RTM:
  id: "2924673029776605184"
  description: "Return air temperature monitoring"
  implements:
  - MONITORING
  opt_uses:
  - return_air_relative_humidity_sensor
  - return_air_specificenthalpy_sensor
  uses:
  - return_air_temperature_sensor

DTC:
  id: "14404348479943999488"
  description: "Discharge air temperatore control"
  is_abstract: true
  implements:
  - OPERATIONAL
  uses:
  - discharge_air_temperature_setpoint
  - discharge_air_temperature_sensor

STC:
  id: "2204097089397325824"
  description: "Supply air temperature control"
  is_abstract: true
  opt_uses:
  - heating_request_count
  - cooling_request_count
  uses:
  - supply_air_temperature_setpoint
  - supply_air_temperature_sensor
  implements:
  - OPERATIONAL

RTC:
  id: "7486819452302917632"
  description: "Return air temperature control"
  is_abstract: true
  implements:
  - OPERATIONAL
  uses:
  - return_air_temperature_sensor
  - return_air_temperature_setpoint

# Rename to OTM
OA:
  id: "15138435219205390336"
  description: "Basic weather station (drybulb temp and humidity)."
  is_abstract: true
  opt_uses:
  - outside_air_relative_humidity_sensor
  - outside_air_dewpoint_temperature_sensor
  - outside_air_wetbulb_temperature_sensor
  - outside_air_specificenthalpy_sensor
  - outside_air_pressure_sensor
  uses:
  - outside_air_temperature_sensor
  implements:
  - MONITORING

ZA:
  id: "3244379125296660480"
  description: "Grouped type for zone air psychrometric conditions (RH and temp)"
  is_abstract: true
  uses:
  - zone_air_temperature_sensor
  - zone_air_relative_humidity_sensor

WDT:
  id: "12148045066631380992"
  description: "Temperature differential across water."
  is_abstract: true
  implements:
  - MONITORING
  uses:
  - return_water_temperature_sensor
  - supply_water_temperature_sensor

CHWDT:
  id: "6815783107824713728"
  description: "Temperature differential across chilled water."
  is_abstract: true
  implements:
  - MONITORING
  uses:
  - chilled_return_water_temperature_sensor
  - chilled_supply_water_temperature_sensor

CHWDPSC:
  id: "9028698692793663488"
  description: "Chilled water valve controlling supply air dewpoint temperature."
  is_abstract: true
  opt_uses:
  - leaving_cooling_coil_temperature_sensor
  - cooling_thermal_power_capacity
  - chilled_supply_water_temperature_sensor
  uses:
  - supply_air_dewpoint_temperature_sensor
  - supply_air_dewpoint_temperature_setpoint
  - chilled_water_valve_percentage_command
  implements:
  - CONTROL

CHWDPSC2X:
  id: "14378975050109812736"
  description: "Chilled water valves (2x) controlling supply air dewpoint temperature."
  is_abstract: true
  opt_uses:
  - leaving_cooling_coil_temperature_sensor
  - cooling_thermal_power_capacity
  uses:
  - supply_air_dewpoint_temperature_sensor
  - supply_air_dewpoint_temperature_setpoint
  - chilled_water_valve_percentage_command_1
  - chilled_water_valve_percentage_command_2
  implements:
  - CONTROL

CWDT:
  id: "16710191489157693440"
  description: "Temperature differential across condenser water."
  is_abstract: true
  implements:
  - MONITORING
  uses:
  - condensing_return_water_temperature_sensor
  - condensing_supply_water_temperature_sensor

# Rename SFN TOTAL_
SWTC:
  id: "3609220173136920576"
  description: "Supply water temperature control."
  is_abstract: true
  implements:
  - OPERATIONAL
  opt_uses:
  - cooling_request_count
  - heating_request_count
  - return_water_temperature_sensor
  - run_command
  uses:
  - supply_water_temperature_setpoint
  - supply_water_temperature_sensor

RWTC:
  id: "4684780039613448192"
  description: "Return water temperature control."
  is_abstract: true
  implements:
  - OPERATIONAL
  opt_uses:
  - supply_water_temperature_sensor
  - run_command
  uses:
  - return_water_temperature_setpoint
  - return_water_temperature_sensor


PSWTC:
  id: "10474579573063286784"
  description: "Process water temperature control."
  is_abstract: true
  opt_uses:
  - process_return_water_temperature_sensor
  uses:
  - process_supply_water_temperature_sensor
  - process_supply_water_temperature_setpoint
  implements:
  - OPERATIONAL

SCHWTC:
  id: "10166461230588362752"
  description: "Supply chilled water temperature control."
  is_abstract: true
  implements:
  - OPERATIONAL
  opt_uses:
  - cooling_request_count
  - chilled_return_water_temperature_sensor
  - cooling_percentage_command
  uses:
  - chilled_supply_water_temperature_setpoint
  - chilled_supply_water_temperature_sensor

WDPC:
  id: "7536359048203993088"
  description: "Differential pressure control in whichever system."
  is_abstract: true
  implements:
  - OPERATIONAL
  opt_uses:
  - pressurization_request_count
  uses:
  - differential_pressure_sensor
  - differential_pressure_setpoint

CGRWTC:
  id: "8601082128077160448"
  description: "Cogeneration return water temperature control."
  is_abstract: true
  implements:
  - OPERATIONAL
  opt_uses:
  - cogeneration_supply_water_temperature_sensor
  uses:
  - cogeneration_return_water_temperature_sensor
  - cogeneration_return_water_temperature_setpoint

WDPC2X:
  id: "14149516868997611520"
  description: "Differential pressure control in whichever system, 2 sensors."
  is_abstract: true
  implements:
  - OPERATIONAL
  opt_uses:
  - pressurization_request_count
  - run_command
  uses:
  - differential_pressure_sensor_1
  - differential_pressure_sensor_2
  - differential_pressure_setpoint

# Change to low_limit_flowrate_setpoint
MINFC:
  id: "16039155144679489536"
  description: "Minimum flow control for entire loop."
  is_abstract: true
  implements:
  - CONTROL
  uses:
  - bypass_valve_percentage_command
  - min_flowrate_setpoint
  - flowrate_sensor

# Rename to CPSS
CPC:
  id: "1722211929268682752"
  description: "Circulation pump control"
  is_abstract: true
  uses:
  - circulation_pump_run_status
  - circulation_pump_run_command


### NET NEW TYPES
ETM:
  id: "13050638559919210496"
  description: "Basic exhaust temperature monitoring."
  is_abstract: true
  uses:
  - exhaust_air_temperature_sensor
  implements:
  - MONITORING

ED:
  id: "8438952541491822592"
  description: "Exhaust air flow control."
  is_abstract: true
  opt_uses:
  - exhaust_air_damper_percentage_sensor
  - exhaust_air_static_pressure_sensor
  uses:
  - exhaust_air_flowrate_setpoint
  - exhaust_air_flowrate_sensor
  - exhaust_air_damper_percentage_command
  implements:
  - CONTROL

RD:
  id: "17662324578346598400"
  description: "Return damper flow control."
  is_abstract: true
  uses:
  - return_air_flowrate_setpoint
  - return_air_flowrate_sensor
  - return_air_damper_percentage_command
  implements:
  - CONTROL

MTM:
  id: "944962761547317248"
  description: "Mixed air temperature monitoring."
  is_abstract: true
  opt_uses:
  - mixed_air_relative_humidity_sensor
  - mixed_air_dewpoint_temperature_sensor
  uses:
  - mixed_air_temperature_sensor
  implements:
  - MONITORING

MTC:
  id: "10168334798402093056"
  description: "Mixed air temperature control."
  is_abstract: true
  uses:
  - mixed_air_temperature_sensor
  - mixed_air_temperature_setpoint
  implements:
  - OPERATIONAL

STM:
  id: "5556648779974705152"
  description: "Basic supply temperature monitoring."
  is_abstract: true
  uses:
  - supply_air_temperature_sensor
  implements:
  - MONITORING

STDSPC:
  id: "14780020816829480960"
  description: "Supply temperature control dual setpoint."
  is_abstract: true
  opt_uses:
  - heating_request_count
  - cooling_request_count
  uses:
  - supply_air_cooling_temperature_setpoint
  - supply_air_heating_temperature_setpoint
  - supply_air_temperature_sensor
  implements:
  - OPERATIONAL

DSPRTC:
  id: "3250805770761011200"
  description: "Dual setpoint return air temp control."
  is_abstract: true
  opt_uses:
  - discharge_air_temperature_sensor
  - return_air_relative_humidity_sensor
  uses:
  - return_air_temperature_sensor
  - return_air_cooling_temperature_setpoint
  - return_air_heating_temperature_setpoint
  implements:
  - OPERATIONAL

ZHC:
  id: "7286031036884975616"
  description: "Zone relative humidity control."
  is_abstract: true
  uses:
  - zone_air_relative_humidity_sensor
  - zone_air_relative_humidity_setpoint
  implements:
  - OPERATIONAL

RHC:
  id: "2169941860192092160"
  description: "Return air relative humidity control."
  is_abstract: true
  uses:
  - return_air_relative_humidity_sensor
  - return_air_relative_humidity_setpoint
  implements:
  - OPERATIONAL

RHDHC:
  id: "18310842924687949824"
  description: "Return humidification/dehumidification control."
  is_abstract: true
  opt_uses:
  - economizer_mode
  - humidification_percentage_command
  uses:
  - return_air_relative_humidity_sensor
  - return_air_relative_humidity_setpoint
  - dehumidification_run_command
  - humidification_run_command
  implements:
  - CONTROL

ZHDHC:
  id: "4475784869405786112"
  description: "Zone humidification/dehumidification control."
  is_abstract: true
  opt_uses:
  - humidification_percentage_command
  uses:
  - zone_air_relative_humidity_sensor
  - zone_air_relative_humidity_setpoint
  - dehumidification_run_command
  - humidification_run_command
  implements:
  - CONTROL

RHHC:
  id: "8019953948913827840"
  description: "Zone humidification control."
  is_abstract: true
  opt_uses:
  - humidification_percentage_command
  uses:
  - humidification_run_command
  - return_air_relative_humidity_setpoint
  - return_air_relative_humidity_sensor

SHC:
  id: "12474177807615787008"
  description: "Supply air relative humidity control."
  is_abstract: true
  opt_uses:
  - humidification_percentage_command
  uses:
  - dehumidification_run_command
  - humidification_run_command
  - supply_air_dehumidification_relative_humidity_setpoint
  - supply_air_humidification_relative_humidity_setpoint
  - supply_air_relative_humidity_sensor
  implements:
  - OPERATIONAL

SHM:
  id: "2378937030399754240"
  description: "Supply air relative humidity monitoring."
  is_abstract: true
  uses:
  - supply_air_relative_humidity_sensor
  implements:
  - MONITORING

REFC:
  id: "3034632988647227392"
  description: "Refrigerant leak control."
  is_abstract: true
  uses:
  - zone_air_refrigerant_concentration_setpoint
  - zone_air_refrigerant_concentration_sensor
  implements:
  - OPERATIONAL

EPC:
  id: "11105083520895156224"
  description: "Exhaust pressure control."
  is_abstract: true
  uses:
  - exhaust_air_static_pressure_sensor
  - exhaust_air_static_pressure_setpoint
  opt_uses:
  - exhaust_air_flowrate_sensor
  implements:
  - OPERATIONAL

CO2M:
  id: "7862491789188399104"
  description: "Basic carbon dioxide monitoring."
  is_abstract: true
  uses:
  - zone_air_co2_concentration_sensor
  implements:
  - MONITORING

VOCM:
  id: "17085863826043174912"
  description: "Volatile organic compound monitoring."
  is_abstract: true
  uses:
  - zone_air_voc_concentration_sensor
  implements:
  - MONITORING

VOCC:
  id: "2097884266154164224"
  description: "Volatile organic compound control."
  is_abstract: true
  uses:
  - zone_air_voc_concentration_setpoint
  - zone_air_voc_concentration_sensor
  implements:
  - OPERATIONAL

VOCPC:
  id: "668891884487180288"
  description: "Volatile organic compound percentage control."
  is_abstract: true
  uses:
  - zone_air_voc_percentage_setpoint
  - zone_air_voc_percentage_sensor
  implements:
  - OPERATIONAL

BFSS:
  id: "11321256303008940032"
  description: "Booster fan start-stop and feedback."
  is_abstract: true
  uses:
  - boost_fan_run_command
  - boost_fan_run_status
  implements:
  - OPERATIONAL

DFHLC:
  id: "3539036146912722944"
  description: "Discharge fan three-speed (high/low/off) speed control."
  is_abstract: true
  opt_uses:
  - discharge_fan_run_status
  - discharge_fan_run_command
  uses:
  - low_discharge_fan_speed_command
  - high_discharge_fan_speed_command
  implements:
  - OPERATIONAL
  - REMAP_REQUIRED

DFHMLC:
  id: "8727182917643534336"
  description: "Discharge fan three-speed (high/medium/low/off) speed control."
  is_abstract: true
  opt_uses:
  - discharge_fan_run_status
  - discharge_fan_run_command
  uses:
  - low_discharge_fan_speed_command
  - medium_discharge_fan_speed_command
  - high_discharge_fan_speed_command
  implements:
  - OPERATIONAL
  - REMAP_REQUIRED

ESPC:
  id: "6709570284581552128"
  description: "Exhaust air static pressure control."
  is_abstract: true
  uses:
  - exhaust_air_damper_percentage_command
  - exhaust_fan_run_command
  - exhaust_fan_run_status
  - exhaust_fan_speed_percentage_command
  - exhaust_air_static_pressure_sensor
  - exhaust_air_static_pressure_setpoint
  implements:
  - OPERATIONAL

SSPM:
  id: "15932942321436327936"
  description: "Supply static pressure monitoring."
  is_abstract: true
  uses:
  - supply_air_static_pressure_sensor
  implements:
  - MONITORING

ZSPC:
  id: "4403727275367858176"
  description: "Zone static pressure control."
  is_abstract: true
  uses:
  - zone_air_static_pressure_setpoint
  - zone_air_static_pressure_sensor
  implements:
  - OPERATIONAL

ZSPM:
  id: "13627099312222633984"
  description: "Zone static pressure monitoring."
  is_abstract: true
  uses:
  - zone_air_static_pressure_sensor
  implements:
  - MONITORING

RSPC:
  id: "9015413293795246080"
  description: "Return air static pressure control."
  is_abstract: true
  uses:
  - return_air_static_pressure_sensor
  - return_air_static_pressure_setpoint
  implements:
  - OPERATIONAL

PWDPC:
  id: "18238785330650021888"
  description: "Process water differential pressure control."
  is_abstract: true
  uses:
  - process_water_differential_pressure_sensor
  - process_water_differential_pressure_setpoint
  implements:
  - OPERATIONAL

PWDT:
  id: "289266803299844096"
  description: "Primary-side water delta-T monitoring."
  is_abstract: true
  uses:
  - primary_supply_water_temperature_sensor
  - primary_return_water_temperature_sensor


CHPM:
  id: "224386821168037888"
  description: "Chiller pressure monitoring."
  is_abstract: true
  uses:
  - evaporator_pressure_sensor
  - condenser_pressure_sensor
  - differential_pressure_sensor # consider removing or renaming, may not be descriptive enough for WCC
  implements:
  - MONITORING

FDPM:
  id: "9447758858022813696"
  description: "Filter pressure monitoring."
  is_abstract: true
  uses:
  - filter_differential_pressure_sensor
  implements:
  - MONITORING

# Chilled water valve control

CHWDC:
  id: "16581460667777679360"
  description: "Chilled water valve monitoring on discharge side."
  is_abstract: true
  opt_uses:
  - leaving_cooling_coil_temperature_sensor
  - cooling_thermal_power_capacity
  - chilled_water_valve_percentage_sensor
  - chilled_water_flowrate_sensor
  uses:
  - discharge_air_temperature_sensor
  - discharge_air_temperature_setpoint
  - chilled_water_valve_percentage_command
  implements:
  - CONTROL

CHWSC:
  id: "4836072839595425792"
  description: "Chilled water valve monitoring on supply side."
  is_abstract: true
  opt_uses:
  - leaving_cooling_coil_temperature_sensor
  - cooling_thermal_power_capacity
  - chilled_supply_water_temperature_sensor
  - chilled_water_valve_percentage_sensor
  - cooling_request_count
  uses:
  - supply_air_temperature_sensor
  - supply_air_temperature_setpoint
  - chilled_water_valve_percentage_command
  implements:
  - CONTROL

CHWSDC:
  id: "2207518769582964736"
  description: "Chilled water valve monitoring on supply side."
  is_abstract: true
  opt_uses:
  - leaving_cooling_coil_temperature_sensor
  - cooling_thermal_power_capacity
  - chilled_water_valve_percentage_sensor
  uses:
  - supply_air_temperature_sensor
  - supply_air_heating_temperature_setpoint
  - supply_air_cooling_temperature_setpoint
  - chilled_water_valve_percentage_command
  implements:
  - CONTROL

CHW2XSC:
  id: "14565396147087605760"
  description: "Two chilled water valves."
  is_abstract: true
  opt_uses:
  - leaving_cooling_coil_temperature_sensor
  - cooling_thermal_power_capacity
  - chilled_supply_water_temperature_sensor
  - chilled_water_valve_percentage_sensor
  - cooling_request_count
  uses:
  - supply_air_temperature_sensor
  - supply_air_temperature_setpoint
  - chilled_water_valve_percentage_command_1
  - chilled_water_valve_percentage_command_2
  implements:
  - CONTROL

CHWRC:
  id: "10816853144743444480"
  description: "Chilled water valve monitoring on return side."
  is_abstract: true
  opt_uses:
  - discharge_air_temperature_sensor
  - leaving_cooling_coil_temperature_sensor
  - cooling_thermal_power_capacity
  - return_air_relative_humidity_sensor
  - chilled_water_valve_percentage_sensor
  - chilled_water_flowrate_sensor
  uses:
  - return_air_temperature_setpoint
  - return_air_temperature_sensor
  - chilled_water_valve_percentage_command
  implements:
  - CONTROL

CHWZC:
  id: "2746402612495515648"
  description: "Chilled water valve monitoring on zone side (DSP, CSP)."
  is_abstract: true
  opt_uses:
  - discharge_air_temperature_sensor
  - leaving_cooling_coil_temperature_sensor
  - cooling_thermal_power_capacity
  - chilled_water_valve_percentage_sensor
  - chilled_supply_water_isolation_valve_command
  - chilled_supply_water_isolation_valve_status
  - chilled_supply_water_temperature_sensor
  uses:
  - zone_air_cooling_temperature_setpoint
  - zone_air_temperature_sensor
  - chilled_water_valve_percentage_command
  implements:
  - CONTROL

CHWZTC:
  id: "14203560064526057472"
  description: "Chilled water valve monitoring on zone side (ZTC)."
  is_abstract: true
  opt_uses:
  - discharge_air_temperature_sensor
  - leaving_cooling_coil_temperature_sensor
  - cooling_thermal_power_capacity
  - chilled_water_flowrate_sensor
  - chilled_water_valve_percentage_sensor
  uses:
  - zone_air_temperature_setpoint
  - zone_air_temperature_sensor
  - chilled_water_valve_percentage_command
  implements:
  - CONTROL

CHWPVM:
  id: "10410116305838407680"
  description: "Chilled water pressure valve command and position monitoring (without regard to what controls it)."
  is_abstract: true
  opt_uses:
  - chilled_water_flowrate_sensor
  uses:
  - chilled_water_valve_percentage_sensor
  implements:
  - OPERATIONAL

CHWZTC2X:
  id: "12977168093439590400"
  description: "Chilled water valve control on zone side (ZTC) for two separate zones. Chilled water valve controls to the worst zone."
  is_abstract: true
  opt_uses:
  - discharge_air_temperature_sensor_1
  - discharge_air_temperature_sensor_2
  - leaving_cooling_coil_temperature_sensor
  - cooling_thermal_power_capacity
  - chilled_water_flowrate_sensor
  - chilled_water_valve_percentage_sensor
  uses:
  - zone_air_temperature_setpoint_1
  - zone_air_temperature_setpoint_2
  - zone_air_temperature_sensor_1
  - zone_air_temperature_sensor_2
  - chilled_water_valve_percentage_command
  implements:
  - CONTROL

# DX Control

DXZTC:
  id: "13699156906260561920"
  description: "Compressor run control on zone side (ZTC)."
  is_abstract: true
  opt_uses:
  - discharge_air_temperature_sensor
  - leaving_cooling_coil_temperature_sensor
  - cooling_thermal_power_capacity
  - cooling_percentage_command
  - compressor_speed_percentage_command
  - compressor_run_time_accumulator
  uses:
  - zone_air_temperature_setpoint
  - zone_air_temperature_sensor
  - compressor_run_command
  - compressor_run_status
  implements:
  - CONTROL

DX2ZTC:
  id: "7764960709758156800"
  description: "Compressor run control on zone side (ZTC)."
  is_abstract: true
  opt_uses:
  - discharge_air_temperature_sensor
  - leaving_cooling_coil_temperature_sensor
  - cooling_thermal_power_capacity
  - cooling_percentage_command
  - compressor_speed_percentage_command
  - compressor_run_time_accumulator_1
  - compressor_run_time_accumulator_2   
  uses:
  - zone_air_temperature_setpoint
  - zone_air_temperature_sensor
  - compressor_run_command_1
  - compressor_run_command_2
  - compressor_run_status_1
  - compressor_run_status_2
  implements:
  - CONTROL

DXZC:
  id: "5052245621709209600"
  description: "Compressor run control on zone side (DSP, CSP)."
  is_abstract: true
  opt_uses:
  - discharge_air_temperature_sensor
  - leaving_cooling_coil_temperature_sensor
  - cooling_thermal_power_capacity
  - cooling_percentage_command
  - compressor_speed_percentage_command
  uses:
  - zone_air_cooling_temperature_setpoint
  - zone_air_temperature_sensor
  - compressor_run_command
  - compressor_run_status
  implements:
  - CONTROL


DXDSPRTC:
  id: "13463632719497920512"
  description: "Compressor run control with dual return temp control."
  is_abstract: true
  opt_uses:
  - discharge_air_temperature_sensor
  - leaving_cooling_coil_temperature_sensor
  - cooling_thermal_power_capacity
  - cooling_percentage_command
  - compressor_speed_percentage_command
  uses:
  - return_air_cooling_temperature_setpoint
  - return_air_heating_temperature_setpoint
  - return_air_temperature_sensor
  - compressor_run_command
  - compressor_run_status
  implements:
  - CONTROL


DX2ZC:
  id: "5844879156126416896"
  description: "Two compressor run control on zone side (DSP, CSP)."
  is_abstract: true
  opt_uses:
  - discharge_air_temperature_sensor
  - leaving_cooling_coil_temperature_sensor
  - cooling_thermal_power_capacity
  - cooling_percentage_command
  - compressor_speed_percentage_command
  uses:
  - zone_air_cooling_temperature_setpoint
  - zone_air_temperature_sensor
  - compressor_run_command_1
  - compressor_run_command_2
  - compressor_run_status_1
  - compressor_run_status_2
  implements:
  - CONTROL

DX3ZC:
  id: "14059444876450201600"
  description: "Three compressor run control on zone side."
  is_abstract: true
  opt_uses:
  - discharge_air_temperature_sensor
  - leaving_cooling_coil_temperature_sensor
  - cooling_thermal_power_capacity
  - cooling_percentage_command
  - compressor_speed_percentage_command
  uses:
  - compressor_run_command_1
  - compressor_run_command_2
  - compressor_run_command_3
  - compressor_run_status_1
  - compressor_run_status_2
  - compressor_run_status_3
  - zone_air_temperature_sensor
  - zone_air_cooling_temperature_setpoint
  implements:
  - CONTROL

DX4ZC:
  id: "7395665540313776128"
  description: "Four compressor run control on zone side."
  is_abstract: true
  opt_uses:
  - discharge_air_temperature_sensor
  - leaving_cooling_coil_temperature_sensor
  - cooling_thermal_power_capacity
  - cooling_percentage_command
  - compressor_speed_percentage_command
  uses:
  - compressor_run_command_1
  - compressor_run_command_2
  - compressor_run_command_3
  - compressor_run_command_4
  - compressor_run_status_1
  - compressor_run_status_2
  - compressor_run_status_3
  - compressor_run_status_4
  - zone_air_temperature_sensor
  - zone_air_cooling_temperature_setpoint
  implements:
  - CONTROL

DX2ZC2X:
  id: "2288583562875633664"
  description: "Two compressor run control on zone side (DSP, CSP) with two zone temp sensors."
  is_abstract: true
  opt_uses:
  - discharge_air_temperature_sensor
  - leaving_cooling_coil_temperature_sensor
  - cooling_thermal_power_capacity
  - cooling_percentage_command
  - compressor_speed_percentage_command
  uses:
  - zone_air_cooling_temperature_setpoint
  - zone_air_temperature_sensor_1
  - zone_air_temperature_sensor_2
  - compressor_run_command_1
  - compressor_run_command_2
  - compressor_run_status_1
  - compressor_run_status_2
  implements:
  - CONTROL

DXSC:
  id: "2530229830381731840"
  description: "Compressor run control on supply air side (STC)."
  opt_uses:
  - leaving_cooling_coil_temperature_sensor
  - cooling_thermal_power_capacity
  - cooling_percentage_command #Serves as a duty cycle for single-stage DX sections.
  - compressor_speed_percentage_command
  - cooling_request_count
  uses:
  - compressor_run_status
  - compressor_run_command
  - supply_air_temperature_sensor
  - supply_air_temperature_setpoint
  implements:
  - CONTROL

DX2SC:
  id: "11753601867236507648"
  description: "Two compressor run control on supply air side."
  is_abstract: true
  opt_uses:
  - leaving_cooling_coil_temperature_sensor
  - cooling_thermal_power_capacity
  - cooling_percentage_command
  - compressor_speed_percentage_command
  - cooling_request_count
  uses:
  - compressor_run_command_1
  - compressor_run_command_2
  - compressor_run_status_1
  - compressor_run_status_2
  - supply_air_temperature_sensor
  - supply_air_temperature_setpoint
  implements:
  - CONTROL

DX3SC:
  id: "7141915848809119744"
  description: "Three compressor run control on supply air side."
  is_abstract: true
  opt_uses:
  - leaving_cooling_coil_temperature_sensor
  - cooling_thermal_power_capacity
  - cooling_percentage_command
  - compressor_speed_percentage_command
  - cooling_request_count
  uses:
  - compressor_run_command_1
  - compressor_run_command_2
  - compressor_run_command_3
  - compressor_run_status_1
  - compressor_run_status_2
  - compressor_run_status_3
  - supply_air_temperature_sensor
  - supply_air_temperature_setpoint
  implements:
  - CONTROL

DX4SC:
  id: "16365287885663895552"
  description: "Four compressor run control on supply air side."
  is_abstract: true
  opt_uses:
  - leaving_cooling_coil_temperature_sensor
  - cooling_thermal_power_capacity
  - cooling_percentage_command
  - compressor_speed_percentage_command
  - cooling_request_count
  uses:
  - compressor_run_status_1
  - compressor_run_status_2
  - compressor_run_status_3
  - compressor_run_status_4
  - compressor_run_command_1
  - compressor_run_command_2
  - compressor_run_command_3
  - compressor_run_command_4
  - supply_air_temperature_sensor
  - supply_air_temperature_setpoint
  implements:
  - CONTROL


DX2SDC:
  id: "17195498329471975424"
  description: "Two compressor run control on supply air side (dual temp setpoint)."
  is_abstract: true
  opt_uses:
  - leaving_cooling_coil_temperature_sensor
  - cooling_thermal_power_capacity
  - cooling_percentage_command
  - compressor_speed_percentage_command
  uses:
  - compressor_run_command_1
  - compressor_run_command_2
  - compressor_run_status_1
  - compressor_run_status_2
  - supply_air_temperature_sensor
  - supply_air_heating_temperature_setpoint
  - supply_air_cooling_temperature_setpoint
  implements:
  - CONTROL


DX4SWC:
  id: "1377308325774884864"
  description: "Four compressor run control on supply water side."
  is_abstract: true
  opt_uses:
  - cooling_thermal_power_capacity
  - cooling_percentage_command
  - compressor_speed_percentage_command
  - compressor_speed_percentage_sensor
  uses:
  - compressor_run_command_1
  - compressor_run_command_2
  - compressor_run_command_3
  - compressor_run_command_4
  - compressor_run_status_1
  - compressor_run_status_2
  - compressor_run_status_3
  - compressor_run_status_4
  - supply_water_temperature_sensor
  - supply_water_temperature_setpoint
  implements:
  - CONTROL

DX2SWC:
  id: "8232701752307089408"
  description: "Two compressor run control on supply water side."
  is_abstract: true
  opt_uses:
  - cooling_thermal_power_capacity
  - cooling_percentage_command
  - compressor_speed_percentage_command
  - compressor_speed_percentage_sensor
  uses:
  - compressor_run_command_1
  - compressor_run_command_2
  - compressor_run_status_1
  - compressor_run_status_2
  - supply_water_temperature_sensor
  - supply_water_temperature_setpoint
  implements:
  - CONTROL


DXSWC:
  id: "11457067979271831552"
  description: "Compressor run control on supply water side."
  is_abstract: true
  opt_uses:
  - cooling_thermal_power_capacity
  - cooling_percentage_command
  - compressor_speed_percentage_command
  - compressor_speed_percentage_sensor
  uses:
  - compressor_run_command
  - compressor_run_status
  - supply_water_temperature_sensor
  - supply_water_temperature_setpoint
  implements:
  - CONTROL

DX5SC:
  id: "10600680362629660672"
  description: "Five compressor run control on supply side."
  is_abstract: true
  opt_uses:
  - leaving_cooling_coil_temperature_sensor
  - cooling_thermal_power_capacity
  - cooling_percentage_command
  - compressor_speed_percentage_command
  - cooling_request_count
  uses:
  - compressor_run_command_1
  - compressor_run_command_2
  - compressor_run_command_3
  - compressor_run_command_4
  - compressor_run_command_5
  - compressor_run_status_1
  - compressor_run_status_2
  - compressor_run_status_3
  - compressor_run_status_4
  - compressor_run_status_5
  - supply_air_temperature_sensor
  - supply_air_temperature_setpoint
  implements:
  - CONTROL

DXRC:
  id: "5628706374012633088"
  description: "Compressor run control on return air side (RC)."
  opt_uses:
  - discharge_air_temperature_sensor
  - leaving_cooling_coil_temperature_sensor
  - cooling_thermal_power_capacity
  - cooling_percentage_command
  - compressor_speed_percentage_command
  uses:
  - return_air_temperature_setpoint
  - return_air_temperature_sensor
  - compressor_run_command
  - compressor_run_status
  implements:
  - CONTROL

DXDC:
  id: "5988994344202272768"
  description: "Compressor run control on discharge air side (DTC)."
  opt_uses:
  - leaving_cooling_coil_temperature_sensor
  - cooling_thermal_power_capacity
  - cooling_percentage_command
  - compressor_speed_percentage_command
  uses:
  - compressor_run_status
  - compressor_run_command
  - discharge_air_temperature_sensor
  - discharge_air_temperature_setpoint
  implements:
  - CONTROL

DX2DC:
  id: "8944903812129226752"
  description: "Two compressor run control on discharge side (DTC)."
  is_abstract: true
  opt_uses:
  - leaving_cooling_coil_temperature_sensor
  - cooling_thermal_power_capacity
  - cooling_percentage_command
  - compressor_speed_percentage_command
  uses:
  - discharge_air_temperature_sensor
  - discharge_air_temperature_setpoint
  - compressor_run_command_1
  - compressor_run_command_2
  - compressor_run_status_1
  - compressor_run_status_2
  implements:
  - CONTROL

DX3DC:
  id: "13988935394784182272"
  description: "Three compressor run control on discharge side (DTC)."
  is_abstract: true
  opt_uses:
  - leaving_cooling_coil_temperature_sensor
  - cooling_thermal_power_capacity
  - cooling_percentage_command
  - compressor_speed_percentage_command
  uses:
  - discharge_air_temperature_sensor
  - discharge_air_temperature_setpoint
  - compressor_run_command_1
  - compressor_run_command_2
  - compressor_run_command_3
  - compressor_run_status_1
  - compressor_run_status_2
  - compressor_run_status_3
  implements:
  - CONTROL

HPSC:
  id: "15212366381057048576"
  description: "Supply side heat pump control."
  is_abstract: true
  opt_uses:
  - cooling_thermal_power_capacity
  - heating_thermal_power_capacity
  - compressor_speed_percentage_command
  - cooling_request_count
  - heating_request_count
  uses:
  - supply_air_temperature_sensor
  - supply_air_temperature_setpoint
  - compressor_run_command
  - compressor_run_status
  - reversing_valve_command
  implements:
  - CONTROL

HP2SC:
  id: "3360440274189811712"
  description: "Supply side heat pump control."
  is_abstract: true
  opt_uses:
  - cooling_thermal_power_capacity
  - heating_thermal_power_capacity
  - compressor_speed_percentage_command
  - cooling_request_count
  - heating_request_count
  uses:
  - supply_air_temperature_sensor
  - supply_air_temperature_setpoint
  - compressor_run_command_1
  - compressor_run_command_2
  - compressor_run_status_1
  - compressor_run_status_2
  - reversing_valve_command
  implements:
  - CONTROL

HPDC:
  id: "3683151334988578816"
  description: "Discharge side heat pump control."
  is_abstract: true
  opt_uses:
  - cooling_thermal_power_capacity
  - heating_thermal_power_capacity
  - compressor_speed_percentage_command
  uses:
  - discharge_air_temperature_sensor
  - discharge_air_temperature_setpoint
  - compressor_run_command
  - compressor_run_status
  - reversing_valve_command
  implements:
  - CONTROL

HPZTC:
  id: "4115496899216146432"
  description: "Zone temp heat pump control (ZTC)."
  is_abstract: true
  opt_uses:
  - discharge_air_temperature_sensor
  - cooling_thermal_power_capacity
  - heating_thermal_power_capacity
  - compressor_speed_percentage_command
  uses:
  - zone_air_temperature_setpoint
  - zone_air_temperature_sensor
  - compressor_run_command
  - compressor_run_status
  - reversing_valve_command
  implements:
  - CONTROL

HPZC:
  id: "15428539163170832384"
  description: "Zone temp heat pump control (CSP or DSP)."
  is_abstract: true
  opt_uses:
  - discharge_air_temperature_sensor
  - cooling_thermal_power_capacity
  - heating_thermal_power_capacity
  - compressor_speed_percentage_command
  uses:
  - zone_air_cooling_temperature_setpoint
  - zone_air_heating_temperature_setpoint
  - zone_air_temperature_sensor
  - compressor_run_command
  - compressor_run_status
  - reversing_valve_command
  implements:
  - CONTROL

HP2ZC:
  id: "16221172697588039680"
  description: "Zone temp heat pump control with two compressors."
  is_abstract: true
  opt_uses:
  - discharge_air_temperature_sensor
  - cooling_thermal_power_capacity
  - heating_thermal_power_capacity
  - compressor_speed_percentage_command
  uses:
  - zone_air_cooling_temperature_setpoint
  - zone_air_heating_temperature_setpoint
  - zone_air_temperature_sensor
  - compressor_run_command_1
  - compressor_run_command_2
  - compressor_run_status_1
  - compressor_run_status_2
  - reversing_valve_command
  implements:
  - CONTROL

HWDC:
  id: "16507327195786510336"
  description: "Heating water valve monitoring on discharge air side."
  is_abstract: true
  opt_uses:
  - heating_water_valve_percentage_sensor
  - heating_thermal_power_capacity
  - discharge_air_relative_humidity_sensor
  - heating_water_flowrate_sensor
  uses:
  - heating_water_valve_percentage_command
  - discharge_air_temperature_setpoint
  - discharge_air_temperature_sensor
  implements:
  - CONTROL

HWRC:
  id: "17386253701286461440"
  description: "Heating water valve monitoring on discharge air side."
  is_abstract: true
  opt_uses:
  - heating_water_valve_percentage_sensor
  - heating_thermal_power_capacity
  - discharge_air_relative_humidity_sensor
  - heating_water_flowrate_sensor
  uses:
  - heating_water_valve_percentage_command
  - return_air_temperature_setpoint
  - return_air_temperature_sensor
  implements:
  - CONTROL

HWSC:
  id: "12906523371843354624"
  description: "Heating water valve monitoring on supply air side."
  is_abstract: true
  opt_uses:
  - heating_water_valve_percentage_sensor
  - heating_thermal_power_capacity
  - leaving_heating_coil_temperature_sensor
  - heating_request_count
  uses:
  - heating_water_valve_percentage_command
  - supply_air_temperature_setpoint
  - supply_air_temperature_sensor
  implements:
  - CONTROL

HW2SC:
  id: "15111346551231873024"
  description: "Two heating water valves on supply air side."
  is_abstract: true
  opt_uses:
  - heating_thermal_power_capacity
  - leaving_heating_coil_temperature_sensor
  - heating_request_count
  uses:
  - heating_water_valve_percentage_command_1
  - heating_water_valve_percentage_command_2
  - supply_air_temperature_setpoint
  - supply_air_temperature_sensor
  implements:
  - CONTROL

HWZC:
  id: "12546235401653714944"
  description: "Heating water valve monitoring on zone side (DSP/CSP)."
  is_abstract: true
  opt_uses:
  - discharge_air_temperature_sensor
  - heating_water_valve_percentage_sensor
  - heating_thermal_power_capacity
  - heating_supply_water_isolation_valve_command
  - heating_supply_water_isolation_valve_status
  uses:
  - heating_water_valve_percentage_command
  - zone_air_heating_temperature_setpoint
  - zone_air_temperature_sensor
  implements:
  - CONTROL

HWZTC:
  id: "2674345018457587712"
  description: "Heating water valve monitoring on zone side (ZTC)."
  is_abstract: true
  opt_uses:
  - discharge_air_temperature_sensor
  - heating_water_valve_percentage_sensor
  - heating_thermal_power_capacity
  - heating_water_flowrate_sensor
  uses:
  - heating_water_valve_percentage_command
  - zone_air_temperature_setpoint
  - zone_air_temperature_sensor
  implements:
  - CONTROL

HWSWC:
  id: "8294837353415966720"
  description: "Heating water valve monitoring on supply water side."
  is_abstract: true
  opt_uses:
  - heating_water_valve_percentage_sensor
  - heating_thermal_power_capacity
  - return_water_temperature_sensor
  uses:
  - heating_water_valve_percentage_command
  - supply_water_temperature_setpoint
  - supply_water_temperature_sensor
  implements:
  - CONTROL

PHWSC:
  id: "17518209390270742528"
  description: "Preheating water valve monitoring on supply air side."
  is_abstract: true
  opt_uses:
  - leaving_air_preheating_coil_temperature_sensor
  uses:
  - preheating_water_valve_percentage_command
  - supply_air_temperature_setpoint
  - supply_air_temperature_sensor
  implements:
  - CONTROL
  
HWPVM:
  id: "5829955484802613248"
  description: "Heating water pressure valve command and position monitoring (without regard to what controls it)."
  is_abstract: true
  opt_uses:
  - heating_water_flowrate_sensor
  uses:
  - heating_water_valve_percentage_sensor
  implements:
  - OPERATIONAL
  

HTDC:
  id: "656732385395605504"
  description: "Gas or electric heater control on discharge side."
  is_abstract: true
  opt_uses:
  - heating_thermal_power_capacity
  - heating_percentage_command
  - heater_run_status
  uses:
  - heater_run_command
  - discharge_air_temperature_setpoint
  - discharge_air_temperature_sensor
  implements:
  - CONTROL

HT2DC:
  id: "5268418403822993408"
  description: "Two gas or electric heater control on discharge control."
  is_abstract: true
  opt_uses:
  - heating_thermal_power_capacity
  - heating_percentage_command
  - leaving_heating_coil_temperature_sensor
  uses:
  - heater_run_command_1
  - heater_run_command_2
  - discharge_air_heating_temperature_setpoint
  - discharge_air_temperature_sensor
  implements:
  - CONTROL


HTSC:
  id: "800847573471461376"
  description: "Gas or electric heater control on supply side."
  is_abstract: true
  opt_uses:
  - heating_thermal_power_capacity
  - heating_percentage_command
  - heater_run_status
  - heating_request_count
  uses:
  - heater_run_command
  - supply_air_temperature_setpoint
  - supply_air_temperature_sensor
  implements:
  - CONTROL


HTSDC:
  id: "16700102370461220864"
  description: "Gas or electric heater control on supply side."
  is_abstract: true
  opt_uses:
  - heating_thermal_power_capacity
  - heater_run_status
  - heating_percentage_command
  uses:
  - heater_run_command
  - supply_air_heating_temperature_setpoint
  - supply_air_cooling_temperature_setpoint
  - supply_air_temperature_sensor
  implements:
  - CONTROL



HTRC:
  id: "80271633092182016"
  description: "Gas or electric heater control on return side (RC)."
  is_abstract: true
  opt_uses:
  - heating_thermal_power_capacity
  - discharge_air_temperature_sensor
  - heating_percentage_command
  - heater_run_status
  uses:
  - heater_run_command
  - return_air_temperature_setpoint
  - return_air_temperature_sensor
  implements:
  - CONTROL

HTZC:
  id: "2386114642305875968"
  description: "Gas or electric heater control on zone side (ZC)."
  is_abstract: true
  opt_uses:
  - heating_thermal_power_capacity
  - discharge_air_temperature_sensor
  - heating_percentage_command
  - heater_run_status
  uses:
  - heater_run_command
  - zone_air_heating_temperature_setpoint
  - zone_air_temperature_sensor
  implements:
  - CONTROL

HT2ZC:
  id: "6997800660733263872"
  description: "Two gas or electric heater control on zone side (HSP, DSP)."
  is_abstract: true
  opt_uses:
  - discharge_air_temperature_sensor
  - heating_thermal_power_capacity
  - heating_percentage_command
  uses:
  - heater_run_command_1
  - heater_run_command_2
  - zone_air_heating_temperature_setpoint
  - zone_air_temperature_sensor
  implements:
  - CONTROL

HT2XZTC2X:
  id: "18111271668641955840"
  description: "Two separate heating sections going to two different zones on the device, with independent heating control."
  is_abstract: true
  opt_uses:
  - heating_percentage_command_1
  - discharge_air_temperature_sensor_1
  - heating_percentage_command_2
  - discharge_air_temperature_sensor_2
  uses:
  - zone_air_temperature_setpoint_1
  - zone_air_temperature_sensor_1
  - heater_run_command_1
  - heater_run_status_1
  - zone_air_temperature_setpoint_2
  - zone_air_temperature_sensor_2
  - heater_run_command_2
  - heater_run_status_2
  implements:
  - CONTROL

HT3ZC:
  id: "3504555462265667584"
  description: "Two gas or electric heater control on zone side (HSP, DSP)."
  is_abstract: true
  opt_uses:
  - discharge_air_temperature_sensor
  - heating_thermal_power_capacity
  uses:
  - heater_run_command_1
  - heater_run_command_2
  - heater_run_command_3
  - zone_air_heating_temperature_setpoint
  - zone_air_temperature_sensor
  implements:
  - CONTROL



HTSWC:
  id: "2162764248285970432"
  description: "Two gas or electric heater control on supply water side."
  is_abstract: true
  opt_uses:
  - heating_thermal_power_capacity
  - heating_percentage_command
  uses:
  - heater_run_command
  - supply_water_temperature_sensor
  - supply_water_temperature_setpoint
  implements:
  - CONTROL


HT2SWC:
  id: "10024219610326237184"
  description: "Two gas or electric heater control on supply water side."
  is_abstract: true
  opt_uses:
  - heating_thermal_power_capacity
  - heating_percentage_command
  uses:
  - heater_run_command_1
  - heater_run_command_2
  - supply_water_temperature_sensor
  - supply_water_temperature_setpoint
  implements:
  - CONTROL

HT4SWC:
  id: "15090909928606400512"
  description: "Four gas or electric heater control on supply water side."
  is_abstract: true
  opt_uses:
  - heating_thermal_power_capacity
  - heating_percentage_command
  uses:
  - heater_run_command_1
  - heater_run_command_2
  - heater_run_command_3
  - heater_run_command_4
  - supply_water_temperature_sensor
  - supply_water_temperature_setpoint
  implements:
  - CONTROL


HT2SC:
  id: "5412533591898849280"
  description: "Two gas or electric heater control on supply side."
  is_abstract: true
  opt_uses:
  - heating_thermal_power_capacity
  - heating_percentage_command
  - heating_request_count
  uses:
  - heater_run_command_1
  - heater_run_command_2
  - supply_air_temperature_sensor
  - supply_air_temperature_setpoint
  implements:
  - CONTROL


HT3SC:
  id: "10953790720913178624"
  description: "Three gas or electric heater control on supply side."
  is_abstract: true
  opt_uses:
  - heating_thermal_power_capacity
  - heating_percentage_command
  - heating_request_count
  uses:
  - heater_run_command_1
  - heater_run_command_2
  - heater_run_command_3
  - supply_air_temperature_sensor
  - supply_air_temperature_setpoint
  implements:
  - CONTROL


HT4SC:
  id: "13793873235923697664"
  description: "Four gas or electric heater control on supply side."
  is_abstract: true
  opt_uses:
  - heating_thermal_power_capacity
  - heating_percentage_command
  - heating_request_count
  uses:
  - heater_run_command_1
  - heater_run_command_2
  - heater_run_command_3
  - heater_run_command_4
  - supply_air_temperature_sensor
  - supply_air_temperature_setpoint
  implements:
  - CONTROL

HT2SDC:
  id: "7476730333606445056"
  description: "Two gas or electric heater control on supply side (dual setpoint)."
  is_abstract: true
  opt_uses:
  - heating_thermal_power_capacity
  - heating_percentage_command
  uses:
  - heater_run_command_1
  - heater_run_command_2
  - supply_air_temperature_sensor
  - supply_air_heating_temperature_setpoint
  - supply_air_cooling_temperature_setpoint
  implements:
  - CONTROL

HTVSC:
  id: "14635905628753625088"
  description: "Variable gas to electric control on supply air side."
  is_abstract: true
  opt_uses:
  - heating_thermal_power_capacity
  - heating_request_count
  uses:
  - heater_run_command
  - heater_run_status
  - heating_percentage_command
  - supply_air_temperature_setpoint
  - supply_air_temperature_sensor
  implements:
  - CONTROL

ECON:
  id: "3106690582685155328"
  description: "Economizer mode control"
  is_abstract: true
  opt_uses:
  - low_limit_outside_air_damper_percentage_command
  - supply_air_temperature_sensor
  - outside_air_flowrate_sensor
  - outside_air_flowrate_setpoint
  - return_air_damper_percentage_command
  uses:
  - outside_air_temperature_sensor
  - economizer_mode
  - mixed_air_temperature_sensor
  - supply_air_temperature_setpoint
  - outside_air_damper_percentage_command
  - return_air_temperature_sensor
  implements:
  - CONTROL


ECOND:
  id: "2000353186723921920"
  description: "Economizer mode control - single zone"
  is_abstract: true
  opt_uses:
  - return_air_temperature_sensor
  - outside_air_flowrate_sensor
  - outside_air_flowrate_setpoint
  - mixed_air_temperature_sensor
  - outside_air_damper_percentage_sensor
  - low_limit_outside_air_damper_percentage_command
  - return_air_damper_percentage_command
  uses:
  - outside_air_temperature_sensor
  - economizer_mode
  - discharge_air_temperature_sensor
  - discharge_air_temperature_setpoint
  - outside_air_damper_percentage_command
  implements:
  - CONTROL

ECONM:
  id: "8728731030015442944"
  description: "Economizer mode control"
  is_abstract: true
  opt_uses:
  - outside_air_flowrate_sensor
  - outside_air_flowrate_setpoint
  - supply_air_temperature_sensor
  - outside_air_damper_percentage_sensor
  - low_limit_outside_air_damper_percentage_command
  - return_air_damper_percentage_command
  uses:
  - outside_air_temperature_sensor
  - economizer_mode
  - mixed_air_temperature_sensor
  - mixed_air_temperature_setpoint
  - outside_air_damper_percentage_command
  - return_air_temperature_sensor
  implements:
  - CONTROL

ECONM2X:
  id: "10998545242210172928"
  description: "Economizer mode control"
  is_abstract: true
  opt_uses:
  - outside_air_flowrate_sensor
  - outside_air_flowrate_setpoint
  - supply_air_temperature_sensor
  - outside_air_damper_percentage_sensor
  - low_limit_outside_air_damper_percentage_command
  - return_air_damper_percentage_command
  uses:
  - outside_air_temperature_sensor
  - economizer_mode
  - mixed_air_temperature_sensor_1
  - mixed_air_temperature_sensor_2
  - mixed_air_temperature_setpoint
  - outside_air_damper_percentage_command
  - return_air_temperature_sensor
  implements:
  - CONTROL

ECONMD:
  id: "15646260057656524800"
  description: "Economizer mode control - single zone"
  is_abstract: true
  opt_uses:
  - low_limit_outside_air_damper_percentage_command
  - discharge_air_temperature_sensor
  - outside_air_flowrate_sensor
  - outside_air_flowrate_setpoint
  - return_air_temperature_sensor
  - outside_air_damper_percentage_sensor
  - return_air_damper_percentage_command
  uses:
  - outside_air_temperature_sensor
  - economizer_mode
  - mixed_air_temperature_sensor
  - mixed_air_temperature_setpoint
  - outside_air_damper_percentage_command
  implements:
  - CONTROL

ECONZ:
  id: "10070803718971850752"
  description: "Economizer mode control - single room"
  is_abstract: true
  opt_uses:
  - low_limit_outside_air_damper_percentage_command
  - discharge_air_temperature_sensor
  - outside_air_flowrate_sensor
  - outside_air_relative_humidity_sensor
  - outside_air_flowrate_setpoint
  - return_air_temperature_sensor
  - mixed_air_temperature_sensor
  - outside_air_damper_percentage_sensor
  - return_air_damper_percentage_command
  uses:
  - outside_air_temperature_sensor
  - economizer_mode
  - zone_air_temperature_sensor
  - zone_air_cooling_temperature_setpoint
  - outside_air_damper_percentage_command
  implements:
  - CONTROL
VOADM:
  id: "12330062619539931136"
  description: "Variable outside air damper monitoring."
  is_abstract: true
  opt_uses:
  - economizer_mode
  - mixed_air_temperature_sensor
  - outside_air_damper_percentage_sensor
  - low_limit_outside_air_damper_percentage_command
  uses:
  - outside_air_temperature_sensor
  - outside_air_damper_percentage_command
  implements:
  - MONITORING

BYPDM:
  id: "7718376601112543232"
  description: "Bypass damper monitoring."
  is_abstract: true
  uses:
  - bypass_air_damper_percentage_command
  implements:
  - MONITORING


OAFM:
  id: "7386573678663696384"
  description: "Outside air flow monitoring"
  is_abstract: true
  opt_uses:
  - outside_air_temperature_sensor
  - outside_air_damper_percentage_sensor
  uses:
  - outside_air_flowrate_sensor
  implements:
  - MONITORING

OAFMC:
  id: "16941748637967319040"
  description: "Outside air flow control with minimum setpoint."
  is_abstract: true
  opt_uses:
  - economizer_mode
  - mixed_air_temperature_sensor
  uses:
  - ventilation_outside_air_flowrate_setpoint
  - outside_air_flowrate_sensor
  - outside_air_damper_percentage_command
  implements:
  - CONTROL

OAMC:
  id: "9583248377378766848"
  description: "Outside air flow control."
  is_abstract: true
  opt_uses:
  - outside_air_flowrate_sensor
  uses:
  - outside_air_damper_percentage_sensor
  - outside_air_damper_percentage_command
  implements:
  - CONTROL


OFC:
  id: "18252070729648439296"
  description: "Outside air flow control monitoring (without a damper)."
  is_abstract: true
  uses:
  - outside_air_flowrate_setpoint
  - outside_air_flowrate_sensor
  implements:
  - OPERATIONAL

SFM:
  id: "1953769078078308352"
  description: "Supply air flow monitoring."
  is_abstract: true
  uses:
  - supply_air_flowrate_sensor
  implements:
  - MONITORING

SFC:
  id: "11177141114933084160"
  description: "Supply air flow control."
  is_abstract: true
  uses:
  - supply_air_flowrate_setpoint
  - supply_air_flowrate_sensor
  implements:
  - OPERATIONAL

RFC:
  id: "6565455096505696256"
  description: "Return air flow control."
  is_abstract: true
  uses:
  - return_air_flowrate_setpoint
  - return_air_flowrate_sensor
  implements:
  - OPERATIONAL

SARC:
  id: "15788827133360472064"
  description: "AHU supply air reset control."
  is_abstract: true
  opt_uses:
  - supply_air_flowrate_sensor
  - heating_request_count
  uses:
  - supply_air_temperature_setpoint
  - supply_air_static_pressure_setpoint
  - cooling_request_count
  - pressurization_request_count
  implements:
  - CONTROL

RWISOVPC:
  id: "13482984124146778112"
  description: "Return water isolation valve percentage monitoring."
  is_abstract: true
  opt_uses:
  - run_command
  uses:
  - return_water_valve_percentage_sensor
  - return_water_valve_percentage_command
  implements:
  - OPERATIONAL

CHWISOVM:
  id: "8871298105719390208"
  description: "Chilled water isolation valve monitoring."
  is_abstract: true
  opt_uses:
  - run_command
  uses:
  - chilled_water_isolation_valve_command
  - chilled_water_isolation_valve_status
  implements:
  - MONITORING

CDWISOVM:
  id: "18094670142574166016"
  description: "Condensing water isolation valve monitoring."
  is_abstract: true
  opt_uses:
  - run_command
  uses:
  - condensing_water_isolation_valve_command
  - condensing_water_isolation_valve_status
  implements:
  - MONITORING

CDWISOVPM:
  id: "512617197319749632"
  description: "Condensing water isolation valve percentage monitoring."
  is_abstract: true
  opt_uses:
  - run_command
  uses:
  - condensing_water_isolation_valve_percentage_command
  - condensing_water_isolation_valve_percentage_sensor
  implements:
  - MONITORING

CDWPVM:
  id: "7446747751028621312"
  description: "Condensing water pressure valve command and position monitoring (without regard to what controls it)."
  is_abstract: true
  opt_uses:
  - condensing_water_flowrate_sensor
  uses:
  - condensing_water_valve_percentage_sensor
  implements:
  - OPERATIONAL

CDWFRSM:
  description: "Condenser water flowrate status monitoring."
  is_abstract: true
  uses:
  - condensing_water_flowrate_status
  implements:
  - OPERATIONAL

BYPVPM:
  id: "9735989234174525440"
  description: "Bypass water valve percentage monitoring."
  is_abstract: true
  opt_uses:
  - bypass_valve_percentage_sensor
  uses:
  - bypass_valve_percentage_command
  implements:
  - MONITORING

MWVPM:
  id: "5124303215747137536"
  description: "Make-up water valve percentage monitoring."
  is_abstract: true
  uses:
  - makeup_water_valve_percentage_command
  implements:
  - MONITORING

HXSWISOVPM:
  id: "11812289399880679424"
  description: "Heat exchanger supply isolation water valve percentage monitoring."
  is_abstract: true
  uses:
  - heat_exchange_supply_water_isolation_valve_percentage_command
  - heat_exchange_supply_water_isolation_valve_percentage_sensor
  implements:
  - MONITORING

HXRWISOVPM:
  id: "14124324858582007808"
  description: "Heat exchanger return isolation water valve percentage monitoring."
  is_abstract: true
  uses:
  - heat_exchange_return_water_isolation_valve_percentage_command
  - heat_exchange_return_water_isolation_valve_percentage_sensor
  implements:
  - MONITORING

HXSWISOVM:
  id: "18037952934766968832"
  description: "Heat exchanger supply isolation water valve monitoring."
  is_abstract: true
  uses:
  - heat_exchange_supply_water_isolation_valve_command
  - heat_exchange_supply_water_isolation_valve_status
  implements:
  - MONITORING

HXRWISOVM:
  id: "9182187217496309760"
  description: "Heat exchanger return isolation water valve monitoring."
  is_abstract: true
  uses:
  - heat_exchange_return_water_isolation_valve_command
  - heat_exchange_return_water_isolation_valve_status
  implements:
  - MONITORING

PWISOVM:
  id: "2818460206533443584"
  description: "Process water iso valve monitoring."
  is_abstract: true
  uses:
  - process_water_isolation_valve_command
  implements:
  - MONITORING

PWVPM:
  id: "12041832243388219392"
  description: "Process water valve percentage monitoring."
  is_abstract: true
  uses:
  - process_water_valve_percentage_command
  implements:
  - MONITORING

CHWBZC:
  id: "16609945715518472192"
  description: "Chilled water valve binary (open/closed) control."
  is_abstract: true
  implements:
  - OPERATIONAL
  uses:
  - chilled_water_valve_command
  - zone_air_temperature_sensor
  - zone_air_cooling_temperature_setpoint

CHWBYPVPM:
  id: "7430146224960831488"
  description: "Chilled water bypass valve percentage monitoring."
  is_abstract: true
  uses:
  - chilled_water_bypass_valve_percentage_sensor
  - chilled_water_bypass_valve_percentage_command
  implements:
  - MONITORING

MXVPM:
  id: "16653518261815607296"
  description: "Mixing valve percent monitoring."
  is_abstract: true
  uses:
  - mixing_valve_percentage_command
  implements:
  - MONITORING

WFRM:
  id: "1665538701926596608"
  description: "Water flowrate monitoring."
  is_abstract: true
  uses:
  - flowrate_sensor
  implements:
  - MONITORING

WFRC:
  id: "10888910738781372416"
  description: "Water flowrate control."
  is_abstract: true
  uses:
  - flowrate_sensor
  - flowrate_setpoint
  implements:
  - OPERATIONAL

MWFRC:
  id: "6277224720353984512"
  description: "Minimum water flowrate control."
  is_abstract: true
  uses:
  - flowrate_sensor
  - low_limit_flowrate_setpoint
  implements:
  - OPERATIONAL

CHWFRM:
  id: "15500596757208760320"
  description: "Chilled water flowrate monitoring."
  is_abstract: true
  uses:
  - chilled_water_flowrate_sensor
  implements:
  - MONITORING

SEPM:
  id: "3971381711140290560"
  description: "Shade extent monitoring."
  is_abstract: true
  uses:
  - shade_extent_percentage_command
  implements:
  - MONITORING

STPM:
  id: "13194753747995066368"
  description: "Shade tilt monitoring."
  is_abstract: true
  uses:
  - shade_tilt_percentage_command
  implements:
  - MONITORING

IGM:
  id: "8583067729567678464"
  description: "Inlet guidevane monitoring."
  is_abstract: true
  uses:
  - inlet_guidevane_percentage_sensor
  implements:
  - OPERATIONAL

CLPM:
  id: "17806439766422454272"
  description: "Cooling thermal monitoring."
  is_abstract: true
  uses:
  - cooling_thermal_power_sensor
  implements:
  - MONITORING

PCLPM:
  id: "1089077949623173120"
  description: "Process cooling thermal monitoring."
  is_abstract: true
  uses:
  - process_cooling_thermal_power_sensor
  implements:
  - MONITORING


### POTENTIALLY ONE-OFF TYPES ###
DDCO:
  id: "10312449986477948928"
  description: "Flow control - dual duct, but only cooling."
  is_abstract: true
  uses:
  - cooling_air_flowrate_setpoint_2
  - cooling_air_flowrate_setpoint_1
  - cooling_air_flowrate_sensor_2
  - cooling_air_flowrate_sensor_1
  - cooling_air_damper_percentage_command_2
  - cooling_air_damper_percentage_command_1
  implements:
  - CONTROL

FDPM2X:
  id: "871492295067697152"
  description: "Filter pressure monitoring (2 sensors)."
  is_abstract: true
  uses:
  - filter_differential_pressure_sensor_1
  - filter_differential_pressure_sensor_2
  implements:
  - MONITORING

FDPM3X:
  id: "16670119787883397120"
  description: "Filter pressure monitoring (3 sensors)."
  is_abstract: true
  uses:
  - filter_differential_pressure_sensor_1
  - filter_differential_pressure_sensor_2
  - filter_differential_pressure_sensor_3
  implements:
  - MONITORING

FDPM4X:
  id: "5700763968050561024"
  description: "Filter pressure monitoring (4 sensors)."
  is_abstract: true
  uses:
  - filter_differential_pressure_sensor_1
  - filter_differential_pressure_sensor_2
  - filter_differential_pressure_sensor_3
  - filter_differential_pressure_sensor_4
  implements:
  - MONITORING

CO2C2X:
  id: "14924136004905336832"
  description: "Carbon dioxide control with dual zone sensors."
  is_abstract: true
  uses:
  - zone_air_co2_concentration_setpoint
  - zone_air_co2_concentration_sensor_1
  - zone_air_co2_concentration_sensor_2
  implements:
  - OPERATIONAL

DSP3X:
  id: "3394920958836867072"
  description: "Dual setpoint zone temp control with 3 temp sensors."
  is_abstract: true
  opt_uses:
  - discharge_air_temperature_sensor
  uses:
  - zone_air_temperature_sensor_1
  - zone_air_temperature_sensor_2
  - zone_air_temperature_sensor_3
  - zone_air_cooling_temperature_setpoint
  - zone_air_heating_temperature_setpoint
  implements:
  - OPERATIONAL


EFSS2X:
  id: "12618292995691642880"
  description: "Exhaust fan start-stop and feedback with two fans."
  is_abstract: true
  opt_uses:
  - exhaust_fan_current_sensor_1
  - exhaust_fan_power_sensor_1
  - exhaust_fan_current_sensor_2
  - exhaust_fan_power_sensor_2
  - exhaust_air_flowrate_capacity
  - exhaust_fan_power_capacity
  uses:
  - exhaust_fan_run_command_1
  - exhaust_fan_run_status_1
  - exhaust_fan_run_command_2
  - exhaust_fan_run_status_2
  implements:
  - OPERATIONAL

EFSS3X:
  id: "8006606977264254976"
  description: "Exhaust fan start-stop and feedback with three fans."
  is_abstract: true
  opt_uses:
  - exhaust_fan_current_sensor_1
  - exhaust_fan_power_sensor_1
  - exhaust_fan_current_sensor_2
  - exhaust_fan_power_sensor_2
  - exhaust_fan_current_sensor_3
  - exhaust_fan_power_sensor_3
  - exhaust_air_flowrate_capacity
  - exhaust_fan_power_capacity
  uses:
  - exhaust_fan_run_command_1
  - exhaust_fan_run_status_1
  - exhaust_fan_run_command_2
  - exhaust_fan_run_status_2
  - exhaust_fan_run_command_3
  - exhaust_fan_run_status_3
  implements:
  - OPERATIONAL

EFSS4X:
  id: "17229979014119030784"
  description: "Exhaust fan start-stop and feedback with four fans."
  is_abstract: true
  opt_uses:
  - exhaust_air_flowrate_capacity
  - exhaust_fan_power_capacity
  - exhaust_fan_current_sensor_1
  - exhaust_fan_power_sensor_1
  - exhaust_fan_current_sensor_2
  - exhaust_fan_power_sensor_2
  - exhaust_fan_current_sensor_3
  - exhaust_fan_power_sensor_3
  - exhaust_fan_current_sensor_4
  - exhaust_fan_power_sensor_4
  uses:
  - exhaust_fan_run_command_1
  - exhaust_fan_run_status_1
  - exhaust_fan_run_command_2
  - exhaust_fan_run_status_2
  - exhaust_fan_run_command_3
  - exhaust_fan_run_status_3
  - exhaust_fan_run_command_4
  - exhaust_fan_run_status_4
  implements:
  - OPERATIONAL

DF2XSS:
  id: "9591874046098669568"
  description: "Discharge fan start-stop and feedback (2 pts)."
  is_abstract: true
  opt_uses:
  - discharge_fan_current_sensor
  - discharge_fan_power_sensor
  uses:
  - discharge_fan_run_status_1
  - discharge_fan_run_status_2
  - discharge_fan_run_command_1
  - discharge_fan_run_command_2
  implements:
  - OPERATIONAL

SFSS2X:
  id: "2241999454230020096"
  description: "Supply fan start-stop and feedback for two fans."
  is_abstract: true
  opt_uses:
  - supply_air_flowrate_capacity
  - supply_fan_power_capacity
  - supply_fan_current_sensor_1
  - supply_fan_current_sensor_2
  - supply_fan_power_sensor_1
  - supply_fan_power_sensor_2
  uses:
  - supply_fan_run_command_1
  - supply_fan_run_status_1
  - supply_fan_run_command_2
  - supply_fan_run_status_2
  implements:
  - OPERATIONAL

SFSS3X:
  id: "11465371491084795904"
  description: "Supply fan start-stop and feedback for three fans."
  is_abstract: true
  opt_uses:
  - supply_air_flowrate_capacity
  - supply_fan_power_capacity
  - supply_fan_current_sensor_1
  - supply_fan_current_sensor_2
  - supply_fan_current_sensor_3
  - supply_fan_power_sensor_1
  - supply_fan_power_sensor_2
  - supply_fan_power_sensor_3
  uses:
  - supply_fan_run_command_1
  - supply_fan_run_status_1
  - supply_fan_run_command_2
  - supply_fan_run_status_2
  - supply_fan_run_command_3
  - supply_fan_run_status_3
  implements:
  - OPERATIONAL

SFSS4X:
  id: "12662092041384099840"
  description: "Supply fan start-stop and feedback for four fans."
  is_abstract: true
  opt_uses:
  - supply_air_flowrate_capacity
  - supply_fan_power_capacity
  - supply_fan_current_sensor_1
  - supply_fan_current_sensor_2
  - supply_fan_current_sensor_3
  - supply_fan_current_sensor_4
  - supply_fan_power_sensor_1
  - supply_fan_power_sensor_2
  - supply_fan_power_sensor_3
  - supply_fan_power_sensor_4
  uses:
  - supply_fan_run_command_1
  - supply_fan_run_status_1
  - supply_fan_run_command_2
  - supply_fan_run_status_2
  - supply_fan_run_command_3
  - supply_fan_run_status_3
  - supply_fan_run_command_4
  - supply_fan_run_status_4
  implements:
  - OPERATIONAL

EFVSC2X:
  id: "6853685472657408000"
  description: "Exhaust fan variable speed control with feedback and sensoring for two fans."
  is_abstract: true
  opt_uses:
  - exhaust_fan_speed_frequency_sensor_1
  - exhaust_fan_speed_percentage_sensor_1
  - exhaust_fan_current_sensor_1
  - exhaust_fan_power_sensor_1
  - exhaust_fan_speed_frequency_sensor_2
  - exhaust_fan_speed_percentage_sensor_2
  - exhaust_fan_current_sensor_2
  - exhaust_fan_power_sensor_2
  uses:
  - exhaust_fan_run_command_1
  - exhaust_fan_run_status_1
  - exhaust_fan_speed_percentage_command_1
  - exhaust_fan_run_command_2
  - exhaust_fan_run_status_2
  - exhaust_fan_speed_percentage_command_2
  implements:
  - OPERATIONAL

EFVSC3X:
  id: "16077057509512183808"
  description: "Exhaust fan variable speed control with feedback and sensoring for three fans."
  is_abstract: true
  opt_uses:
  - exhaust_fan_speed_frequency_sensor_1
  - exhaust_fan_speed_percentage_sensor_1
  - exhaust_fan_current_sensor_1
  - exhaust_fan_power_sensor_1
  - exhaust_fan_speed_frequency_sensor_2
  - exhaust_fan_speed_percentage_sensor_2
  - exhaust_fan_current_sensor_2
  - exhaust_fan_power_sensor_2
  - exhaust_fan_speed_frequency_sensor_3
  - exhaust_fan_speed_percentage_sensor_3
  - exhaust_fan_current_sensor_3
  - exhaust_fan_power_sensor_3
  uses:
  - exhaust_fan_run_command_1
  - exhaust_fan_run_status_1
  - exhaust_fan_speed_percentage_command_1
  - exhaust_fan_run_command_2
  - exhaust_fan_run_status_2
  - exhaust_fan_speed_percentage_command_2
  - exhaust_fan_run_command_3
  - exhaust_fan_run_status_3
  - exhaust_fan_speed_percentage_command_3
  implements:
  - OPERATIONAL

EFVSC4X:
  id: "4547842463443714048"
  description: "Exhaust fan variable speed control with feedback and sensoring for four fans."
  is_abstract: true
  opt_uses:
  - exhaust_fan_speed_frequency_sensor_1
  - exhaust_fan_speed_percentage_sensor_1
  - exhaust_fan_current_sensor_1
  - exhaust_fan_power_sensor_1
  - exhaust_fan_speed_frequency_sensor_2
  - exhaust_fan_speed_percentage_sensor_2
  - exhaust_fan_current_sensor_2
  - exhaust_fan_power_sensor_2
  - exhaust_fan_speed_frequency_sensor_3
  - exhaust_fan_speed_percentage_sensor_3
  - exhaust_fan_current_sensor_3
  - exhaust_fan_power_sensor_3
  - exhaust_fan_speed_frequency_sensor_4
  - exhaust_fan_speed_percentage_sensor_4
  - exhaust_fan_current_sensor_4
  - exhaust_fan_power_sensor_4
  uses:
  - exhaust_fan_run_command_1
  - exhaust_fan_run_status_1
  - exhaust_fan_speed_percentage_command_1
  - exhaust_fan_run_command_2
  - exhaust_fan_run_status_2
  - exhaust_fan_speed_percentage_command_2
  - exhaust_fan_run_command_3
  - exhaust_fan_run_status_3
  - exhaust_fan_speed_percentage_command_3
  - exhaust_fan_run_command_4
  - exhaust_fan_run_status_4
  - exhaust_fan_speed_percentage_command_4
  implements:
  - OPERATIONAL

SFVSC2X:
  id: "13771214500298489856"
  description: "Supply fan variable speed control with feedback and sensoring with two fans."
  is_abstract: true
  opt_uses:
  - supply_fan_speed_frequency_sensor_1
  - supply_fan_speed_percentage_sensor_1
  - supply_fan_current_sensor_1
  - supply_fan_power_sensor_1
  - supply_fan_speed_frequency_sensor_2
  - supply_fan_speed_percentage_sensor_2
  - supply_fan_current_sensor_2
  - supply_fan_power_sensor_2
  uses:
  - supply_fan_run_command_1
  - supply_fan_run_status_1
  - supply_fan_speed_percentage_command_1
  - supply_fan_run_command_2
  - supply_fan_run_status_2
  - supply_fan_speed_percentage_command_2
  implements:
  - OPERATIONAL

SFVSC3X:
  id: "6519182149650743296"
  description: "Supply fan variable speed control with feedback and sensoring with three fans."
  is_abstract: true
  opt_uses:
  - supply_fan_speed_frequency_sensor_1
  - supply_fan_speed_percentage_sensor_1
  - supply_fan_current_sensor_1
  - supply_fan_power_sensor_1
  - supply_fan_speed_frequency_sensor_2
  - supply_fan_speed_percentage_sensor_2
  - supply_fan_current_sensor_2
  - supply_fan_power_sensor_2
  - supply_fan_speed_frequency_sensor_3
  - supply_fan_speed_percentage_sensor_3
  - supply_fan_current_sensor_3
  - supply_fan_power_sensor_3
  uses:
  - supply_fan_run_command_1
  - supply_fan_run_status_1
  - supply_fan_speed_percentage_command_1
  - supply_fan_run_command_2
  - supply_fan_run_status_2
  - supply_fan_speed_percentage_command_2
  - supply_fan_run_command_3
  - supply_fan_run_status_3
  - supply_fan_speed_percentage_command_3
  implements:
  - OPERATIONAL

SFVSC4X:
  id: "17733145221803278336"
  description: "Supply fan variable speed control with feedback and sensoring with four fans."
  is_abstract: true
  opt_uses:
  - supply_fan_speed_frequency_sensor_1
  - supply_fan_speed_percentage_sensor_1
  - supply_fan_current_sensor_1
  - supply_fan_power_sensor_1
  - supply_fan_speed_frequency_sensor_2
  - supply_fan_speed_percentage_sensor_2
  - supply_fan_current_sensor_2
  - supply_fan_power_sensor_2
  - supply_fan_speed_frequency_sensor_3
  - supply_fan_speed_percentage_sensor_3
  - supply_fan_current_sensor_3
  - supply_fan_power_sensor_3
  - supply_fan_speed_frequency_sensor_4
  - supply_fan_speed_percentage_sensor_4
  - supply_fan_current_sensor_4
  - supply_fan_power_sensor_4
  uses:
  - supply_fan_run_command_1
  - supply_fan_run_status_1
  - supply_fan_speed_percentage_command_1
  - supply_fan_run_command_2
  - supply_fan_run_status_2
  - supply_fan_speed_percentage_command_2
  - supply_fan_run_command_3
  - supply_fan_run_status_3
  - supply_fan_speed_percentage_command_3
  - supply_fan_run_command_4
  - supply_fan_run_status_4
  - supply_fan_speed_percentage_command_4
  implements:
  - OPERATIONAL

BYPSSPC:
  id: "622251700748550144"
  description: "Supply static pressure control with bypass damper."
  is_abstract: true
  opt_uses:
  - supply_air_flowrate_sensor
  uses:
  - supply_air_static_pressure_sensor
  - supply_air_static_pressure_setpoint
  - supply_fan_run_command
  - supply_fan_run_status
  - bypass_air_damper_percentage_command
  implements:
  - CONTROL

BYPSSPC2X: # Consider virtual point for instances where dampers control to same value.
  id: "7071406367143100416"
  description: "Supply static pressure control with bypass damper."
  is_abstract: true
  opt_uses:
  - supply_air_flowrate_sensor
  uses:
  - supply_air_static_pressure_sensor
  - supply_air_static_pressure_setpoint
  - supply_fan_run_command
  - supply_fan_run_status
  - bypass_air_damper_percentage_command_1
  - bypass_air_damper_percentage_command_2
  implements:
  - CONTROL

SWISOVM:
  id: "5867537891751624704"
  description: "Supply side isolation valve monitoring."
  is_abstract: true
  uses:
  - supply_water_isolation_valve_command
  - supply_water_isolation_valve_status
  implements:
  - MONITORING

SWISOVPM:
  id: "3561694882537930752"
  description: "Supply side isolation valve monitoring."
  is_abstract: true
  uses:
  - supply_water_isolation_valve_percentage_command
  - supply_water_isolation_valve_percentage_sensor
  implements:
  - MONITORING

RWISOVM:
  id: "9884748759366107136"
  description: "Return side isolation valve monitoring."
  is_abstract: true
  uses:
  - return_water_isolation_valve_command
  - return_water_isolation_valve_status
  implements:
  - MONITORING

RWISOVPM:
  id: "5273062740938719232"
  description: "Return side isolation valve monitoring."
  is_abstract: true
  uses:
  - return_water_isolation_valve_percentage_command
  - return_water_isolation_valve_percentage_sensor
  implements:
  - MONITORING

CICHVISOVM3X:
  description: "Circuit changeover valve for switching between Hot water system and Chiller "
  is_abstract: true
  uses:
  - circulation_changeover_isolation_valve_status_1
  - circulation_changeover_isolation_valve_status_2
  - circulation_changeover_isolation_valve_status_3
  implements:
  - MONITORING

CHWRWISOVPM:
  id: "10432710170277576704"
  description: "Return side isolation valve monitoring."
  is_abstract: true
  uses:
  - chilled_return_water_isolation_valve_percentage_command
  - chilled_return_water_isolation_valve_percentage_sensor
  implements:
  - MONITORING

CHWRWISOVM:
  id: "10538544761520783360"
  description: "Return side isolation valve monitoring."
  is_abstract: true
  uses:
  - chilled_return_water_isolation_valve_command
  - chilled_return_water_isolation_valve_status
  implements:
  - MONITORING


CHWSWISOVPM:
  id: "493265792670892032"
  description: "Supply side isolation valve monitoring."
  is_abstract: true
  uses:
  - chilled_supply_water_isolation_valve_percentage_command
  - chilled_supply_water_isolation_valve_percentage_sensor
  implements:
  - MONITORING

CHWSWISOVM:
  id: "16767023046174179328"
  description: "Supply side isolation valve monitoring."
  is_abstract: true
  uses:
  - chilled_supply_water_isolation_valve_command
  - chilled_supply_water_isolation_valve_status
  implements:
  - MONITORING


PRWDT:
  id: "73094021186060288"
  description: "Temperature differential across process water."
  is_abstract: true
  implements:
  - MONITORING
  opt_uses:
  - process_cooling_thermal_power_sensor
  uses:
  - process_return_water_temperature_sensor
  - process_supply_water_temperature_sensor

PRWDT2X:
  id: "2264658189855227904"
  description: "Temperature differential across 2 process water headers."
  is_abstract: true
  implements:
  - MONITORING
  opt_uses:
  - process_cooling_thermal_power_sensor_1
  - process_cooling_thermal_power_sensor_2
  uses:
  - process_return_water_temperature_sensor_1
  - process_return_water_temperature_sensor_2
  - process_supply_water_temperature_sensor_1
  - process_supply_water_temperature_sensor_2


PWFRM:
  id: "2595109812513538048"
  description: "Flowrate monitoring for process water."
  is_abstract: true
  implements:
  - MONITORING
  uses:
  - process_water_flowrate_sensor

PWFRM2X:
  id: "9296466058040836096"
  description: "Flowrate monitoring for 2 process water headers."
  is_abstract: true
  implements:
  - MONITORING
  uses:
  - process_water_flowrate_sensor_1
  - process_water_flowrate_sensor_2

PWDPM:
  id: "455899989512552448"
  description: "Differential pressure monitoring for process water."
  is_abstract: true
  implements:
  - MONITORING
  uses:
  - process_water_differential_pressure_sensor

PWDPM2X:
  id: "7200603381453291520"
  description: "Differential pressure monitoring for 2 process water headers."
  is_abstract: true
  implements:
  - MONITORING
  uses:
  - process_water_differential_pressure_sensor_1
  - process_water_differential_pressure_sensor_2


CWRISOVPM:
  id: "5821024151850188800"
  description: "Condensing water return isolation monitoring."
  is_abstract: true
  uses:
  - condensing_return_water_isolation_valve_percentage_sensor
  - condensing_return_water_isolation_valve_percentage_command
  implements:
  - MONITORING

CWRISOVM:
  id: "8126867161063882752"
  description: "Condensing water return isolation monitoring."
  is_abstract: true
  uses:
  - condensing_return_water_isolation_valve_status
  - condensing_return_water_isolation_valve_command
  implements:
  - MONITORING


CWSISOVPM:
  id: "9716637829525667840"
  description: "Condensing water supply isolation monitoring."
  is_abstract: true
  uses:
  - condensing_supply_water_isolation_valve_percentage_sensor
  - condensing_supply_water_isolation_valve_percentage_command
  implements:
  - MONITORING

CWSISOVM:
  id: "1779043486285168640"
  description: "Condensing water supply isolation monitoring."
  is_abstract: true
  uses:
  - condensing_supply_water_isolation_valve_status
  - condensing_supply_water_isolation_valve_command
  implements:
  - MONITORING




CHWRISOVPM:
  id: "17456073789161865216"
  description: "Chilled water return isolation monitoring."
  is_abstract: true
  uses:
  - chilled_return_water_isolation_valve_percentage_sensor
  - chilled_return_water_isolation_valve_percentage_command
  implements:
  - MONITORING


WDPM:
  id: "6845381960844443648"
  description: "Differential pressure monitoring."
  is_abstract: true
  uses:
  - differential_pressure_sensor


CHWDPM:
  id: "17350239197918658560"
  description: "Differential pressure monitoring for chilled water."
  is_abstract: true
  uses:
  - chilled_water_differential_pressure_sensor


CHDX4SC:
  id: "5104951811098279936"
  description: "Chiller control."
  is_abstract: true
  opt_uses:
  - chilled_return_water_temperature_sensor
  - cooling_percentage_command
  - compressor_speed_frequency_sensor
  - compressor_speed_percentage_command
  - compressor_speed_percentage_sensor
  uses:
  - compressor_run_command_1
  - compressor_run_command_2
  - compressor_run_command_3
  - compressor_run_command_4
  - compressor_run_status_1
  - compressor_run_status_2
  - compressor_run_status_3
  - compressor_run_status_4
  - chilled_supply_water_temperature_sensor
  - chilled_supply_water_temperature_setpoint

CHDX2SC:
  id: "11002415523139944448"
  description: "Chiller control."
  is_abstract: true
  opt_uses:
  - chilled_return_water_temperature_sensor
  - cooling_percentage_command
  - compressor_speed_frequency_sensor
  - compressor_speed_percentage_command
  - compressor_speed_percentage_sensor
  - cooling_request_count
  uses:
  - compressor_run_command_1
  - compressor_run_command_2
  - compressor_run_status_1
  - compressor_run_status_2
  - chilled_supply_water_temperature_sensor
  - chilled_supply_water_temperature_setpoint


CHDXSC:
  id: "738711972362584064"
  description: "Chiller control single stage."
  is_abstract: true
  opt_uses:
  - chilled_return_water_temperature_sensor
  - cooling_percentage_command
  - compressor_speed_frequency_sensor
  - compressor_speed_percentage_command
  - compressor_speed_percentage_sensor
  uses:
  - compressor_run_command
  - compressor_run_status
  - chilled_supply_water_temperature_sensor
  - chilled_supply_water_temperature_setpoint

CHDXVSC:
  id: "16068753997699219456"
  description: "Variable speed compressor control."
  is_abstract: true
  uses:
  - compressor_speed_percentage_sensor
  - compressor_run_command
  - compressor_run_status

CDWFRM:
  id: "632877381119377408"
  description: "Condenser water flowrate monitoring."
  is_abstract: true
  uses:
  - condensing_water_flowrate_sensor
  implements:
  - MONITORING

REFSM:
  id: "14328323847953055744"
  description: "Refrigerant saturation monitoring."
  is_abstract: true
  opt_uses:
  - refrigerant_discharge_temperature_sensor
  - refrigerant_suction_temperature_sensor
  uses:
  - refrigerant_condenser_saturation_temperature_sensor
  - refrigerant_evaporator_saturation_temperature_sensor
  implements:
  - MONITORING


PDSCV:
  id: "2539113884334161920"
  description: "Pressure-dependent supply damper control for ventilation purposes (CO2 or VOC)."
  is_abstract: true
  uses:
  - supply_air_damper_percentage_command
  - supply_air_damper_percentage_sensor
  implements:
  - CONTROL

SDBPC:
  id: "11762485921188937728"
  description: "Back-pressure controlling supply damper."
  is_abstract: true
  opt_uses:
  - supply_air_flowrate_sensor
  uses:
  - supply_air_static_pressure_sensor
  - supply_air_static_pressure_setpoint
  - supply_air_damper_percentage_command
  - supply_air_damper_percentage_sensor
  implements:
  - MONITORING

HWVM:
  id: "12990740464972857344"
  description: "Heating water valve command and position monitoring (without regard to what controls it)."
  is_abstract: true
  opt_uses:
  - heating_thermal_power_capacity
  - heating_water_flowrate_sensor
  uses:
  - heating_water_valve_percentage_sensor
  - heating_water_valve_percentage_command
  implements:
  - OPERATIONAL

CHWVM:
  id: "16809792948983037952"
  description: "Chilled water valve command and position monitoring (without regard to what controls it)."
  is_abstract: true
  opt_uses:
  - cooling_thermal_power_capacity
  - chilled_water_flowrate_sensor
  - chilled_water_valve_failed_alarm
  uses:
  - chilled_water_valve_percentage_sensor
  - chilled_water_valve_percentage_command
  implements:
  - OPERATIONAL

RMM:
  id: "16071202610094276608"
  description: "Run mode monitoring."
  is_abstract: true
  uses:
  - run_mode

DSPZDHC:
  id: "8195635016311504896"
  description: "Zone dual setpoint humidification/dehumidification control."
  is_abstract: true
  opt_uses:
  - humidification_percentage_command
  uses:
  - zone_air_relative_humidity_sensor
  - zone_air_dehumidification_relative_humidity_setpoint
  - zone_air_humidification_relative_humidity_setpoint
  - dehumidification_run_command
  - humidification_run_command
  implements:
  - CONTROL

EFC:
  id: "9564729303032135680"
  description: "Exhaust air flow control."
  is_abstract: true
  uses:
  - exhaust_air_flowrate_sensor
  - exhaust_air_flowrate_setpoint
  implements:
  - OPERATIONAL

DXDDC:
  id: "14536703291649163264"
  description: "DX cooling dual setpoint control on discharge side"
  is_abstract: true
  opt_uses:
  - cooling_percentage_command
  - compressor_run_status
  uses:
  - compressor_run_command
  - discharge_air_heating_temperature_setpoint
  - discharge_air_cooling_temperature_setpoint
  - discharge_air_temperature_sensor
  implements:
  - CONTROL

HTDDC:
  id: "11978658703302721536"
  description: "gas or electric heating dual setpoint control on discharge side"
  is_abstract: true
  opt_uses:
  - heating_percentage_command
  - heater_run_status
  uses:
  - heater_run_command
  - discharge_air_heating_temperature_setpoint
  - discharge_air_cooling_temperature_setpoint
  - discharge_air_temperature_sensor
  implements:
  - CONTROL

REFSM2X:
  id: "16374171939616325632"
  description: "Refrigerant temperature monitoring for 2 circuits."
  is_abstract: true
  opt_uses:
  - refrigerant_discharge_temperature_sensor_1
  - refrigerant_discharge_temperature_sensor_2
  - refrigerant_suction_temperature_sensor_1
  - refrigerant_suction_temperature_sensor_2
  uses:
  - refrigerant_condenser_saturation_temperature_sensor_1
  - refrigerant_evaporator_saturation_temperature_sensor_1
  - refrigerant_condenser_saturation_temperature_sensor_2
  - refrigerant_evaporator_saturation_temperature_sensor_2
  implements:
  - MONITORING

REFPM:
  id: "5061129675661639680"
  description: "Refrigerant pressure monitoring for single circuits."
  is_abstract: true
  opt_uses:
  - refrigerant_differential_pressure_sensor
  uses:
  - refrigerant_evaporator_pressure_sensor
  - refrigerant_condenser_pressure_sensor
  implements:
  - MONITORING

REFPM2X:
  id: "3800121779997900800"
  description: "Refrigerant pressure monitoring for 2 circuits."
  is_abstract: true
  uses:
  - refrigerant_evaporator_pressure_sensor_1
  - refrigerant_condenser_pressure_sensor_1
  - refrigerant_evaporator_pressure_sensor_2
  - refrigerant_condenser_pressure_sensor_2
  implements:
  - MONITORING

SWPSS:
  id: "14653796881960796160"
  description: "Sweeper pump start stop monitoring."
  is_abstract: true
  uses:
  - sweeper_pump_run_command
  - sweeper_pump_run_status
  implements:
  - OPERATIONAL

SDM:
  id: "5997878398154702848"
  description: "Supply air damper monitoring."
  is_abstract: true
  uses:
  - supply_air_damper_command
  - supply_air_damper_status

ECDDC:
  id: "17635179835280064512"
  description: "Evaporative cooler control on discharge side."
  is_abstract: true
  opt_uses:
  - evaporative_cooler_run_status
  - cooling_percentage_sensor
  uses:
  - evaporative_cooler_run_command
  - discharge_air_temperature_sensor
  - discharge_air_cooling_temperature_setpoint
  - discharge_air_heating_temperature_setpoint
  implements:
  - CONTROL

DXSDC:
  id: "3007488245580693504"
  description: "Compressor run control on supply side, dual setpoints."
  is_abstract: true
  opt_uses:
  - leaving_cooling_coil_temperature_sensor
  - cooling_thermal_power_capacity
  - cooling_percentage_command #Serves as a duty cycle for single-stage DX sections.
  - compressor_speed_percentage_command
  - compressor_run_status
  uses:
  - compressor_run_command
  - supply_air_cooling_temperature_setpoint
  - supply_air_heating_temperature_setpoint
  - supply_air_temperature_sensor
  implements:
  - CONTROL

ETM4X:
  id: "11771493120443678720"
  description: "Basic exhaust temperature monitoring."
  is_abstract: true
  uses:
  - exhaust_air_temperature_sensor_1
  - exhaust_air_temperature_sensor_2
  - exhaust_air_temperature_sensor_3
  - exhaust_air_temperature_sensor_4
  implements:
  - MONITORING

DX6SC:
  id: "7258886293818441728"
  description: "Six compressor run control on supply air side."
  is_abstract: true
  opt_uses:
  - leaving_cooling_coil_temperature_sensor
  - cooling_thermal_power_capacity
  - cooling_percentage_command
  - compressor_speed_percentage_command
  - cooling_request_count
  uses:
  - compressor_run_status_1
  - compressor_run_status_2
  - compressor_run_status_3
  - compressor_run_status_4
  - compressor_run_status_5
  - compressor_run_status_6
  - compressor_run_command_1
  - compressor_run_command_2
  - compressor_run_command_3
  - compressor_run_command_4
  - compressor_run_command_5
  - compressor_run_command_6
  - supply_air_temperature_sensor
  - supply_air_temperature_setpoint
  implements:
  - CONTROL

DX2DSPRTC:
  id: "3583948997884116992"
  description: "Two-stage compressor run control with dual return temp control."
  is_abstract: true
  opt_uses:
  - leaving_cooling_coil_temperature_sensor
  - cooling_thermal_power_capacity
  - cooling_percentage_command
  - compressor_speed_percentage_command
  - cooling_stage_run_count
  uses:
  - return_air_cooling_temperature_setpoint
  - return_air_heating_temperature_setpoint
  - return_air_temperature_sensor
  - compressor_run_command_1
  - compressor_run_status_1
  - compressor_run_command_2
  - compressor_run_status_2
  implements:
  - CONTROL

DX4DC:
  id: "233270875120467968"
  description: "Compressor run control on discharge air side (DTC)."
  is_abstract: true
  opt_uses:
  - leaving_cooling_coil_temperature_sensor
  - cooling_thermal_power_capacity
  - cooling_percentage_command
  - compressor_speed_percentage_command
  uses:
  - compressor_run_status_1
  - compressor_run_command_1
  - compressor_run_status_2
  - compressor_run_command_2
  - compressor_run_status_3
  - compressor_run_command_3
  - compressor_run_status_4
  - compressor_run_command_4
  - discharge_air_temperature_sensor
  - discharge_air_temperature_setpoint
  implements:
  - CONTROL


DX6SWC:
  id: "10609564416582090752"
  description: "Six compressor run control on supply water side."
  is_abstract: true
  opt_uses:
  - cooling_thermal_power_capacity
  - cooling_percentage_command
  - compressor_speed_percentage_command
  - compressor_speed_percentage_sensor
  uses:
  - compressor_run_command_1
  - compressor_run_status_1
  - compressor_run_command_2
  - compressor_run_status_2
  - compressor_run_command_3
  - compressor_run_status_3
  - compressor_run_command_4
  - compressor_run_status_4
  - compressor_run_command_5
  - compressor_run_status_5
  - compressor_run_command_6
  - compressor_run_status_6
  - supply_water_temperature_sensor
  - supply_water_temperature_setpoint
  implements:
  - CONTROL


DRSM5X:
  id: "7159807102016290816"
  description: "Dryer status monitoring."
  is_abstract: true
  uses:
  - dryer_run_status_1
  - dryer_run_status_2
  - dryer_run_status_3
  - dryer_run_status_4
  - dryer_run_status_5
  implements:
  - MONITORING

DRSM8X:
  id: "4953043284604747776"
  description: "Dryer status monitoring."
  is_abstract: true
  uses:
  - dryer_run_status_1
  - dryer_run_status_2
  - dryer_run_status_3
  - dryer_run_status_4
  - dryer_run_status_5
  - dryer_run_status_6
  - dryer_run_status_7
  - dryer_run_status_8
  implements:
  - MONITORING
  
AHAC:
  id: "529218723387539456"
  description: "Tag to indicate an after hours activation method e.g. push button associated with this device."
  is_abstract: true
  uses:  
  - user_occupancy_override_status
  - zone_occupancy_status
  implements:
  - OPERATIONAL
  
DFFC:
  id: "10094864331922472960"
  description: "Discharge fan flow control"
  is_abstract: true
  uses:
  - discharge_fan_run_command
  - discharge_fan_run_status
  - discharge_fan_speed_percentage_command
  - discharge_air_flowrate_setpoint
  - discharge_air_flowrate_sensor
  implements:
  - CONTROL

EFM:
  id: "1682140227994386432"
  description: "Exhaust air flow monitoring"
  is_abstract: true
  uses:
  - exhaust_air_flowrate_sensor  
  implements:
  - OPERATIONAL

SWTM:
  id: "12058433769456009216"
  description: "Supply water temperature monitoring."
  is_abstract: true
  implements:
  - MONITORING
  opt_uses:
  - cooling_request_count
  - heating_request_count
  - return_water_temperature_sensor
  uses:
  - supply_water_temperature_sensor  

CWDPM:
  id: "16174723828872642560"
  description: "Differential pressure monitoring for condenser water."
  is_abstract: true
  implements:
  - MONITORING
  uses:
  - condensing_water_differential_pressure_sensor

DICM:
  id: "4971562358951378944"
  description: "Damper isolation control and monitoring. "
  is_abstract: true
  uses:
   - supply_air_isolation_damper_closed_status
   - supply_air_isolation_damper_open_status
   - supply_air_isolation_damper_command

UV:
  id: "6143342686997839872"
  description: "Ultraviolet lamp operation."
  is_abstract: true
  opt_uses:
  - ultraviolet_lamp_run_mode
  uses:
  - ultraviolet_lamp_run_command
  - ultraviolet_lamp_run_status

H3X:
  id: "3243024526971240448"
  description: "Heater monitoring."
  is_abstract: true
  implements:
  - MONITORING
  uses:
  - heater_run_status_1
  - heater_run_status_2
  - heater_run_status_3
  - heater_run_command_1
  - heater_run_command_2
  - heater_run_command_3

CHWBRC:
  id: "9602107200818380800"
  description: "Chilled water valve binary (open/closed) monitoring/controlling. Return air temperature control."
  is_abstract: true
  implements:
  - OPERATIONAL
  uses:
  - chilled_water_valve_command
  - return_air_temperature_sensor
  - return_air_temperature_setpoint

CHWISOVPM:
  id: "10952342664099397632"
  description: "Chllled water isolation valve control."
  is_abstract: true
  implements:
  - OPERATIONAL
  uses:
  - chilled_water_isolation_valve_percentage_command
  - chilled_water_isolation_valve_percentage_sensor

CWCS:
  id: "1207397495399776256"
  description: "Condensing water valve control."
  is_abstract: true
  implements:
  - OPERATIONAL
  uses:
  - condensing_water_valve_percentage_command
  - condensing_water_valve_percentage_sensor

DPM:
  id: "14194934395806154752"
  description: "Damper percentage control."
  is_abstract: true
  implements:
    - OPERATIONAL
  uses:
  - damper_percentage_command
  - damper_percentage_sensor

DFVSMC:
  id: "6412714239709937664"
  description: "Variable speed control mode for discharge fans."
  is_abstract: true
  uses:
  - discharge_fan_speed_mode
  - discharge_fan_run_status
  - discharge_fan_run_command
  implements:
  - OPERATIONAL

DFVDSC:
  id: "7493578150278856704"
  description: "Discharge fan control with toggled variable or discrete speed control. This allows the fan to run either VFD or discrete speed stages (LOW/MED/HIGH, etc.) and to switch between the mode."
  is_abstract: true
  uses:
  - discharge_fan_speed_percentage_command
  - discharge_fan_speed_mode
  - discharge_fan_run_status
  - discharge_fan_run_command
  implements:
  - OPERATIONAL

DFVDSFC:
  id: "15636086276564713472"
  description: "Discharge fan control with toggled variable or discrete speed (frequency) control. This allows the fan to run either VFD or discrete speed stages (LOW/MED/HIGH, etc.) and to switch between the mode."
  is_abstract: true
  uses:
  - discharge_fan_speed_frequency_command
  - discharge_fan_speed_mode
  - discharge_fan_run_status
  - discharge_fan_run_command
  implements:
  - OPERATIONAL

SSPCSCM:
  id: "6685507472607674368"
  description: "Supply air static pressure control for supervisor control (Machine learning)."
  is_abstract: true
  uses:
  - supervisor_control_mode
  - supervisor_supply_air_static_pressure_setpoint
  - program_supply_air_static_pressure_setpoint
  - supply_air_static_pressure_setpoint

STCSCM:
  id: "6577421081550782464"
  description: "Supply air temperature control for supervisor control (Machine learning)."
  is_abstract: true
  uses:
  - supervisor_control_mode
  - supervisor_supply_air_temperature_setpoint
  - program_supply_air_temperature_setpoint
  - supply_air_temperature_setpoint

SWTCSCM:
  id: "8591656014892236800"
  description: "Supply water temperature control for supervisor control (Machine learning)."
  is_abstract: true
  uses:
  - supervisor_control_mode
  - supervisor_supply_water_temperature_setpoint
  - program_supply_water_temperature_setpoint
  - supply_water_temperature_setpoint

WDPCSCM:
  id: "11032607012927045632"
  description: "Water differential pressure control for supervisor control (Machine learning)."
  is_abstract: true
  uses:
  - supervisor_control_mode
  - supervisor_differential_pressure_setpoint
  - program_differential_pressure_setpoint
  - differential_pressure_setpoint

CSWIVS:
  id: "359876340523991040"
  description: "Condensing return water isolation valve control."
  is_abstract: true
  implements:
  - OPERATIONAL
  uses:
  - condensing_return_water_isolation_valve_command_1
  - condensing_return_water_isolation_valve_command_2
  - condensing_return_water_isolation_valve_command_3
  - condensing_return_water_isolation_valve_command_4
  - condensing_return_water_isolation_valve_command_5
  - condensing_return_water_isolation_valve_command_6
  - condensing_return_water_isolation_valve_command_7
  - condensing_return_water_isolation_valve_status_1
  - condensing_return_water_isolation_valve_status_2
  - condensing_return_water_isolation_valve_status_3
  - condensing_return_water_isolation_valve_status_4
  - condensing_return_water_isolation_valve_status_5
  - condensing_return_water_isolation_valve_status_6
  - condensing_return_water_isolation_valve_status_7
  - condensing_return_water_isolation_valve_status_8
  - condensing_return_water_isolation_valve_status_9
  - condensing_return_water_isolation_valve_status_10
  - condensing_return_water_isolation_valve_status_11
  - condensing_return_water_isolation_valve_status_12
  - condensing_return_water_isolation_valve_status_13
  - condensing_return_water_isolation_valve_status_14

CRWIVS:
  id: "10755028705425227776"
  description: "Condensing supply water isolation valve control."
  is_abstract: true
  implements:
  - OPERATIONAL
  uses:
  - condensing_supply_water_isolation_valve_command_1
  - condensing_supply_water_isolation_valve_command_2
  - condensing_supply_water_isolation_valve_command_3
  - condensing_supply_water_isolation_valve_command_4
  - condensing_supply_water_isolation_valve_command_5
  - condensing_supply_water_isolation_valve_command_6
  - condensing_supply_water_isolation_valve_command_7
  - condensing_supply_water_isolation_valve_status_1
  - condensing_supply_water_isolation_valve_status_2
  - condensing_supply_water_isolation_valve_status_3
  - condensing_supply_water_isolation_valve_status_4
  - condensing_supply_water_isolation_valve_status_5
  - condensing_supply_water_isolation_valve_status_6
  - condensing_supply_water_isolation_valve_status_7
  - condensing_supply_water_isolation_valve_status_8
  - condensing_supply_water_isolation_valve_status_9
  - condensing_supply_water_isolation_valve_status_10
  - condensing_supply_water_isolation_valve_status_11
  - condensing_supply_water_isolation_valve_status_12
  - condensing_supply_water_isolation_valve_status_13
  - condensing_supply_water_isolation_valve_status_14

CSWTC:
  id: "14772239573039710208"
  description: "Condensing supply water temperature control."
  is_abstract: true
  implements:
  - OPERATIONAL
  uses:
  - condensing_supply_water_temperature_setpoint
  - condensing_supply_water_temperature_sensor

HTWHLSTC:
  id: "5798430287411019776"
  description: "Heat wheel which controls supply temperature using speed control."
  is_abstract: true
  implements:
  - CONTROL
  opt_uses:
  - heat_wheel_speed_percentage_sensor
  - exhaust_air_temperature_sensor
  - return_air_temperature_sensor
  uses:
  - heat_wheel_speed_percentage_command
  - heat_wheel_run_command
  - heat_wheel_run_status
  - outside_air_temperature_sensor
  - supply_air_temperature_sensor
  - supply_air_temperature_setpoint

#New abstracts for CH ZRH EURD
CAM:
  id: "10932006097032052736"
  description: "ztc alarm monitoring based on moisture sensor on coil or in pan."
  is_abstract: true
  implements:
  - MONITORING
  uses:
  - condensate_water_alarm

DPHCC:
  id: "12422697573691686912"
  description: "Two-pipe heating and cooling control. Has a single control
    valve that is fed by two separate headers for heating and cooling water.
    There is an isolation valve for each incoming system and a single control
    valve. Valve and mode control to zone temperature (heating/cooling
    setpoint configuration)."
  is_abstract: true
  opt_uses:
  - chilled_return_water_isolation_valve_percentage_command
  - heating_return_water_isolation_valve_percentage_command
  - heating_supply_water_isolation_valve_percentage_command
  - chilled_supply_water_isolation_valve_percentage_command
  - zone_air_cooling_temperature_setpoint
  - zone_air_heating_temperature_setpoint
  - condensate_water_alarm
  - zone_conditioning_mode
  - supply_water_valve_flowrate_sensor
  uses:
  - supply_water_valve_percentage_command
  - zone_air_temperature_sensor
  - water_riser_mode

HHCDM:
  id: "3582131505163403264"
  description: "Hydronic heating and cooling distribution monitoring"
  is_abstract: true
  implements:
  - MONITORING
  uses:
  - chilled_supply_water_isolation_valve_percentage_command
  - chilled_return_water_isolation_valve_percentage_command
  - heating_supply_water_isolation_valve_percentage_command
  - heating_return_water_isolation_valve_percentage_command
  - heating_request_count
  - cooling_request_count
  opt_uses:
  - average_zone_air_temperature_sensor


HHRU:
  id: "9211631039376523264"
  description: "Hydronic heat recovery unit for ahu's with bypass valve and circulation pump"
  is_abstract: true
  implements:
  - MONITORING
  uses:
  - supply_air_temperature_sensor
  - supply_air_temperature_setpoint
  - return_air_temperature_sensor
  - supply_water_temperature_sensor
  - supply_water_valve_percentage_command
  - supply_water_valve_percentage_sensor
  opt_uses:
  - exhaust_air_temperature_sensor
  - outside_air_temperature_sensor

PHRU:
  id: "5194420171762040832"
  description: "heat recovery unit for ahu's with plate heat exchanger valve and bypass damper"
  is_abstract: true
  implements:
  - MONITORING
  uses:
  - supply_air_temperature_sensor
  - supply_air_temperature_setpoint
  - return_air_temperature_sensor
  - bypass_air_damper_percentage_command
  opt_uses:
  - exhaust_air_temperature_sensor
  - outside_air_temperature_sensor
  - bypass_air_damper_command
  - bypass_air_damper_status

CHWDT2X:
  id: "17588854111866978304"
  description: "Temperature differential across chilled water with two sets of sensors."
  is_abstract: true
  implements:
  - MONITORING
  uses:
  - chilled_return_water_temperature_sensor_1
  - chilled_supply_water_temperature_sensor_1
  - chilled_return_water_temperature_sensor_2
  - chilled_supply_water_temperature_sensor_2

HLSAFS:
  id: "3550799821818298368"
  description: "Duct VAV type with high and low limit setpoint"
  is_abstract: true
  uses:
  - high_limit_supply_air_flowrate_setpoint
  - low_limit_supply_air_flowrate_setpoint
  - supply_air_flowrate_setpoint
  implements:
  - CONTROL

RHDHS:
  id: "15197108458198401024"
  description: "Return humidification/dehumidification monitor."
  is_abstract: true
  uses:
  - return_air_relative_humidity_sensor
  - return_air_relative_humidity_setpoint
  - dehumidification_run_status
  - humidification_run_status
  implements:
  - MONITORING

CO2DFVSC:
  id: "4574242837138243584"
  description: "Carbon dioxide levels controlled by a variable speed discharge fan."
  uses:
  - zone_air_co2_concentration_sensor
  - zone_air_co2_concentration_setpoint
  - discharge_fan_speed_percentage_command
  implements:
  - CONTROL

RACO2C:
  id: "15503353232859594752"
  description: "Returned air carbon dioxide levels controls."
  uses:
  - return_air_co2_concentration_sensor
  - return_air_co2_concentration_setpoint
  
DX2DDC:
  id: "6446737527519838208"
  description: "Two compressor run control with dual setpoint control on discharge side"
  is_abstract: true
  opt_uses:
  - cooling_percentage_command
  - compressor_speed_percentage_command
  uses:
  - compressor_run_command_1
  - compressor_run_command_2
  - compressor_run_status_1
  - compressor_run_status_2
  - discharge_air_heating_temperature_setpoint
  - discharge_air_cooling_temperature_setpoint
  - discharge_air_temperature_sensor
  implements:
  - CONTROL

HWDT:
  id: "6441530240450691072"
  description: "Temperature differential across heating water for heat recovery chiller."
  is_abstract: true
  implements:
  - MONITORING
  uses:
  - heating_return_water_temperature_sensor
  - heating_supply_water_temperature_sensor

HPDDC:
  id: "5130419798932455424"
  description: "Dual setpoint discharge side heat pump control."
  is_abstract: true
  opt_uses:
  - cooling_thermal_power_capacity
  - heating_thermal_power_capacity
  - compressor_speed_percentage_command
  - cooling_percentage_command
  uses:
  - discharge_air_temperature_sensor
  - discharge_air_cooling_temperature_setpoint
  - discharge_air_heating_temperature_setpoint
  - compressor_run_command
  - compressor_run_status
  - reversing_valve_command
  implements:
  - CONTROL

EC2SC:
  id: "9093587471018491904"
  description: "Evaporative cooler control on supply side."
  is_abstract: true
  opt_uses:
  - evaporative_cooler_run_status_1
  - evaporative_cooler_run_status_2
  - cooling_percentage_sensor
  - cooling_request_count
  uses:
  - evaporative_cooler_run_command_1
  - evaporative_cooler_run_command_2
  - supply_air_temperature_sensor
  - supply_air_temperature_setpoint
  implements:
  - CONTROL

HWDDC:
  id: "5695815066213941248"
  description: "Heating water valve with dual setpoint control on discharge side."
  is_abstract: true
  opt_uses:
  - heating_water_valve_percentage_sensor
  - heating_thermal_power_capacity
  - discharge_air_relative_humidity_sensor
  - heating_water_flowrate_sensor
  uses:
  - heating_water_valve_percentage_command
  - discharge_air_heating_temperature_setpoint
  - discharge_air_temperature_sensor
  implements:
  - CONTROL

CFDPM:
  id: "13838358376871886848"
  description: "Carbon filter pressure monitoring, where specific filter type is required."
  is_abstract: true
  uses:
  - carbon_filter_differential_pressure_sensor
  implements:
  - MONITORING
 
VOADM2X:
  id: "13507343804260155392"
  description: "Variable outside air damper monitoring, where there are two separate, equal sets of dampers that operate in conjunction."
  is_abstract: true
  opt_uses:
  - economizer_mode
  - mixed_air_temperature_sensor
  - outside_air_damper_percentage_sensor_1
  - outside_air_damper_percentage_sensor_2
  - low_limit_outside_air_damper_percentage_command
  - outside_air_flowrate_sensor_1
  - outside_air_flowrate_sensor_2
  uses:
  - outside_air_temperature_sensor
  - outside_air_damper_percentage_command_1
  - outside_air_damper_percentage_command_2
  implements:
  - MONITORING
 
EHHRC:
  id: "3300321589723136"
  description: "Exhaust hydronic heat recovery coil with an isolation valve."
  is_abstract: true
  uses:
  - heat_recovery_water_isolation_valve_command
  - leaving_heat_recovery_coil_temperature_sensor
  - entering_heat_recovery_coil_temperature_sensor
  - exhaust_air_flowrate_sensor
  implements:
  - MONITORING
 
DPBHCC:
  id: "6697901167675965440"
  description: "Two-pipe binary (open/closed) heating and cooling control. There is
  an isolation valve for each incoming system. Valve and mode control to zone temperature
  (heating/cooling setpoint configuration)."
  is_abstract: true
  opt_uses:
  - cooling_request_count
  - heating_request_count
  - zone_air_relative_humidity_sensor
  uses:
  - chilled_supply_water_isolation_valve_command
  - chilled_supply_water_isolation_valve_status
  - heating_supply_water_isolation_valve_command
  - heating_supply_water_isolation_valve_status
  - zone_air_cooling_temperature_setpoint
  - zone_air_heating_temperature_setpoint
  - zone_air_temperature_sensor
  implements:
  - CONTROL
 
FTC:
  id: "18010943431630651392"
  description: "Floor temperature control, where the temperature sensors are embedded in the floor (as opposed to open to the air)."
  is_abstract: true
  uses:
  - zone_floor_temperature_sensor
  - zone_floor_temperature_setpoint
  implements:
  - OPERATIONAL
 
DPCHWHRWSC:
  id: "370343691220418560"
  description: "Two-pipe chilled water and heat recovery water control using the same coils."
  is_abstract: true
  opt_uses:
  - leaving_coil_temperature_sensor
  - chilled_supply_water_temperature_sensor
  - chilled_return_water_temperature_sensor
  - heat_recovery_supply_water_temperature_sensor
  - heat_recovery_return_water_temperature_sensor
  - supply_water_valve_percentage_sensor
  - heat_recovery_return_water_isolation_valve_status
  - heat_recovery_supply_water_isolation_valve_status
  - chilled_return_water_isolation_valve_status
  - chilled_supply_water_isolation_valve_status
  uses:
  - supply_air_temperature_sensor
  - supply_air_temperature_setpoint
  - supply_water_valve_percentage_command
  - heat_recovery_run_command
  - heat_recovery_supply_water_isolation_valve_command
  - chilled_supply_water_isolation_valve_command
  implements:
  - CONTROL

CPVSC2X:
  id: "2309143330803417088"
  description: "Circulation pump variable speed control with 2 circulation pumps."
  is_abstract: true
  uses:
  - circulation_pump_run_command_1
  - circulation_pump_run_status_1
  - circulation_pump_speed_percentage_command_1
  - circulation_pump_run_command_2
  - circulation_pump_run_status_2
  - circulation_pump_speed_percentage_command_2
  implements:
  - OPERATIONAL

HWTTC:
  id: "8895657785832767488"
  description: "Hot water tank temperature control."
  is_abstract: true
  uses:
  - hot_water_tank_temperature_setpoint
  - hot_water_tank_temperature_sensor
  implements:
  - OPERATIONAL

PHWTTC:
  id: "15921273204530741248"
  description: "Preheating water tank temperature control."
  is_abstract: true
  uses:
  - preheating_water_tank_temperature_setpoint
  - preheating_water_tank_temperature_sensor
  implements:
  - OPERATIONAL
  

RCKTM:
  id: "4150552628444528640"
  description: "Refrigeration circuit monitoring for a DX compressor loop."
  is_abstract: true
  uses:
  - refrigerant_discharge_pressure_sensor
  - refrigerant_discharge_temperature_sensor
  - refrigerant_liquid_pressure_sensor
  - refrigerant_liquid_saturation_temperature_sensor
  - refrigerant_liquid_temperature_sensor
  - refrigerant_subcooling_temperature_sensor
  - refrigerant_suction_pressure_sensor
  - refrigerant_suction_saturation_temperature_sensor
  - refrigerant_suction_superheat_temperature_sensor
  - refrigerant_suction_temperature_sensor


RCKTM2X:
  id: "9248627406627930112"
  description: "Refrigeration circuits (2x) monitoring for a DX compressor loop."
  is_abstract: true
  uses:
  - refrigerant_discharge_pressure_sensor_1
  - refrigerant_discharge_temperature_sensor_1
  - refrigerant_liquid_pressure_sensor_1
  - refrigerant_liquid_saturation_temperature_sensor_1
  - refrigerant_liquid_temperature_sensor_1
  - refrigerant_subcooling_temperature_sensor_1
  - refrigerant_suction_pressure_sensor_1
  - refrigerant_suction_saturation_temperature_sensor_1
  - refrigerant_suction_superheat_temperature_sensor_1
  - refrigerant_suction_temperature_sensor_1
  - refrigerant_discharge_pressure_sensor_2
  - refrigerant_discharge_temperature_sensor_2
  - refrigerant_liquid_pressure_sensor_2
  - refrigerant_liquid_saturation_temperature_sensor_2
  - refrigerant_liquid_temperature_sensor_2
  - refrigerant_subcooling_temperature_sensor_2
  - refrigerant_suction_pressure_sensor_2
  - refrigerant_suction_saturation_temperature_sensor_2
  - refrigerant_suction_superheat_temperature_sensor_2
  - refrigerant_suction_temperature_sensor_2


CCM:
  id: "7375129961641803776"
  description: "Compressor current monitoring."
  is_abstract: true
  uses:
  - compressor_run_command
  - compressor_current_sensor

CC2XM:
  id: "15229407711775948800"
  description: "Compressor current monitoring for 2 compressors."
  is_abstract: true
  uses:
  - compressor_run_command_1
  - compressor_current_sensor_1
  - compressor_run_command_2
  - compressor_current_sensor_2

SSSPC:
  id: "12462508690710200320"
  description: "Supply static steam pressure control for steam/water heat exchanger"
  is_abstract: true
  uses:
  - supply_steam_static_pressure_sensor
  - supply_steam_static_pressure_setpoint
  - steam_valve_percentage_command
  implements:
  - CONTROL

SCHWISOVPM:
  id: "428890486376235008"
  description: "Secondary chilled water return side isolation valve percentage monitoring."
  is_abstract: true
  uses:
  - secondary_chilled_return_water_isolation_valve_percentage_command
  - secondary_chilled_return_water_isolation_valve_percentage_sensor
  implements:
  - MONITORING

SCHWDT:
  id: "9593715728075194368"
  description: "Secondary-side chilled water delta-T monitoring."
  is_abstract: true
  implements:
  - MONITORING
  uses:
  - secondary_chilled_supply_water_temperature_sensor
  - secondary_chilled_return_water_temperature_sensor

SHWDT:
  id: "11532515367658192896"
  description: "Secondary-side heating water delta-T monitoring."
  is_abstract: true
  implements:
  - MONITORING
  uses:
  - secondary_heating_supply_water_temperature_sensor
  - secondary_heating_return_water_temperature_sensor

PCHWDT:
  id: "18119029822687543296"
  description: "Temperature differential across primary chilled water loop."
  is_abstract: true
  implements:
  - MONITORING
  uses:
  - primary_chilled_return_water_temperature_sensor
  - primary_chilled_supply_water_temperature_sensor

PHWDT:
  id: "4392058158462271488"
  description: "Temperature differential across primary heating water loop."
  is_abstract: true
  implements:
  - MONITORING
  uses:
  - primary_heating_return_water_temperature_sensor
  - primary_heating_supply_water_temperature_sensor

TDTM:
  id: "9652262523231010816"
  description: "water tank delta-T monitoring."
  is_abstract: true
  uses:
  - leaving_water_tank_temperature_sensor
  - entering_water_tank_temperature_sensor 
  implements:
  - MONITORING

HLPM:
  id: "4982029709647806464"
  description: "Heating thermal power sensor."
  is_abstract: true
  uses:
  - heating_thermal_power_sensor
  implements:
  - MONITORING

CWRWISOVM:
  id: "15646553627261140992"
  description: "Condensing water supply side isolation valve monitoring."
  is_abstract: true
  uses:
  - condensing_return_water_isolation_valve_command
  - condensing_return_water_isolation_valve_status
  implements:
  - MONITORING

CWRWISOVPM:
  id: "7850822672282812416"
  description: "Condensing water return side isolation valve percentage monitoring."
  is_abstract: true
  uses:
  - condensing_return_water_isolation_valve_percentage_command
  - condensing_return_water_isolation_valve_percentage_sensor
  implements:
  - MONITORING

OCWRWISOVM:
  id: "18443288995858219008"
  description: "Open-loop CDW return side isolation valve monitoring."
  is_abstract: true
  uses:
  - outside_condensing_loop_return_water_isolation_valve_command
  - outside_condensing_loop_return_water_isolation_valve_status
  implements:
  - MONITORING

OCWRWISOVPM:
  id: "15705100422416957440"
  description: "Open-loop CDW return side isolation valve monitoring."
  is_abstract: true
  uses:
  - outside_condensing_loop_return_water_isolation_valve_percentage_command
  - outside_condensing_loop_return_water_isolation_valve_percentage_sensor
  implements:
  - MONITORING

HWRWISOVM:
  id: "8729024599620059136"
  description: "Heating return side isolation valve monitoring."
  is_abstract: true
  uses:
  - heating_return_water_isolation_valve_command
  - heating_return_water_isolation_valve_status
  implements:
  - MONITORING

HWSWISOVM:
  id: "4614986340017111040"
  description: "Heating supply side isolation valve monitoring."
  is_abstract: true
  uses:
  - heating_supply_water_isolation_valve_command
  - heating_supply_water_isolation_valve_status
  implements:
  - MONITORING

HWRWISOVPM:
  id: "13399257413203263488"
  description: "Heating return side isolation valve percentage monitoring."
  is_abstract: true
  uses:
  - heating_return_water_isolation_valve_percentage_command
  - heating_return_water_isolation_valve_percentage_sensor
  implements:

  - MONITORING 

DEFSS:
  id: "8292821948602253312"
  description: "defrost run command and status (start/stop) "
  is_abstract: true
  uses:
  - defrost_run_status
  - defrost_run_command  
  implements:
  - MONITORING
    
VOADC2X:
  description: "Variable outside air damper control and monitoring, where there are two separate, equal sets of dampers that operate in conjunction."
  is_abstract: true
  uses:
  - outside_air_damper_percentage_sensor_1
  - outside_air_damper_percentage_sensor_2
  - outside_air_damper_percentage_command_1
  - outside_air_damper_percentage_command_2
  implements:
  - OPERATIONAL  
  
RAIDC:
  description: "Return air isolation damper control and monitoring."
  is_abstract: true
  uses:
  - return_air_isolation_damper_status
  - return_air_isolation_damper_command
 

RAIDC3X:
  description: "Return air isolation damper control and monitoring, where there are three separate, equal sets of dampers that operate in conjunction."
  is_abstract: true
  uses:
  - return_air_isolation_damper_status_1
  - return_air_isolation_damper_status_2
  - return_air_isolation_damper_status_3 
  - return_air_isolation_damper_command_1
  - return_air_isolation_damper_command_2
  - return_air_isolation_damper_command_3   
  implements:
  - MONITORING

RAIDC2X:
  description: "Return air isolation damper control and monitoring, where there are two separate, equal sets of dampers that operate in conjunction."
  is_abstract: true
  uses:
  - return_air_isolation_damper_status_1
  - return_air_isolation_damper_status_2 
  - return_air_isolation_damper_command_1
  - return_air_isolation_damper_command_2  
  implements:
  - MONITORING

RAIDC4X:
  description: "Return air isolation damper control and monitoring, where there are four separate, equal sets of dampers that operate in conjunction."
  is_abstract: true
  uses:
  - return_air_isolation_damper_status_1
  - return_air_isolation_damper_status_2
  - return_air_isolation_damper_status_3
  - return_air_isolation_damper_status_4
  - return_air_isolation_damper_command_1
  - return_air_isolation_damper_command_2
  - return_air_isolation_damper_command_3 
  - return_air_isolation_damper_command_4  
  implements:
  - MONITORING


SAIDC:
  description: "isolation damper status monitoring and control on the supply side."
  is_abstract: true
  uses:
  - supply_air_isolation_damper_status
  - supply_air_isolation_damper_command  
  implements:
  - MONITORING

SAIDC2X:
  description: "isolation damper status monitoring and control on the supply side, where there are two separate, equal sets of dampers that operate in conjunction."
  is_abstract: true
  uses:
  - supply_air_isolation_damper_status_1
  - supply_air_isolation_damper_status_2
  - supply_air_isolation_damper_command_1
  - supply_air_isolation_damper_command_2  
  implements:
  - MONITORING

SAIDC3X:
  description: "isolation damper status monitoring and control on the supply side, where there are three separate, equal sets of dampers that operate in conjunction."
  is_abstract: true
  uses:
  - supply_air_isolation_damper_status_1
  - supply_air_isolation_damper_status_2
  - supply_air_isolation_damper_status_3
  - supply_air_isolation_damper_command_1
  - supply_air_isolation_damper_command_2
  - supply_air_isolation_damper_command_3  
  implements:
  - MONITORING   
  
SSPC2X:
  description: "Supply static pressure control via supply fan speed with 2 sensors"
  is_abstract: true
  opt_uses:
  - supply_fan_speed_frequency_sensor
  - supply_fan_run_command
  - supply_fan_run_status
  - pressurization_request_count
  - supply_air_damper_percentage_command
  - supply_air_flowrate_sensor
  - supply_fan_speed_percentage_command
  uses:
  - supply_air_static_pressure_sensor_1
  - supply_air_static_pressure_sensor_2  
  - supply_air_static_pressure_setpoint_1
  - supply_air_static_pressure_setpoint_2  
  implements:
  - OPERATIONAL

SFMSC:
  description: "Supply fan multi-speed control."
  is_abstract: true
  uses:
  - supply_fan_run_command
  - supply_fan_run_status
  - supply_fan_speed_mode
  - supply_fan_run_mode
  opt_uses:  
  - schedule_run_command

MIPVCM:
  id: "10283962739713900544"
  description: "Motor phase-level input current and voltage monitoring."
  is_abstract: true
  implements:
  - MONITORING
  uses:
  - input_phase1_phase3_line_motor_voltage_sensor
  - input_phase1_phase2_line_motor_voltage_sensor
  - input_phase2_phase3_line_motor_voltage_sensor
  - input_phase1_line_motor_current_sensor
  - input_phase2_line_motor_current_sensor
  - input_phase3_line_motor_current_sensor
  opt_uses:
  - average_input_line_motor_current_sensor
  - average_input_inter_line_motor_voltage_sensor

MIPWM:
  id: "2094166817340653568"
  description: "Motor input power monitoring."
  is_abstract: true
  implements:
  - MONITORING
  uses:
  - input_motor_power_sensor
  opt_uses:
  - motor_powerfactor_sensor
  - input_motor_frequency_sensor

INVOPWM:
  id: "10056530958531690496"
  description: "Inverter (VFD) output power monitoring."
  is_abstract: true
  implements:
  - MONITORING
  uses:
  - output_inverter_power_sensor
  opt_uses:
  - output_inverter_voltage_sensor
  - input_inverter_frequency_sensor

INVIPCM:
  id: "3240332922506444800"
  description: "Inverter (VFD) 3-phase input current monitoring."
  is_abstract: true
  implements:
  - MONITORING
  uses:
  - input_phase1_line_inverter_current_sensor
  - input_phase2_line_inverter_current_sensor
  - input_phase3_line_inverter_current_sensor

CWSWISOVPM:
  id: "14769547968574914560"
  description: "Condensing water supply side isolation valve percentage monitoring."
  is_abstract: true
  uses:
  - condensing_supply_water_isolation_valve_percentage_command
  - condensing_supply_water_isolation_valve_percentage_sensor
  implements:
  - MONITORING

GTWFCISOVM:
  id: "5444844940104302592"
  description: "Geothermal water free-cooling isolation valve monitoring; exclusively using ground as heat sink for building load."
  is_abstract: true  
  uses:
  - chilled_side_ground_supply_economizer_isolation_valve_status
  - chilled_side_ground_return_economizer_isolation_valve_status
  - chilled_side_ground_return_economizer_isolation_valve_command
  implements:
  - MONITORING

GTWGRISOVM:
  id: "12463704959361220608"
  description: "Geothermal water ground-recharge isolation valve monitoring; rejecting ground heat to atmosphere via cooling towers."
  is_abstract: true  
  uses:
  - heating_side_ground_supply_economizer_isolation_valve_status
  - heating_side_ground_return_economizer_isolation_valve_status
  - heating_side_ground_return_economizer_isolation_valve_command
  implements:
  - MONITORING

GTWHEISOVM:
  id: "3366433712072818688"
  description: "Geothermal water heat-extraction isolation valve monitoring; extracting ground heat to to use in building."
  is_abstract: true
  uses:
  - chilled_side_ground_return_water_isolation_valve_status
  - chilled_side_ground_supply_water_isolation_valve_status
  - chilled_side_ground_supply_water_isolation_valve_command
  implements:
  - MONITORING

GTWHRISOVM:
  id: "11317538854195429376"
  description: "Geothermal water heat-rejection isolation valve monitoring; rejecting building heat to ground."
  is_abstract: true  
  uses:
  - heating_side_ground_return_water_isolation_valve_status
  - heating_side_ground_supply_water_isolation_valve_status
  - heating_side_ground_supply_water_isolation_valve_command
  implements:
  - MONITORING
  
COCDSP:
  id: "3620605616042541056"
  description: "Dual setpoint CO concentration control."
  is_abstract: true
  uses:
  - low_limit_zone_air_co_concentration_setpoint
  - high_limit_zone_air_co_concentration_setpoint
  - zone_air_co_concentration_sensor
  implements:
  - CONTROL

NOCDSP:
  id: "10177846673493983232"
  description: "Dual setpoint NO concentration control."
  is_abstract: true
  uses:
  - low_limit_zone_air_no_concentration_setpoint
  - high_limit_zone_air_no_concentration_setpoint
  - zone_air_no_concentration_sensor
  implements:
  - CONTROL

EFHLC:
  id: "16708066133181202432"
  description: "Two-speed exhaust fan (low/high)."
  is_abstract: true
  uses:
  - low_exhaust_fan_speed_command
  - high_exhaust_fan_speed_command
  - low_exhaust_fan_speed_status
  - high_exhaust_fan_speed_status
  implements:
<<<<<<< HEAD

  - OPERATIONAL
  
##Abstracts for sensors

PCM:
  description: "General particulate matter monitoring."
  is_abstract: true
  uses:
  - particle_concentration_sensor
  implements:
  - MONITORING 

PMM:
  description: "Zone air particulate matter monitoring."
  is_abstract: true
  uses:
  - zone_air_pm2pt5_concentration_sensor
  - zone_air_pm10pt0_concentration_sensor
  implements:
  - MONITORING   
=======
  - OPERATIONAL

CO2M4X:
  description: "Basic carbon dioxide monitoring for 4 Zones."
  is_abstract: true
  uses:
  - zone_air_co2_concentration_sensor_1
  - zone_air_co2_concentration_sensor_2
  - zone_air_co2_concentration_sensor_3
  - zone_air_co2_concentration_sensor_4
  implements:
  - MONITORING

CO2M6X:
  description: "Basic carbon dioxide monitoring for 6 Zones."
  is_abstract: true
  uses:
  - zone_air_co2_concentration_sensor_1
  - zone_air_co2_concentration_sensor_2
  - zone_air_co2_concentration_sensor_3
  - zone_air_co2_concentration_sensor_4
  - zone_air_co2_concentration_sensor_5
  - zone_air_co2_concentration_sensor_6
  implements:
  - MONITORING
  
DFRMM:
  description: "Discharge fan run mode monitoring."
  is_abstract: true
  uses:
  - discharge_fan_run_mode
  implements:
  - MONITORING
>>>>>>> 2748c2d1
<|MERGE_RESOLUTION|>--- conflicted
+++ resolved
@@ -5126,7 +5126,7 @@
   - low_exhaust_fan_speed_status
   - high_exhaust_fan_speed_status
   implements:
-<<<<<<< HEAD
+
 
   - OPERATIONAL
   
@@ -5148,7 +5148,7 @@
   - zone_air_pm10pt0_concentration_sensor
   implements:
   - MONITORING   
-=======
+
   - OPERATIONAL
 
 CO2M4X:
@@ -5182,4 +5182,3 @@
   - discharge_fan_run_mode
   implements:
   - MONITORING
->>>>>>> 2748c2d1
