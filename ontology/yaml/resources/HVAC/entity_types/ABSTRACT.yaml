# Copyright 2020 Google LLC
#
# Licensed under the Apache License, Version 2.0 (the License);
# you may not use this file except in compliance with the License.
# You may obtain a copy of the License at
#
#    https://www.apache.org/licenses/LICENSE-2.0
#
# Unless required by applicable law or agreed to in writing, software
# distributed under the License is distributed on an AS IS BASIS,
# WITHOUT WARRANTIES OR CONDITIONS OF ANY KIND, either express or implied.
# See the License for the specific language governing permissions and
# limitations under the License.

### ABSTRACT TYPES

# This defines subtypes by function. They are not necessarily specific to any type of equipment.
# TODO: Variable speed compressors?
# TODO: For types which use multiple sensors as control points (e.g. differential_pressure_sensor_1
# and _2) they should be reconstructed using virtual points (and the 2X types should be deprecated).

SD:
  id: "11449987124388954112"
  description: "Single duct VAV type, with basic airflow control."
  is_abstract: true
  opt_uses:
  - run_command
  - supply_air_ventilation_flowrate_requirement
  - supply_air_cooling_flowrate_capacity
  - supply_air_heating_flowrate_capacity
  - cooling_thermal_power_capacity
  - supply_air_temperature_sensor
  uses:
  - supply_air_flowrate_sensor
  - supply_air_flowrate_setpoint
  - supply_air_damper_percentage_command
  implements:
  - CONTROL
  


RDM:
  id: "10008693406630412288"
  description: "Very basic system run duration monitoring. "
  is_abstract: true
  uses:
  - run_time_accumulator
  implements:
  - MONITORING
  

DD:
  id: "8927971333061476352"
  description: "Dual duct flow control (hot deck, cold deck)."
  is_abstract: true
  opt_uses:
  - supply_air_ventilation_flowrate_requirement
  - supply_air_cooling_flowrate_capacity
  - supply_air_heating_flowrate_capacity
  - cooling_thermal_power_capacity
  - heating_thermal_power_capacity
  - discharge_air_temperature_sensor
  - run_command
  uses:
  - cooling_air_damper_percentage_command
  - cooling_air_flowrate_sensor
  - cooling_air_flowrate_setpoint
  - heating_air_damper_percentage_command
  - heating_air_flowrate_sensor
  - heating_air_flowrate_setpoint
  implements:
  - CONTROL


SRC:
  id: "6232425119080251392"
  description: "Very basic run scheduling command. "
  is_abstract: true
  uses:
  - schedule_run_command
  implements:
  - CONTROL  

# Not deprecated but probably not useful
OADM:
  id: "13985513714598543360"
  description: "Outside air damper monitoring."
  uses:
  - outside_air_damper_command

MOAFC:
  id: "1519549946037010432"
  description: "Minimum (ventilation) outside air flow control."
  is_abstract: true
  opt_uses:
  - economizer_mode
  uses:
  - ventilation_outside_air_damper_percentage_command
  - ventilation_outside_air_flowrate_setpoint
  - ventilation_outside_air_flowrate_sensor
  implements:
  - CONTROL

OAFC:
  id: "12724505818934804480"
  description: "Outside Air Flow Control"
  is_abstract: true
  opt_uses:
  - economizer_mode
  - mixed_air_temperature_sensor
  uses:
  - outside_air_flowrate_setpoint
  - outside_air_flowrate_sensor
  - outside_air_damper_percentage_command
  implements:
  - CONTROL

ZTM:
  id: "5662861603217866752"
  description: "Zone temperature monitoring."
  is_abstract: true
  opt_uses:
  - discharge_air_temperature_sensor
  uses:
  - zone_air_temperature_sensor
  implements:
  - MONITORING

REFM:
  id: "18151343369916252160"
  description: "Refrigerant leak monitoring."
  is_abstract: true
  implements:
  - MONITORING
  uses:
  - zone_air_refrigerant_concentration_sensor

CSP:
  id: "2456298668530073600"
  description: "Single cooling setpoint control (IDF room typically)."
  is_abstract: true
  implements:
  - OPERATIONAL
  opt_uses:
  - zone_air_relative_humidity_sensor
  - discharge_air_temperature_sensor
  uses:
  - zone_air_temperature_sensor
  - zone_air_cooling_temperature_setpoint

ZTC:
  id: "10742921982891786240"
  description: "Single control setpoint with deadband."
  is_abstract: true
  implements:
  - OPERATIONAL
  opt_uses:
  - zone_air_deadband_temperature_setpoint
  - zone_air_relative_humidity_sensor
  uses:
  - zone_air_temperature_setpoint
  - zone_air_temperature_sensor

DSARC:
  id: "9767289031682424832"
  description: "AHU dual supply air reset control."
  is_abstract: true
  opt_uses:
  - supply_air_flowrate_sensor
  - heating_request_count
  uses:
  - supply_air_cooling_temperature_setpoint
  - supply_air_heating_temperature_setpoint
  - supply_air_static_pressure_setpoint
  - cooling_request_count
  - pressurization_request_count
  implements:
  - CONTROL

DFMSS:
  id: "15946227720434745344"
  description: "Discharge fan Start Stop with uneven statuses."
  is_abstract: true
  implements:
  - OPERATIONAL
  opt_uses:
  - discharge_air_flowrate_capacity
  - discharge_fan_power_capacity
  - discharge_fan_current_sensor
  - discharge_fan_power_sensor
  uses:
  - discharge_fan_run_command
  - discharge_fan_run_status_1
  - discharge_fan_run_status_2

DX2RC:
  id: "14529282687673303040"
  description: "Compressor run control on retun side (RC)."
  is_abstract: true
  opt_uses:
  - discharge_air_temperature_sensor
  - leaving_cooling_coil_temperature_sensor
  - cooling_thermal_power_capacity
  - cooling_percentage_command
  - compressor_speed_percentage_command
  uses:
  - return_air_temperature_setpoint
  - return_air_temperature_sensor
  - compressor_run_command_1
  - compressor_run_command_2
  - compressor_run_status_1
  - compressor_run_status_2
  implements:
  - CONTROL

DFSMC:
  id: "2774887660236308480"
  description: "Discharge fan multi-speed control."
  is_abstract: true
  uses:
  - discharge_fan_run_command
  - discharge_fan_speed_mode

DSP:
  id: "8112819800507416576"
  description: "Dual setpoint control (heating/cooling thresholds with deadband in between)."
  is_abstract: true
  implements:
  - OPERATIONAL
  opt_uses:
  - discharge_air_temperature_sensor
  - zone_air_relative_humidity_sensor
  uses:
  - zone_air_temperature_sensor
  - zone_air_cooling_temperature_setpoint
  - zone_air_heating_temperature_setpoint

DDSP:
  id: "15044396188704964608"
  description: "Dual setpoint control (heating/cooling thresholds with deadband in between) with two zone temp sensors."
  is_abstract: true
  implements:
  - OPERATIONAL
  opt_uses:
  - discharge_air_temperature_sensor
  uses:
  - zone_air_temperature_sensor_1
  - zone_air_temperature_sensor_2
  - zone_air_cooling_temperature_setpoint
  - zone_air_heating_temperature_setpoint

CO2C:
  id: "14886233640072642560"
  description: "Carbon dioxide control."
  is_abstract: true
  implements:
  - OPERATIONAL
  uses:
  - zone_air_co2_concentration_sensor
  - zone_air_co2_concentration_setpoint

COC:
  id: "11679670705384849408"
  description: "Carbon monoxide control."
  is_abstract: true
  implements:
  - OPERATIONAL
  uses:
  - zone_air_co_concentration_sensor
  - zone_air_co_concentration_setpoint

BPC:
  id: "16869691043929391104"
  description: "Building pressure control (stand-alone fan)."
  is_abstract: true
  uses:
  - building_air_static_pressure_sensor
  - building_air_static_pressure_setpoint
  implements:
  - OPERATIONAL

EDPM:
  id: "18075318737925308416"
  description: "Exhaust air damper percentage monitoring."
  is_abstract: true
  uses:
  - exhaust_air_damper_percentage_command
  - exhaust_air_damper_percentage_sensor

EDM:
  id: "3621015733879701504"
  description: "Exhaust air damper monitoring."
  is_abstract: true
  uses:
  - exhaust_air_damper_command
  - exhaust_air_damper_status

EDBPC:
  id: "15769475728711614464"
  description: "Building static control with exhaust damper."
  is_abstract: true
  opt_uses:
  - exhaust_air_differential_pressure_sensor
  - exhaust_air_damper_percentage_sensor
  uses:
  - building_air_static_pressure_sensor
  - building_air_static_pressure_setpoint
  - exhaust_air_damper_percentage_command
  implements:
  - CONTROL

EFFC:
  id: "3108154032661725184"
  description: "Exhaust fan flow control."
  is_abstract: true
  uses:
  - speed_percentage_command
  - exhaust_air_flowrate_setpoint
  - exhaust_air_flowrate_sensor
  implements:
  - CONTROL

BSPC:
  id: "6131235964464398336"
  description: "Building static pressure control (as part of a composite device)."
  is_abstract: true
  opt_uses:
  - exhaust_air_damper_percentage_command
  - exhaust_fan_run_status
  uses:
  - building_air_static_pressure_sensor
  - building_air_static_pressure_setpoint
  - exhaust_fan_run_command
  implements:
  - CONTROL

VSC:
  id: "3357018594004172800"
  description: "Variable speed control generic."
  is_abstract: true
  opt_uses:
  - current_sensor
  - speed_percentage_sensor
  - speed_frequency_sensor
  - power_sensor
  - voltage_sensor
  - lost_power_alarm
  - master_alarm
  - failed_alarm
  - speed_mode
  - run_mode
  - run_time_accumulator
  - energy_accumulator
  - torque_sensor
  - control_mode
  uses:
  - speed_percentage_command
  - run_status
  - run_command
  implements:
  - OPERATIONAL

EFVSC:
  id: "12580390630858948608"
  description: "Variable speed control for exhaust fans."
  is_abstract: true
  opt_uses:
  - exhaust_fan_speed_frequency_sensor
  - exhaust_fan_speed_percentage_sensor
  - exhaust_fan_current_sensor
  - exhaust_fan_power_sensor
  uses:
  - exhaust_fan_run_command
  - exhaust_fan_run_status
  - exhaust_fan_speed_percentage_command
  implements:
  - OPERATIONAL

VSFC:
  id: "17941929285778407424"
  description: "Variable speed control or monitor in frequency"
  is_abstract: true
  uses:
  - speed_frequency_command
  - speed_frequency_sensor

SFVSC:
  id: "16291356723812237312"
  description: "Variable speed control for supply fans."
  is_abstract: true
  opt_uses:
  - supply_fan_speed_frequency_sensor
  - supply_fan_speed_percentage_sensor
  - supply_fan_current_sensor
  - supply_fan_power_sensor
  - supply_fan_voltage_sensor
  - supply_fan_torque_sensor
  - supply_fan_run_time_accumulator
  - supply_fan_energy_accumulator
  - supply_fan_lost_power_alarm
  - supply_fan_failed_alarm
  - control_mode
  - supply_fan_power_status
  uses:
  - supply_fan_run_command
  - supply_fan_run_status
  - supply_fan_speed_percentage_command
  implements:
  - OPERATIONAL

DFVSC:
  id: "3825392955250704384"
  description: "Variable speed control for discharge fans."
  is_abstract: true
  opt_uses:
  - discharge_fan_current_sensor
  - discharge_fan_power_sensor
  - discharge_fan_speed_frequency_sensor
  - discharge_fan_speed_percentage_sensor
  - discharge_fan_lost_power_alarm
  - discharge_fan_voltage_sensor
  - discharge_fan_torque_sensor
  - discharge_fan_run_time_accumulator
  - discharge_fan_energy_accumulator
  - discharge_fan_failed_alarm
  - control_mode
  uses:
  - discharge_fan_speed_percentage_command
  - discharge_fan_run_status
  - discharge_fan_run_command
  implements:
  - OPERATIONAL

DFVSC2X:
  id: "2339665773590478848"
  description: "Variable speed control for discharge fans for 2 separate zones."
  is_abstract: true
  opt_uses:
  - discharge_fan_current_sensor_1
  - discharge_fan_power_sensor_1
  - discharge_fan_speed_frequency_sensor_1
  - discharge_fan_speed_percentage_sensor_1
  - discharge_fan_lost_power_alarm_1
  - discharge_fan_current_sensor_2
  - discharge_fan_power_sensor_2
  - discharge_fan_speed_frequency_sensor_2
  - discharge_fan_speed_percentage_sensor_2
  - discharge_fan_lost_power_alarm_2
  uses:
  - discharge_fan_speed_percentage_command_1
  - discharge_fan_run_status_1
  - discharge_fan_run_command_1
  - discharge_fan_speed_percentage_command_2
  - discharge_fan_run_status_2
  - discharge_fan_run_command_2
  implements:
  - OPERATIONAL

DFVSFC:
  id: "3819485279274663936"
  description: "Variable speed control with frequency setting for discharge fans."
  is_abstract: true
  uses:
  - discharge_fan_speed_frequency_command
  - discharge_fan_run_status
  - discharge_fan_run_command
  opt_uses:
  - discharge_fan_speed_frequency_sensor
  implements:
  - OPERATIONAL

DFMSC:
  id: "13122696153957138432"
  description: "Discharge fan multi-speed control."
  is_abstract: true
  uses:
  - discharge_fan_run_command
  - discharge_fan_run_status
  - discharge_fan_speed_mode
  opt_uses:
  - discharge_fan_run_mode
  - schedule_run_command 
  
 

ZHM:
  id: "17192076649286336512"
  description: "Zone humidity monitoring."
  is_abstract: true
  implements:
  - MONITORING
  uses:
  - zone_air_relative_humidity_sensor

DTM:
  id: "7968704612431560704"
  description: "Discharge temperature monitoring."
  is_abstract: true
  opt_uses:
  - discharge_air_relative_humidity_sensor
  - discharge_air_specificenthalpy_sensor
  uses:
  - discharge_air_temperature_sensor
  implements:
  - MONITORING

SS:
  id: "2875133433875529728"
  description: "Basic combination of run command and status (start/stop)."
  is_abstract: true
  implements:
  - /SS
  - OPERATIONAL
  opt_uses:
  - power_capacity
  - flowrate_capacity
  - powerfactor_sensor
  - current_sensor
  - power_sensor

  - run_time_accumulator


  

SSPC:
  id: "10526749200778002432"
  description: "Supply static pressure control via supply fan speed"
  is_abstract: true
  opt_uses:
  - supply_fan_speed_frequency_sensor
  - supply_fan_run_command
  - supply_fan_run_status
  - pressurization_request_count
  - supply_air_damper_percentage_command
  - supply_air_flowrate_sensor
  - supply_fan_speed_percentage_command
  uses:
  - supply_air_static_pressure_sensor
  - supply_air_static_pressure_setpoint
  implements:
  - OPERATIONAL

SPSS:
  id: "8029265712889462784"
  description: "Spray pump start stop monitoring."
  is_abstract: true
  uses:
  - spray_pump_run_command
  - spray_pump_run_status
  implements:
  - OPERATIONAL

EFSS:
  id: "618830020562911232"
  description: "Basic combination of exhaust fan run command and status (start/stop)."
  is_abstract: true
  implements:
  - OPERATIONAL
  opt_uses:
  - exhaust_fan_current_sensor
  - exhaust_fan_power_sensor
  - exhaust_air_flowrate_capacity
  - exhaust_fan_power_capacity
  - exhaust_fan_run_mode
  uses:
  - exhaust_fan_run_command
  - exhaust_fan_run_status

DFSS:
  id: "8437078973678092288"
  description: "Basic combination of discharge fan run command and status (start/stop)."
  is_abstract: true
  implements:
  - OPERATIONAL
  opt_uses:
  - discharge_air_flowrate_capacity
  - discharge_fan_power_capacity
  - discharge_fan_current_sensor
  - discharge_fan_power_sensor
  - discharge_air_static_pressure_sensor
  - discharge_fan_lost_power_alarm
  - schedule_run_command
  - discharge_fan_run_time_accumulator
  uses:
  - discharge_fan_run_command
  - discharge_fan_run_status

HT2RC:
  id: "12331526069516500992"
  description: "Two gas or electric heater control on zone side (HSP, DSP)."
  is_abstract: true
  opt_uses:
  - discharge_air_temperature_sensor
  - heating_thermal_power_capacity
  - heating_percentage_command
  uses:
  - heater_run_command_1
  - heater_run_command_2
  - return_air_temperature_setpoint
  - return_air_temperature_sensor
  implements:
  - CONTROL

HTZTC:
  id: "4417012674366275584"
  description: "Gas or electric heater control on zone side (ZC)."
  is_abstract: true
  opt_uses:
  - heating_thermal_power_capacity
  - discharge_air_temperature_sensor
  - heating_percentage_command
  - heater_run_status
  uses:
  - heater_run_command
  - zone_air_temperature_setpoint
  - zone_air_temperature_sensor
  implements:
  - CONTROL

HT3ZTC:
  id: "5155603013255036928"
  description: "Two gas or electric heater control on zone side (HSP, ZTC)."
  is_abstract: true
  opt_uses:
  - discharge_air_temperature_sensor
  - heating_thermal_power_capacity
  - heating_percentage_command
  uses:
  - heater_run_command_1
  - heater_run_command_2
  - heater_run_command_3
  - zone_air_temperature_setpoint
  - zone_air_temperature_sensor
  implements:
  - CONTROL

HSOUC:
  id: "3000067641604833280"
  description: "Heating occupied/unoccupied setpoint control."
  is_abstract: true
  uses:
  - zone_air_unoccupied_heating_temperature_setpoint
  - zone_air_occupied_heating_temperature_setpoint
  - zone_air_temperature_sensor
  implements:
  - CONTROL

HTZOUC:
  id: "11998259697091084288"
  description: "Gas or electric heater control on zone side (ZC)."
  is_abstract: true
  opt_uses:
  - heater_run_status
  uses:
  - heater_run_command
  - zone_air_unoccupied_heating_temperature_setpoint
  - zone_air_occupied_heating_temperature_setpoint
  - zone_air_temperature_sensor
  implements:
  - CONTROL

LCC:
  id: "7719840051089113088"
  description: "Leaving coil temperature control."
  is_abstract: true
  uses:
  - leaving_cooling_coil_temperature_sensor
  - leaving_cooling_coil_temperature_setpoint
  - chilled_water_valve_percentage_command
  implements:
  - CONTROL

LCC2X:
  id: "13640384711221051392"
  description: "Double valve leaving coil temperature control."
  is_abstract: true
  uses:
  - leaving_cooling_coil_temperature_sensor
  - leaving_cooling_coil_temperature_setpoint
  - chilled_water_valve_percentage_command_1
  - chilled_water_valve_percentage_command_2
  implements:
  - CONTROL

SFSS:
  id: "5180976443089223680"
  description: "Basic combination of supply fan run command and status (start/stop)."
  is_abstract: true
  implements:
  - OPERATIONAL
  opt_uses:
  - supply_air_flowrate_capacity
  - supply_fan_power_capacity
  - supply_fan_current_sensor
  - supply_fan_power_sensor
  - supply_fan_run_time_accumulator
  uses:
  - supply_fan_run_command
  - supply_fan_run_status

RHM:
  id: "14781568929201389568"
  description: "Return air humidity monitoring."
  is_abstract: true
  implements:
  - MONITORING
  uses:
  - return_air_relative_humidity_sensor

RTM:
  id: "2924673029776605184"
  description: "Return air temperature monitoring"
  implements:
  - MONITORING
  opt_uses:
  - return_air_relative_humidity_sensor
  - return_air_specificenthalpy_sensor
  uses:
  - return_air_temperature_sensor

DTC:
  id: "14404348479943999488"
  description: "Discharge air temperatore control"
  is_abstract: true
  implements:
  - OPERATIONAL
  uses:
  - discharge_air_temperature_setpoint
  - discharge_air_temperature_sensor

STC:
  id: "2204097089397325824"
  description: "Supply air temperature control"
  is_abstract: true
  opt_uses:
  - heating_request_count
  - cooling_request_count
  uses:
  - supply_air_temperature_setpoint
  - supply_air_temperature_sensor
  implements:
  - OPERATIONAL

RTC:
  id: "7486819452302917632"
  description: "Return air temperature control"
  is_abstract: true
  implements:
  - OPERATIONAL
  uses:
  - return_air_temperature_sensor
  - return_air_temperature_setpoint
 

# Rename to OTM
OA:
  id: "15138435219205390336"
  description: "Basic weather station (drybulb temp and humidity)."
  is_abstract: true
  opt_uses:
  - outside_air_relative_humidity_sensor
  - outside_air_dewpoint_temperature_sensor
  - outside_air_wetbulb_temperature_sensor
  - outside_air_specificenthalpy_sensor
  - outside_air_pressure_sensor
  - wind_linearvelocity_sensor
  - wind_direction_angle_sensor
  - outside_air_rain_level_sensor 
  uses:
  - outside_air_temperature_sensor
  implements:
  - MONITORING

ZA:
  id: "3244379125296660480"
  description: "Grouped type for zone air psychrometric conditions (RH and temp)"
  is_abstract: true
  uses:
  - zone_air_temperature_sensor
  - zone_air_relative_humidity_sensor

WDT:
  id: "12148045066631380992"
  description: "Temperature differential across water."
  is_abstract: true
  implements:
  - MONITORING
  uses:
  - return_water_temperature_sensor
  - supply_water_temperature_sensor

CHWDT:
  id: "6815783107824713728"
  description: "Temperature differential across chilled water."
  is_abstract: true
  implements:
  - MONITORING
  uses:
  - chilled_return_water_temperature_sensor
  - chilled_supply_water_temperature_sensor

CHWDPSC:
  id: "9028698692793663488"
  description: "Chilled water valve controlling supply air dewpoint temperature."
  is_abstract: true
  opt_uses:
  - leaving_cooling_coil_temperature_sensor
  - cooling_thermal_power_capacity
  - chilled_supply_water_temperature_sensor
  uses:
  - supply_air_dewpoint_temperature_sensor
  - supply_air_dewpoint_temperature_setpoint
  - chilled_water_valve_percentage_command
  implements:
  - CONTROL

CHWDPSC2X:
  id: "14378975050109812736"
  description: "Chilled water valves (2x) controlling supply air dewpoint temperature."
  is_abstract: true
  opt_uses:
  - leaving_cooling_coil_temperature_sensor
  - cooling_thermal_power_capacity
  uses:
  - supply_air_dewpoint_temperature_sensor
  - supply_air_dewpoint_temperature_setpoint
  - chilled_water_valve_percentage_command_1
  - chilled_water_valve_percentage_command_2
  implements:
  - CONTROL

CWDT:
  id: "16710191489157693440"
  description: "Temperature differential across condenser water."
  is_abstract: true
  implements:
  - MONITORING
  uses:
  - condensing_return_water_temperature_sensor
  - condensing_supply_water_temperature_sensor

# Rename SFN TOTAL_
SWTC:
  id: "3609220173136920576"
  description: "Supply water temperature control."
  is_abstract: true
  implements:
  - OPERATIONAL
  opt_uses:
  - cooling_request_count
  - heating_request_count
  - return_water_temperature_sensor
  - run_command
  uses:
  - supply_water_temperature_setpoint
  - supply_water_temperature_sensor

RWTC:
  id: "4684780039613448192"
  description: "Return water temperature control."
  is_abstract: true
  implements:
  - OPERATIONAL
  opt_uses:
  - supply_water_temperature_sensor
  - run_command
  uses:
  - return_water_temperature_setpoint
  - return_water_temperature_sensor

PSWTC:
  id: "10474579573063286784"
  description: "Process water temperature control."
  is_abstract: true
  opt_uses:
  - process_return_water_temperature_sensor
  uses:
  - process_supply_water_temperature_sensor
  - process_supply_water_temperature_setpoint
  implements:
  - OPERATIONAL

SCHWTC:
  id: "10166461230588362752"
  description: "Supply chilled water temperature control."
  is_abstract: true
  implements:
  - OPERATIONAL
  opt_uses:
  - cooling_request_count
  - chilled_return_water_temperature_sensor
  - cooling_percentage_command
  uses:
  - chilled_supply_water_temperature_setpoint
  - chilled_supply_water_temperature_sensor

WDPC:
  id: "7536359048203993088"
  description: "Differential pressure control in whichever system."
  is_abstract: true
  implements:
  - OPERATIONAL
  opt_uses:
  - pressurization_request_count
  uses:
  - differential_pressure_sensor
  - differential_pressure_setpoint

CGRWTC:
  id: "8601082128077160448"
  description: "Cogeneration return water temperature control."
  is_abstract: true
  implements:
  - OPERATIONAL
  opt_uses:
  - cogeneration_supply_water_temperature_sensor
  uses:
  - cogeneration_return_water_temperature_sensor
  - cogeneration_return_water_temperature_setpoint

WDPC2X:
  id: "14149516868997611520"
  description: "Differential pressure control in whichever system, 2 sensors."
  is_abstract: true
  implements:
  - OPERATIONAL
  opt_uses:
  - pressurization_request_count
  - run_command
  uses:
  - differential_pressure_sensor_1
  - differential_pressure_sensor_2
  - differential_pressure_setpoint

# Change to low_limit_flowrate_setpoint
MINFC:
  id: "16039155144679489536"
  description: "Minimum flow control for entire loop."
  is_abstract: true
  implements:
  - CONTROL
  uses:
  - bypass_valve_percentage_command
  - min_flowrate_setpoint
  - flowrate_sensor

# Rename to CPSS
CPC:
  id: "1722211929268682752"
  description: "Circulation pump control"
  is_abstract: true
  uses:
  - circulation_pump_run_status
  - circulation_pump_run_command


### NET NEW TYPES
ETM:
  id: "13050638559919210496"
  description: "Basic exhaust temperature monitoring."
  is_abstract: true
  uses:
  - exhaust_air_temperature_sensor
  implements:
  - MONITORING

ED:
  id: "8438952541491822592"
  description: "Exhaust air flow control."
  is_abstract: true
  opt_uses:
  - exhaust_air_damper_percentage_sensor
  - exhaust_air_static_pressure_sensor
  uses:
  - exhaust_air_flowrate_setpoint
  - exhaust_air_flowrate_sensor
  - exhaust_air_damper_percentage_command
  implements:
  - CONTROL

RD:
  id: "17662324578346598400"
  description: "Return damper flow control."
  is_abstract: true
  uses:
  - return_air_flowrate_setpoint
  - return_air_flowrate_sensor
  - return_air_damper_percentage_command
  implements:
  - CONTROL

MTM:
  id: "944962761547317248"
  description: "Mixed air temperature monitoring."
  is_abstract: true
  opt_uses:
  - mixed_air_relative_humidity_sensor
  - mixed_air_dewpoint_temperature_sensor
  uses:
  - mixed_air_temperature_sensor
  implements:
  - MONITORING

MTC:
  id: "10168334798402093056"
  description: "Mixed air temperature control."
  is_abstract: true
  uses:
  - mixed_air_temperature_sensor
  - mixed_air_temperature_setpoint
  implements:
  - OPERATIONAL

STM:
  id: "5556648779974705152"
  description: "Basic supply temperature monitoring."
  is_abstract: true
  uses:
  - supply_air_temperature_sensor
  implements:
  - MONITORING

STDSPC:
  id: "14780020816829480960"
  description: "Supply temperature control dual setpoint."
  is_abstract: true
  opt_uses:
  - heating_request_count
  - cooling_request_count
  uses:
  - supply_air_cooling_temperature_setpoint
  - supply_air_heating_temperature_setpoint
  - supply_air_temperature_sensor
  implements:
  - OPERATIONAL

DSPRTC:
  id: "3250805770761011200"
  description: "Dual setpoint return air temp control."
  is_abstract: true
  opt_uses:
  - discharge_air_temperature_sensor
  - return_air_relative_humidity_sensor
  uses:
  - return_air_temperature_sensor
  - return_air_cooling_temperature_setpoint
  - return_air_heating_temperature_setpoint
  implements:
  - OPERATIONAL

ZHC:
  id: "7286031036884975616"
  description: "Zone relative humidity control."
  is_abstract: true
  uses:
  - zone_air_relative_humidity_sensor
  - zone_air_relative_humidity_setpoint
  implements:
  - OPERATIONAL

RHC:
  id: "2169941860192092160"
  description: "Return air relative humidity control."
  is_abstract: true
  uses:
  - return_air_relative_humidity_sensor
  - return_air_relative_humidity_setpoint
  implements:
  - OPERATIONAL

RHDHC:
  id: "18310842924687949824"
  description: "Return humidification/dehumidification control."
  is_abstract: true
  opt_uses:
  - economizer_mode
  - humidification_percentage_command
  uses:
  - return_air_relative_humidity_sensor
  - return_air_relative_humidity_setpoint
  - dehumidification_run_command
  - humidification_run_command
  implements:
  - CONTROL

ZHDHC:
  id: "4475784869405786112"
  description: "Zone humidification/dehumidification control."
  is_abstract: true
  opt_uses:
  - humidification_percentage_command
  uses:
  - zone_air_relative_humidity_sensor
  - zone_air_relative_humidity_setpoint
  - dehumidification_run_command
  - humidification_run_command
  implements:
  - CONTROL

RHHC:
  id: "8019953948913827840"
  description: "Zone humidification control."
  is_abstract: true
  opt_uses:
  - humidification_percentage_command
  uses:
  - humidification_run_command
  - return_air_relative_humidity_setpoint
  - return_air_relative_humidity_sensor

SHC:
  id: "12474177807615787008"
  description: "Supply air relative humidity control."
  is_abstract: true
  opt_uses:
  - humidification_percentage_command
  uses:
  - dehumidification_run_command
  - humidification_run_command
  - supply_air_dehumidification_relative_humidity_setpoint
  - supply_air_humidification_relative_humidity_setpoint
  - supply_air_relative_humidity_sensor
  implements:
  - OPERATIONAL

SHM:
  id: "2378937030399754240"
  description: "Supply air relative humidity monitoring."
  is_abstract: true
  uses:
  - supply_air_relative_humidity_sensor
  implements:
  - MONITORING

REFC:
  id: "3034632988647227392"
  description: "Refrigerant leak control."
  is_abstract: true
  uses:
  - zone_air_refrigerant_concentration_setpoint
  - zone_air_refrigerant_concentration_sensor
  implements:
  - OPERATIONAL

EPC:
  id: "11105083520895156224"
  description: "Exhaust pressure control."
  is_abstract: true
  uses:
  - exhaust_air_static_pressure_sensor
  - exhaust_air_static_pressure_setpoint
  opt_uses:
  - exhaust_air_flowrate_sensor
  implements:
  - OPERATIONAL

CO2M:
  id: "7862491789188399104"
  description: "Basic carbon dioxide monitoring."
  is_abstract: true
  uses:
  - zone_air_co2_concentration_sensor
  implements:
  - MONITORING

VOCM:
  id: "17085863826043174912"
  description: "Volatile organic compound monitoring."
  is_abstract: true
  uses:
  - zone_air_voc_concentration_sensor
  implements:
  - MONITORING

VOCC:
  id: "2097884266154164224"
  description: "Volatile organic compound control."
  is_abstract: true
  uses:
  - zone_air_voc_concentration_setpoint
  - zone_air_voc_concentration_sensor
  implements:
  - OPERATIONAL

RAVOCC:
  description: "Volatile organic compound control for return air from zone."
  is_abstract: true
  uses:
  - return_air_voc_concentration_setpoint
  - return_air_voc_concentration_sensor
  implements:
  - OPERATIONAL
  
VOCPC:
  id: "668891884487180288"
  description: "Volatile organic compound percentage control."
  is_abstract: true
  uses:
  - zone_air_voc_percentage_setpoint
  - zone_air_voc_percentage_sensor
  implements:
  - OPERATIONAL

BFSS:
  id: "11321256303008940032"
  description: "Booster fan start-stop and feedback."
  is_abstract: true
  uses:
  - boost_fan_run_command
  - boost_fan_run_status
  implements:
  - OPERATIONAL

DFHLC:
  id: "3539036146912722944"
  description: "Discharge fan three-speed (high/low/off) speed control."
  is_abstract: true
  opt_uses:
  - discharge_fan_run_status
  - discharge_fan_run_command
  uses:
  - low_discharge_fan_speed_command
  - high_discharge_fan_speed_command
  implements:
  - OPERATIONAL
  - REMAP_REQUIRED

DFHMLC:
  id: "8727182917643534336"
  description: "Discharge fan three-speed (high/medium/low/off) speed control."
  is_abstract: true
  opt_uses:
  - discharge_fan_run_status
  - discharge_fan_run_command
  uses:
  - low_discharge_fan_speed_command
  - medium_discharge_fan_speed_command
  - high_discharge_fan_speed_command
  implements:
  - OPERATIONAL
  - REMAP_REQUIRED

ESPC:
  id: "6709570284581552128"
  description: "Exhaust air static pressure control."
  is_abstract: true
  uses:
  - exhaust_air_damper_percentage_command
  - exhaust_fan_run_command
  - exhaust_fan_run_status
  - exhaust_fan_speed_percentage_command
  - exhaust_air_static_pressure_sensor
  - exhaust_air_static_pressure_setpoint
  implements:
  - OPERATIONAL

SSPM:
  id: "15932942321436327936"
  description: "Supply static pressure monitoring."
  is_abstract: true
  uses:
  - supply_air_static_pressure_sensor
  implements:
  - MONITORING

ZSPC:
  id: "4403727275367858176"
  description: "Zone static pressure control."
  is_abstract: true
  uses:
  - zone_air_static_pressure_setpoint
  - zone_air_static_pressure_sensor
  implements:
  - OPERATIONAL

ZSPM:
  id: "13627099312222633984"
  description: "Zone static pressure monitoring."
  is_abstract: true
  uses:
  - zone_air_static_pressure_sensor
  implements:
  - MONITORING

RSPC:
  id: "9015413293795246080"
  description: "Return air static pressure control."
  is_abstract: true
  uses:
  - return_air_static_pressure_sensor
  - return_air_static_pressure_setpoint
  implements:
  - OPERATIONAL

PWDPC:
  id: "18238785330650021888"
  description: "Process water differential pressure control."
  is_abstract: true
  uses:
  - process_water_differential_pressure_sensor
  - process_water_differential_pressure_setpoint
  implements:
  - OPERATIONAL

PWDT:
  id: "289266803299844096"
  description: "Primary-side water delta-T monitoring."
  is_abstract: true
  uses:
  - primary_supply_water_temperature_sensor
  - primary_return_water_temperature_sensor


CHPM:
  id: "224386821168037888"
  description: "Chiller pressure monitoring."
  is_abstract: true
  uses:
  - evaporator_pressure_sensor
  - condenser_pressure_sensor
  - differential_pressure_sensor # consider removing or renaming, may not be descriptive enough for WCC
  implements:
  - MONITORING

ESFM:
  description: " An Electrostatic filter used to maintain air quality its run status and alarm monitoring"
  is_abstract: true
  uses:
  - electrostatic_filter_run_status
  opt_uses:
  - electrostatic_filter_alarm
  implements:
  - MONITORING

FDPM:
  id: "9447758858022813696"
  description: "Filter pressure monitoring."
  is_abstract: true
  uses:
  - filter_differential_pressure_sensor
  implements:
  - MONITORING

FDPSM:
  id: "5397007388203024384"
  description: "Filter pressure status monitoring."
  is_abstract: true
  uses:
  - filter_differential_pressure_status
  opt_uses:
  - filter_alarm
  implements:
  - MONITORING

# Chilled water valve control

CHWDC:
  id: "16581460667777679360"
  description: "Chilled water valve monitoring on discharge side."
  is_abstract: true
  opt_uses:
  - leaving_cooling_coil_temperature_sensor
  - cooling_thermal_power_capacity
  - chilled_water_valve_percentage_sensor
  - chilled_water_flowrate_sensor
  uses:
  - discharge_air_temperature_sensor
  - discharge_air_temperature_setpoint
  - chilled_water_valve_percentage_command
  implements:
  - CONTROL

CHWSC:
  id: "4836072839595425792"
  description: "Chilled water valve monitoring on supply side."
  is_abstract: true
  opt_uses:
  - leaving_cooling_coil_temperature_sensor
  - cooling_thermal_power_capacity
  - chilled_supply_water_temperature_sensor
  - chilled_water_valve_percentage_sensor
  - cooling_request_count
  - supply_air_relative_humidity_sensor
  uses:
  - supply_air_temperature_sensor
  - supply_air_temperature_setpoint
  - chilled_water_valve_percentage_command
  implements:
  - CONTROL

CHWSDC:
  id: "2207518769582964736"
  description: "Chilled water valve monitoring on supply side."
  is_abstract: true
  opt_uses:
  - leaving_cooling_coil_temperature_sensor
  - cooling_thermal_power_capacity
  - chilled_water_valve_percentage_sensor
  uses:
  - supply_air_temperature_sensor
  - supply_air_heating_temperature_setpoint
  - supply_air_cooling_temperature_setpoint
  - chilled_water_valve_percentage_command
  implements:
  - CONTROL

CHW2XSC:
  id: "14565396147087605760"
  description: "Two chilled water valves."
  is_abstract: true
  opt_uses:
  - leaving_cooling_coil_temperature_sensor
  - cooling_thermal_power_capacity
  - chilled_supply_water_temperature_sensor
  - chilled_water_valve_percentage_sensor
  - cooling_request_count
  uses:
  - supply_air_temperature_sensor
  - supply_air_temperature_setpoint
  - chilled_water_valve_percentage_command_1
  - chilled_water_valve_percentage_command_2
  implements:
  - CONTROL

CHWRC:
  id: "10816853144743444480"
  description: "Chilled water valve monitoring on return side."
  is_abstract: true
  opt_uses:
  - discharge_air_temperature_sensor
  - leaving_cooling_coil_temperature_sensor
  - cooling_thermal_power_capacity
  - return_air_relative_humidity_sensor
  - chilled_water_valve_percentage_sensor
  - chilled_water_flowrate_sensor
  uses:
  - return_air_temperature_setpoint
  - return_air_temperature_sensor
  - chilled_water_valve_percentage_command
  implements:
  - CONTROL

CHWZC:
  id: "2746402612495515648"
  description: "Chilled water valve monitoring on zone side (DSP, CSP)."
  is_abstract: true
  opt_uses:
  - discharge_air_temperature_sensor
  - leaving_cooling_coil_temperature_sensor
  - cooling_thermal_power_capacity
  - chilled_water_valve_percentage_sensor
  - chilled_supply_water_isolation_valve_command
  - chilled_supply_water_isolation_valve_status
  - chilled_supply_water_temperature_sensor
  uses:
  - zone_air_cooling_temperature_setpoint
  - zone_air_temperature_sensor
  - chilled_water_valve_percentage_command
  implements:
  - CONTROL

CHWZTC:
  id: "14203560064526057472"
  description: "Chilled water valve monitoring on zone side (ZTC)."
  is_abstract: true
  opt_uses:
  - discharge_air_temperature_sensor
  - leaving_cooling_coil_temperature_sensor
  - cooling_thermal_power_capacity
  - chilled_water_flowrate_sensor
  - chilled_water_valve_percentage_sensor
  uses:
  - zone_air_temperature_setpoint
  - zone_air_temperature_sensor
  - chilled_water_valve_percentage_command
  implements:
  - CONTROL

CHWPVM:
  id: "10410116305838407680"
  description: "Chilled water pressure valve command and position monitoring (without regard to what controls it)."
  is_abstract: true
  opt_uses:
  - chilled_water_flowrate_sensor
  uses:
  - chilled_water_valve_percentage_sensor
  implements:
  - OPERATIONAL

CHWZTC2X:
  id: "12977168093439590400"
  description: "Chilled water valve control on zone side (ZTC) for two separate zones. Chilled water valve controls to the worst zone."
  is_abstract: true
  opt_uses:
  - discharge_air_temperature_sensor_1
  - discharge_air_temperature_sensor_2
  - leaving_cooling_coil_temperature_sensor
  - cooling_thermal_power_capacity
  - chilled_water_flowrate_sensor
  - chilled_water_valve_percentage_sensor
  uses:
  - zone_air_temperature_setpoint_1
  - zone_air_temperature_setpoint_2
  - zone_air_temperature_sensor_1
  - zone_air_temperature_sensor_2
  - chilled_water_valve_percentage_command
  implements:
  - CONTROL

# DX Control

DXZTC:
  id: "13699156906260561920"
  description: "Compressor run control on zone side (ZTC)."
  is_abstract: true
  opt_uses:
  - discharge_air_temperature_sensor
  - leaving_cooling_coil_temperature_sensor
  - cooling_thermal_power_capacity
  - cooling_percentage_command
  - compressor_speed_percentage_command
  - compressor_run_time_accumulator
  uses:
  - zone_air_temperature_setpoint
  - zone_air_temperature_sensor
  - compressor_run_command
  - compressor_run_status
  implements:
  - CONTROL

DX2ZTC:
  id: "7764960709758156800"
  description: "Compressor run control on zone side (ZTC)."
  is_abstract: true
  opt_uses:
  - discharge_air_temperature_sensor
  - leaving_cooling_coil_temperature_sensor
  - cooling_thermal_power_capacity
  - cooling_percentage_command
  - compressor_speed_percentage_command
  - compressor_run_time_accumulator_1
  - compressor_run_time_accumulator_2   
  uses:
  - zone_air_temperature_setpoint
  - zone_air_temperature_sensor
  - compressor_run_command_1
  - compressor_run_command_2
  - compressor_run_status_1
  - compressor_run_status_2
  implements:
  - CONTROL

DXZC:
  id: "5052245621709209600"
  description: "Compressor run control on zone side (DSP, CSP)."
  is_abstract: true
  opt_uses:
  - discharge_air_temperature_sensor
  - leaving_cooling_coil_temperature_sensor
  - cooling_thermal_power_capacity
  - cooling_percentage_command
  - compressor_speed_percentage_command
  uses:
  - zone_air_cooling_temperature_setpoint
  - zone_air_temperature_sensor
  - compressor_run_command
  - compressor_run_status
  implements:
  - CONTROL


DXDSPRTC:
  id: "13463632719497920512"
  description: "Compressor run control with dual return temp control."
  is_abstract: true
  opt_uses:
  - discharge_air_temperature_sensor
  - leaving_cooling_coil_temperature_sensor
  - cooling_thermal_power_capacity
  - cooling_percentage_command
  - compressor_speed_percentage_command
  uses:
  - return_air_cooling_temperature_setpoint
  - return_air_heating_temperature_setpoint
  - return_air_temperature_sensor
  - compressor_run_command
  - compressor_run_status
  implements:
  - CONTROL


DX2ZC:
  id: "5844879156126416896"
  description: "Two compressor run control on zone side (DSP, CSP)."
  is_abstract: true
  opt_uses:
  - discharge_air_temperature_sensor
  - leaving_cooling_coil_temperature_sensor
  - cooling_thermal_power_capacity
  - cooling_percentage_command
  - compressor_speed_percentage_command
  uses:
  - zone_air_cooling_temperature_setpoint
  - zone_air_temperature_sensor
  - compressor_run_command_1
  - compressor_run_command_2
  - compressor_run_status_1
  - compressor_run_status_2
  implements:
  - CONTROL

DX3ZC:
  id: "14059444876450201600"
  description: "Three compressor run control on zone side."
  is_abstract: true
  opt_uses:
  - discharge_air_temperature_sensor
  - leaving_cooling_coil_temperature_sensor
  - cooling_thermal_power_capacity
  - cooling_percentage_command
  - compressor_speed_percentage_command
  uses:
  - compressor_run_command_1
  - compressor_run_command_2
  - compressor_run_command_3
  - compressor_run_status_1
  - compressor_run_status_2
  - compressor_run_status_3
  - zone_air_temperature_sensor
  - zone_air_cooling_temperature_setpoint
  implements:
  - CONTROL

DX4ZC:
  id: "7395665540313776128"
  description: "Four compressor run control on zone side."
  is_abstract: true
  opt_uses:
  - discharge_air_temperature_sensor
  - leaving_cooling_coil_temperature_sensor
  - cooling_thermal_power_capacity
  - cooling_percentage_command
  - compressor_speed_percentage_command
  uses:
  - compressor_run_command_1
  - compressor_run_command_2
  - compressor_run_command_3
  - compressor_run_command_4
  - compressor_run_status_1
  - compressor_run_status_2
  - compressor_run_status_3
  - compressor_run_status_4
  - zone_air_temperature_sensor
  - zone_air_cooling_temperature_setpoint
  implements:
  - CONTROL

DX2ZC2X:
  id: "2288583562875633664"
  description: "Two compressor run control on zone side (DSP, CSP) with two zone temp sensors."
  is_abstract: true
  opt_uses:
  - discharge_air_temperature_sensor
  - leaving_cooling_coil_temperature_sensor
  - cooling_thermal_power_capacity
  - cooling_percentage_command
  - compressor_speed_percentage_command
  uses:
  - zone_air_cooling_temperature_setpoint
  - zone_air_temperature_sensor_1
  - zone_air_temperature_sensor_2
  - compressor_run_command_1
  - compressor_run_command_2
  - compressor_run_status_1
  - compressor_run_status_2
  implements:
  - CONTROL

DXSC:
  id: "2530229830381731840"
  description: "Compressor run control on supply air side (STC)."
  opt_uses:
  - leaving_cooling_coil_temperature_sensor
  - cooling_thermal_power_capacity
  - cooling_percentage_command #Serves as a duty cycle for single-stage DX sections.
  - compressor_speed_percentage_command
  - cooling_request_count
  uses:
  - compressor_run_status
  - compressor_run_command
  - supply_air_temperature_sensor
  - supply_air_temperature_setpoint
  implements:
  - CONTROL

DX2SC:
  id: "11753601867236507648"
  description: "Two compressor run control on supply air side."
  is_abstract: true
  opt_uses:
  - leaving_cooling_coil_temperature_sensor
  - cooling_thermal_power_capacity
  - cooling_percentage_command
  - compressor_speed_percentage_command
  - cooling_request_count
  uses:
  - compressor_run_command_1
  - compressor_run_command_2
  - compressor_run_status_1
  - compressor_run_status_2
  - supply_air_temperature_sensor
  - supply_air_temperature_setpoint
  implements:
  - CONTROL

DX3SC:
  id: "7141915848809119744"
  description: "Three compressor run control on supply air side."
  is_abstract: true
  opt_uses:
  - leaving_cooling_coil_temperature_sensor
  - cooling_thermal_power_capacity
  - cooling_percentage_command
  - compressor_speed_percentage_command
  - cooling_request_count
  uses:
  - compressor_run_command_1
  - compressor_run_command_2
  - compressor_run_command_3
  - compressor_run_status_1
  - compressor_run_status_2
  - compressor_run_status_3
  - supply_air_temperature_sensor
  - supply_air_temperature_setpoint
  implements:
  - CONTROL

DX4SC:
  id: "16365287885663895552"
  description: "Four compressor run control on supply air side."
  is_abstract: true
  opt_uses:
  - leaving_cooling_coil_temperature_sensor
  - cooling_thermal_power_capacity
  - cooling_percentage_command
  - compressor_speed_percentage_command
  - cooling_request_count
  uses:
  - compressor_run_status_1
  - compressor_run_status_2
  - compressor_run_status_3
  - compressor_run_status_4
  - compressor_run_command_1
  - compressor_run_command_2
  - compressor_run_command_3
  - compressor_run_command_4
  - supply_air_temperature_sensor
  - supply_air_temperature_setpoint
  implements:
  - CONTROL


DX2SDC:
  id: "17195498329471975424"
  description: "Two compressor run control on supply air side (dual temp setpoint)."
  is_abstract: true
  opt_uses:
  - leaving_cooling_coil_temperature_sensor
  - cooling_thermal_power_capacity
  - cooling_percentage_command
  - compressor_speed_percentage_command
  uses:
  - compressor_run_command_1
  - compressor_run_command_2
  - compressor_run_status_1
  - compressor_run_status_2
  - supply_air_temperature_sensor
  - supply_air_heating_temperature_setpoint
  - supply_air_cooling_temperature_setpoint
  implements:
  - CONTROL


DX4SWC:
  id: "1377308325774884864"
  description: "Four compressor run control on supply water side."
  is_abstract: true
  opt_uses:
  - cooling_thermal_power_capacity
  - cooling_percentage_command
  - compressor_speed_percentage_command
  - compressor_speed_percentage_sensor
  uses:
  - compressor_run_command_1
  - compressor_run_command_2
  - compressor_run_command_3
  - compressor_run_command_4
  - compressor_run_status_1
  - compressor_run_status_2
  - compressor_run_status_3
  - compressor_run_status_4
  - supply_water_temperature_sensor
  - supply_water_temperature_setpoint
  implements:
  - CONTROL

DX2SWC:
  id: "8232701752307089408"
  description: "Two compressor run control on supply water side."
  is_abstract: true
  opt_uses:
  - cooling_thermal_power_capacity
  - cooling_percentage_command
  - compressor_speed_percentage_command
  - compressor_speed_percentage_sensor
  uses:
  - compressor_run_command_1
  - compressor_run_command_2
  - compressor_run_status_1
  - compressor_run_status_2
  - supply_water_temperature_sensor
  - supply_water_temperature_setpoint
  implements:
  - CONTROL


DXSWC:
  id: "11457067979271831552"
  description: "Compressor run control on supply water side."
  is_abstract: true
  opt_uses:
  - cooling_thermal_power_capacity
  - cooling_percentage_command
  - compressor_speed_percentage_command
  - compressor_speed_percentage_sensor
  uses:
  - compressor_run_command
  - compressor_run_status
  - supply_water_temperature_sensor
  - supply_water_temperature_setpoint
  implements:
  - CONTROL

DX5SC:
  id: "10600680362629660672"
  description: "Five compressor run control on supply side."
  is_abstract: true
  opt_uses:
  - leaving_cooling_coil_temperature_sensor
  - cooling_thermal_power_capacity
  - cooling_percentage_command
  - compressor_speed_percentage_command
  - cooling_request_count
  uses:
  - compressor_run_command_1
  - compressor_run_command_2
  - compressor_run_command_3
  - compressor_run_command_4
  - compressor_run_command_5
  - compressor_run_status_1
  - compressor_run_status_2
  - compressor_run_status_3
  - compressor_run_status_4
  - compressor_run_status_5
  - supply_air_temperature_sensor
  - supply_air_temperature_setpoint
  implements:
  - CONTROL

DXRC:
  id: "5628706374012633088"
  description: "Compressor run control on return air side (RC)."
  opt_uses:
  - discharge_air_temperature_sensor
  - leaving_cooling_coil_temperature_sensor
  - cooling_thermal_power_capacity
  - cooling_percentage_command
  - compressor_speed_percentage_command
  - compressor_failed_alarm
  uses:
  - return_air_temperature_setpoint
  - return_air_temperature_sensor
  - compressor_run_command
  - compressor_run_status
  implements:
  - CONTROL

DXDC:
  id: "5988994344202272768"
  description: "Compressor run control on discharge air side (DTC)."
  opt_uses:
  - leaving_cooling_coil_temperature_sensor
  - cooling_thermal_power_capacity
  - cooling_percentage_command
  - compressor_speed_percentage_command
  - compressor_run_time_accumulator
  uses:
  - compressor_run_status
  - compressor_run_command
  - discharge_air_temperature_sensor
  - discharge_air_temperature_setpoint
  implements:
  - CONTROL

DX2DC:
  id: "8944903812129226752"
  description: "Two compressor run control on discharge side (DTC)."
  is_abstract: true
  opt_uses:
  - leaving_cooling_coil_temperature_sensor
  - cooling_thermal_power_capacity
  - cooling_percentage_command
  - compressor_speed_percentage_command
  - compressor_run_time_accumulator_1
  - compressor_run_time_accumulator_2  
  uses:
  - discharge_air_temperature_sensor
  - discharge_air_temperature_setpoint
  - compressor_run_command_1
  - compressor_run_command_2
  - compressor_run_status_1
  - compressor_run_status_2
  implements:
  - CONTROL

DX3DC:
  id: "13988935394784182272"
  description: "Three compressor run control on discharge side (DTC)."
  is_abstract: true
  opt_uses:
  - leaving_cooling_coil_temperature_sensor
  - cooling_thermal_power_capacity
  - cooling_percentage_command
  - compressor_speed_percentage_command
  uses:
  - discharge_air_temperature_sensor
  - discharge_air_temperature_setpoint
  - compressor_run_command_1
  - compressor_run_command_2
  - compressor_run_command_3
  - compressor_run_status_1
  - compressor_run_status_2
  - compressor_run_status_3
  implements:
  - CONTROL

HPSC:
  id: "15212366381057048576"
  description: "Supply side heat pump control."
  is_abstract: true
  opt_uses:
  - cooling_thermal_power_capacity
  - heating_thermal_power_capacity
  - compressor_speed_percentage_command
  - cooling_request_count
  - heating_request_count
  uses:
  - supply_air_temperature_sensor
  - supply_air_temperature_setpoint
  - compressor_run_command
  - compressor_run_status
  - reversing_valve_command
  implements:
  - CONTROL

HP2SC:
  id: "3360440274189811712"
  description: "Supply side heat pump control."
  is_abstract: true
  opt_uses:
  - cooling_thermal_power_capacity
  - heating_thermal_power_capacity
  - compressor_speed_percentage_command
  - cooling_request_count
  - heating_request_count
  uses:
  - supply_air_temperature_sensor
  - supply_air_temperature_setpoint
  - compressor_run_command_1
  - compressor_run_command_2
  - compressor_run_status_1
  - compressor_run_status_2
  - reversing_valve_command
  implements:
  - CONTROL

HPDC:
  id: "3683151334988578816"
  description: "Discharge side heat pump control."
  is_abstract: true
  opt_uses:
  - cooling_thermal_power_capacity
  - heating_thermal_power_capacity
  - compressor_speed_percentage_command
  uses:
  - discharge_air_temperature_sensor
  - discharge_air_temperature_setpoint
  - compressor_run_command
  - compressor_run_status
  - reversing_valve_command
  implements:
  - CONTROL

HPZTC:
  id: "4115496899216146432"
  description: "Zone temp heat pump control (ZTC)."
  is_abstract: true
  opt_uses:
  - discharge_air_temperature_sensor
  - cooling_thermal_power_capacity
  - heating_thermal_power_capacity
  - compressor_speed_percentage_command
  uses:
  - zone_air_temperature_setpoint
  - zone_air_temperature_sensor
  - compressor_run_command
  - compressor_run_status
  - reversing_valve_command
  implements:
  - CONTROL

HPZC:
  id: "15428539163170832384"
  description: "Zone temp heat pump control (CSP or DSP)."
  is_abstract: true
  opt_uses:
  - discharge_air_temperature_sensor
  - cooling_thermal_power_capacity
  - heating_thermal_power_capacity
  - compressor_speed_percentage_command
  uses:
  - zone_air_cooling_temperature_setpoint
  - zone_air_heating_temperature_setpoint
  - zone_air_temperature_sensor
  - compressor_run_command
  - compressor_run_status
  - reversing_valve_command
  implements:
  - CONTROL

HP2ZC:
  id: "16221172697588039680"
  description: "Zone temp heat pump control with two compressors."
  is_abstract: true
  opt_uses:
  - discharge_air_temperature_sensor
  - cooling_thermal_power_capacity
  - heating_thermal_power_capacity
  - compressor_speed_percentage_command
  uses:
  - zone_air_cooling_temperature_setpoint
  - zone_air_heating_temperature_setpoint
  - zone_air_temperature_sensor
  - compressor_run_command_1
  - compressor_run_command_2
  - compressor_run_status_1
  - compressor_run_status_2
  - reversing_valve_command
  implements:
  - CONTROL

HWDC:
  id: "16507327195786510336"
  description: "Heating water valve monitoring on discharge air side."
  is_abstract: true
  opt_uses:
  - heating_water_valve_percentage_sensor
  - heating_thermal_power_capacity
  - discharge_air_relative_humidity_sensor
  - heating_water_flowrate_sensor
  uses:
  - heating_water_valve_percentage_command
  - discharge_air_temperature_setpoint
  - discharge_air_temperature_sensor
  implements:
  - CONTROL

HWRC:
  id: "17386253701286461440"
  description: "Heating water valve monitoring on discharge air side."
  is_abstract: true
  opt_uses:
  - heating_water_valve_percentage_sensor
  - heating_thermal_power_capacity
  - discharge_air_relative_humidity_sensor
  - heating_water_flowrate_sensor
  uses:
  - heating_water_valve_percentage_command
  - return_air_temperature_setpoint
  - return_air_temperature_sensor
  implements:
  - CONTROL

HWSC:
  id: "12906523371843354624"
  description: "Heating water valve monitoring on supply air side."
  is_abstract: true
  opt_uses:
  - heating_water_valve_percentage_sensor
  - heating_thermal_power_capacity
  - leaving_heating_coil_temperature_sensor
  - heating_request_count
  uses:
  - heating_water_valve_percentage_command
  - supply_air_temperature_setpoint
  - supply_air_temperature_sensor
  implements:
  - CONTROL

HW2SC:
  id: "15111346551231873024"
  description: "Two heating water valves on supply air side."
  is_abstract: true
  opt_uses:
  - heating_thermal_power_capacity
  - leaving_heating_coil_temperature_sensor
  - heating_request_count
  uses:
  - heating_water_valve_percentage_command_1
  - heating_water_valve_percentage_command_2
  - supply_air_temperature_setpoint
  - supply_air_temperature_sensor
  implements:
  - CONTROL

HWZC:
  id: "12546235401653714944"
  description: "Heating water valve monitoring on zone side (DSP/CSP)."
  is_abstract: true
  opt_uses:
  - discharge_air_temperature_sensor
  - heating_water_valve_percentage_sensor
  - heating_thermal_power_capacity
  - heating_supply_water_isolation_valve_command
  - heating_supply_water_isolation_valve_status
  uses:
  - heating_water_valve_percentage_command
  - zone_air_heating_temperature_setpoint
  - zone_air_temperature_sensor
  implements:
  - CONTROL

HWZTC:
  id: "2674345018457587712"
  description: "Heating water valve monitoring on zone side (ZTC)."
  is_abstract: true
  opt_uses:
  - discharge_air_temperature_sensor
  - heating_water_valve_percentage_sensor
  - heating_thermal_power_capacity
  - heating_water_flowrate_sensor
  uses:
  - heating_water_valve_percentage_command
  - zone_air_temperature_setpoint
  - zone_air_temperature_sensor
  implements:
  - CONTROL

HWSWC:
  id: "8294837353415966720"
  description: "Heating water valve monitoring on supply water side."
  is_abstract: true
  opt_uses:
  - heating_water_valve_percentage_sensor
  - heating_thermal_power_capacity
  - return_water_temperature_sensor
  uses:
  - heating_water_valve_percentage_command
  - supply_water_temperature_setpoint
  - supply_water_temperature_sensor
  implements:
  - CONTROL

PHWSC:
  id: "17518209390270742528"
  description: "Preheating water valve monitoring on supply air side."
  is_abstract: true
  opt_uses:
  - leaving_air_preheating_coil_temperature_sensor
  uses:
  - preheating_water_valve_percentage_command
  - supply_air_temperature_setpoint
  - supply_air_temperature_sensor
  implements:
  - CONTROL
  
HWPVM:
  id: "5829955484802613248"
  description: "Heating water pressure valve command and position monitoring (without regard to what controls it)."
  is_abstract: true
  opt_uses:
  - heating_water_flowrate_sensor
  uses:
  - heating_water_valve_percentage_sensor
  implements:
  - OPERATIONAL
  

HTDC:
  id: "656732385395605504"
  description: "Gas or electric heater control on discharge side."
  is_abstract: true
  opt_uses:
  - heating_thermal_power_capacity
  - heating_percentage_command
  - heater_run_status
  uses:
  - heater_run_command
  - discharge_air_temperature_setpoint
  - discharge_air_temperature_sensor
  implements:
  - CONTROL

HT2DC:
  id: "5268418403822993408"
  description: "Two gas or electric heater control on discharge control."
  is_abstract: true
  opt_uses:
  - heating_thermal_power_capacity
  - heating_percentage_command
  - leaving_heating_coil_temperature_sensor
  uses:
  - heater_run_command_1
  - heater_run_command_2
  - discharge_air_heating_temperature_setpoint
  - discharge_air_temperature_sensor
  implements:
  - CONTROL


HTSC:
  id: "800847573471461376"
  description: "Gas or electric heater control on supply side."
  is_abstract: true
  opt_uses:
  - heating_thermal_power_capacity
  - heating_percentage_command
  - heater_run_status
  - heating_request_count
  uses:
  - heater_run_command
  - supply_air_temperature_setpoint
  - supply_air_temperature_sensor
  implements:
  - CONTROL


HTSDC:
  id: "16700102370461220864"
  description: "Gas or electric heater control on supply side."
  is_abstract: true
  opt_uses:
  - heating_thermal_power_capacity
  - heater_run_status
  - heating_percentage_command
  uses:
  - heater_run_command
  - supply_air_heating_temperature_setpoint
  - supply_air_cooling_temperature_setpoint
  - supply_air_temperature_sensor
  implements:
  - CONTROL



HTRC:
  id: "80271633092182016"
  description: "Gas or electric heater control on return side (RC)."
  is_abstract: true
  opt_uses:
  - heating_thermal_power_capacity
  - discharge_air_temperature_sensor
  - heating_percentage_command
  - heater_run_status
  uses:
  - heater_run_command
  - return_air_temperature_setpoint
  - return_air_temperature_sensor
  implements:
  - CONTROL

HTZC:
  id: "2386114642305875968"
  description: "Gas or electric heater control on zone side (ZC)."
  is_abstract: true
  opt_uses:
  - heating_thermal_power_capacity
  - discharge_air_temperature_sensor
  - heating_percentage_command
  - heater_run_status
  uses:
  - heater_run_command
  - zone_air_heating_temperature_setpoint
  - zone_air_temperature_sensor
  implements:
  - CONTROL

HT2ZC:
  id: "6997800660733263872"
  description: "Two gas or electric heater control on zone side (HSP, DSP)."
  is_abstract: true
  opt_uses:
  - discharge_air_temperature_sensor
  - heating_thermal_power_capacity
  - heating_percentage_command
  uses:
  - heater_run_command_1
  - heater_run_command_2
  - zone_air_heating_temperature_setpoint
  - zone_air_temperature_sensor
  implements:
  - CONTROL

HT2XZTC2X:
  id: "18111271668641955840"
  description: "Two separate heating sections going to two different zones on the device, with independent heating control."
  is_abstract: true
  opt_uses:
  - heating_percentage_command_1
  - discharge_air_temperature_sensor_1
  - heating_percentage_command_2
  - discharge_air_temperature_sensor_2
  uses:
  - zone_air_temperature_setpoint_1
  - zone_air_temperature_sensor_1
  - heater_run_command_1
  - heater_run_status_1
  - zone_air_temperature_setpoint_2
  - zone_air_temperature_sensor_2
  - heater_run_command_2
  - heater_run_status_2
  implements:
  - CONTROL

HT3ZC:
  id: "3504555462265667584"
  description: "Two gas or electric heater control on zone side (HSP, DSP)."
  is_abstract: true
  opt_uses:
  - discharge_air_temperature_sensor
  - heating_thermal_power_capacity
  uses:
  - heater_run_command_1
  - heater_run_command_2
  - heater_run_command_3
  - zone_air_heating_temperature_setpoint
  - zone_air_temperature_sensor
  implements:
  - CONTROL



HTSWC:
  id: "2162764248285970432"
  description: "Two gas or electric heater control on supply water side."
  is_abstract: true
  opt_uses:
  - heating_thermal_power_capacity
  - heating_percentage_command
  uses:
  - heater_run_command
  - supply_water_temperature_sensor
  - supply_water_temperature_setpoint
  implements:
  - CONTROL


HT2SWC:
  id: "10024219610326237184"
  description: "Two gas or electric heater control on supply water side."
  is_abstract: true
  opt_uses:
  - heating_thermal_power_capacity
  - heating_percentage_command
  uses:
  - heater_run_command_1
  - heater_run_command_2
  - supply_water_temperature_sensor
  - supply_water_temperature_setpoint
  implements:
  - CONTROL

HT4SWC:
  id: "15090909928606400512"
  description: "Four gas or electric heater control on supply water side."
  is_abstract: true
  opt_uses:
  - heating_thermal_power_capacity
  - heating_percentage_command
  uses:
  - heater_run_command_1
  - heater_run_command_2
  - heater_run_command_3
  - heater_run_command_4
  - supply_water_temperature_sensor
  - supply_water_temperature_setpoint
  implements:
  - CONTROL


HT2SC:
  id: "5412533591898849280"
  description: "Two gas or electric heater control on supply side."
  is_abstract: true
  opt_uses:
  - heating_thermal_power_capacity
  - heating_percentage_command
  - heating_request_count
  uses:
  - heater_run_command_1
  - heater_run_command_2
  - supply_air_temperature_sensor
  - supply_air_temperature_setpoint
  implements:
  - CONTROL


HT3SC:
  id: "10953790720913178624"
  description: "Three gas or electric heater control on supply side."
  is_abstract: true
  opt_uses:
  - heating_thermal_power_capacity
  - heating_percentage_command
  - heating_request_count
  uses:
  - heater_run_command_1
  - heater_run_command_2
  - heater_run_command_3
  - supply_air_temperature_sensor
  - supply_air_temperature_setpoint
  implements:
  - CONTROL


HT4SC:
  id: "13793873235923697664"
  description: "Four gas or electric heater control on supply side."
  is_abstract: true
  opt_uses:
  - heating_thermal_power_capacity
  - heating_percentage_command
  - heating_request_count
  uses:
  - heater_run_command_1
  - heater_run_command_2
  - heater_run_command_3
  - heater_run_command_4
  - supply_air_temperature_sensor
  - supply_air_temperature_setpoint
  implements:
  - CONTROL

HT2SDC:
  id: "7476730333606445056"
  description: "Two gas or electric heater control on supply side (dual setpoint)."
  is_abstract: true
  opt_uses:
  - heating_thermal_power_capacity
  - heating_percentage_command
  uses:
  - heater_run_command_1
  - heater_run_command_2
  - supply_air_temperature_sensor
  - supply_air_heating_temperature_setpoint
  - supply_air_cooling_temperature_setpoint
  implements:
  - CONTROL

HTVSC:
  id: "14635905628753625088"
  description: "Variable gas to electric control on supply air side."
  is_abstract: true
  opt_uses:
  - heating_thermal_power_capacity
  - heating_request_count
  uses:
  - heater_run_command
  - heater_run_status
  - heating_percentage_command
  - supply_air_temperature_setpoint
  - supply_air_temperature_sensor
  implements:
  - CONTROL

ECON:
  id: "3106690582685155328"
  description: "Economizer mode control"
  is_abstract: true
  opt_uses:
  - low_limit_outside_air_damper_percentage_command
  - supply_air_temperature_sensor
  - outside_air_flowrate_sensor
  - outside_air_flowrate_setpoint
  - return_air_damper_percentage_command
  uses:
  - outside_air_temperature_sensor
  - economizer_mode
  - mixed_air_temperature_sensor
  - supply_air_temperature_setpoint
  - outside_air_damper_percentage_command
  - return_air_temperature_sensor
  implements:
  - CONTROL


ECOND:
  id: "2000353186723921920"
  description: "Economizer mode control - single zone"
  is_abstract: true
  opt_uses:
  - return_air_temperature_sensor
  - outside_air_flowrate_sensor
  - outside_air_flowrate_setpoint
  - mixed_air_temperature_sensor
  - outside_air_damper_percentage_sensor
  - low_limit_outside_air_damper_percentage_command
  - return_air_damper_percentage_command
  uses:
  - outside_air_temperature_sensor
  - economizer_mode
  - discharge_air_temperature_sensor
  - discharge_air_temperature_setpoint
  - outside_air_damper_percentage_command
  implements:
  - CONTROL

ECONM:
  id: "8728731030015442944"
  description: "Economizer mode control"
  is_abstract: true
  opt_uses:
  - outside_air_flowrate_sensor
  - outside_air_flowrate_setpoint
  - supply_air_temperature_sensor
  - outside_air_damper_percentage_sensor
  - low_limit_outside_air_damper_percentage_command
  - return_air_damper_percentage_command
  uses:
  - outside_air_temperature_sensor
  - economizer_mode
  - mixed_air_temperature_sensor
  - mixed_air_temperature_setpoint
  - outside_air_damper_percentage_command
  - return_air_temperature_sensor
  implements:
  - CONTROL

ECONM2X:
  id: "10998545242210172928"
  description: "Economizer mode control"
  is_abstract: true
  opt_uses:
  - outside_air_flowrate_sensor
  - outside_air_flowrate_setpoint
  - supply_air_temperature_sensor
  - outside_air_damper_percentage_sensor
  - low_limit_outside_air_damper_percentage_command
  - return_air_damper_percentage_command
  uses:
  - outside_air_temperature_sensor
  - economizer_mode
  - mixed_air_temperature_sensor_1
  - mixed_air_temperature_sensor_2
  - mixed_air_temperature_setpoint
  - outside_air_damper_percentage_command
  - return_air_temperature_sensor
  implements:
  - CONTROL

ECONMD:
  id: "15646260057656524800"
  description: "Economizer mode control - single zone"
  is_abstract: true
  opt_uses:
  - low_limit_outside_air_damper_percentage_command
  - discharge_air_temperature_sensor
  - outside_air_flowrate_sensor
  - outside_air_flowrate_setpoint
  - return_air_temperature_sensor
  - outside_air_damper_percentage_sensor
  - return_air_damper_percentage_command
  uses:
  - outside_air_temperature_sensor
  - economizer_mode
  - mixed_air_temperature_sensor
  - mixed_air_temperature_setpoint
  - outside_air_damper_percentage_command
  implements:
  - CONTROL

ECONZ:
  id: "10070803718971850752"
  description: "Economizer mode control - single room"
  is_abstract: true
  opt_uses:
  - low_limit_outside_air_damper_percentage_command
  - discharge_air_temperature_sensor
  - outside_air_flowrate_sensor
  - outside_air_relative_humidity_sensor
  - outside_air_flowrate_setpoint
  - return_air_temperature_sensor
  - mixed_air_temperature_sensor
  - outside_air_damper_percentage_sensor
  - return_air_damper_percentage_command
  uses:
  - outside_air_temperature_sensor
  - economizer_mode
  - zone_air_temperature_sensor
  - zone_air_cooling_temperature_setpoint
  - outside_air_damper_percentage_command
  implements:
  - CONTROL
VOADM:
  id: "12330062619539931136"
  description: "Variable outside air damper monitoring."
  is_abstract: true
  opt_uses:
  - economizer_mode
  - mixed_air_temperature_sensor
  - outside_air_damper_percentage_sensor
  - low_limit_outside_air_damper_percentage_command
  uses:
  - outside_air_temperature_sensor
  - outside_air_damper_percentage_command
  implements:
  - MONITORING

BYPDM:
  id: "7718376601112543232"
  description: "Bypass damper monitoring."
  is_abstract: true
  uses:
  - bypass_air_damper_percentage_command
  implements:
  - MONITORING


OAFM:
  id: "7386573678663696384"
  description: "Outside air flow monitoring"
  is_abstract: true
  opt_uses:
  - outside_air_temperature_sensor
  - outside_air_damper_percentage_sensor
  uses:
  - outside_air_flowrate_sensor
  implements:
  - MONITORING

OAFMC:
  id: "16941748637967319040"
  description: "Outside air flow control with minimum setpoint."
  is_abstract: true
  opt_uses:
  - economizer_mode
  - mixed_air_temperature_sensor
  uses:
  - ventilation_outside_air_flowrate_setpoint
  - outside_air_flowrate_sensor
  - outside_air_damper_percentage_command
  implements:
  - CONTROL

OAMC:
  id: "9583248377378766848"
  description: "Outside air flow control."
  is_abstract: true
  opt_uses:
  - outside_air_flowrate_sensor
  uses:
  - outside_air_damper_percentage_sensor
  - outside_air_damper_percentage_command
  implements:
  - CONTROL


OFC:
  id: "18252070729648439296"
  description: "Outside air flow control monitoring (without a damper)."
  is_abstract: true
  uses:
  - outside_air_flowrate_setpoint
  - outside_air_flowrate_sensor
  implements:
  - OPERATIONAL

SFM:
  id: "1953769078078308352"
  description: "Supply air flow monitoring."
  is_abstract: true
  uses:
  - supply_air_flowrate_sensor
  implements:
  - MONITORING

SFC:
  id: "11177141114933084160"
  description: "Supply air flow control."
  is_abstract: true
  uses:
  - supply_air_flowrate_setpoint
  - supply_air_flowrate_sensor
  implements:
  - OPERATIONAL

RFC:
  id: "6565455096505696256"
  description: "Return air flow control."
  is_abstract: true
  uses:
  - return_air_flowrate_setpoint
  - return_air_flowrate_sensor
  implements:
  - OPERATIONAL

SARC:
  id: "15788827133360472064"
  description: "AHU supply air reset control."
  is_abstract: true
  opt_uses:
  - supply_air_flowrate_sensor
  - heating_request_count
  uses:
  - supply_air_temperature_setpoint
  - supply_air_static_pressure_setpoint
  - cooling_request_count
  - pressurization_request_count
  implements:
  - CONTROL

RWISOVPC:
  id: "13482984124146778112"
  description: "Return water isolation valve percentage monitoring."
  is_abstract: true
  opt_uses:
  - run_command
  uses:
  - return_water_valve_percentage_sensor
  - return_water_valve_percentage_command
  implements:
  - OPERATIONAL

CHWISOVM:
  id: "8871298105719390208"
  description: "Chilled water isolation valve monitoring."
  is_abstract: true
  opt_uses:
  - run_command
  uses:
  - chilled_water_isolation_valve_command
  - chilled_water_isolation_valve_status
  implements:
  - MONITORING

CDWISOVM:
  id: "18094670142574166016"
  description: "Condensing water isolation valve monitoring."
  is_abstract: true
  opt_uses:
  - run_command
  uses:
  - condensing_water_isolation_valve_command
  - condensing_water_isolation_valve_status
  implements:
  - MONITORING

CDWISOVPM:
  id: "512617197319749632"
  description: "Condensing water isolation valve percentage monitoring."
  is_abstract: true
  opt_uses:
  - run_command
  uses:
  - condensing_water_isolation_valve_percentage_command
  - condensing_water_isolation_valve_percentage_sensor
  implements:
  - MONITORING

CDWPVM:
  id: "7446747751028621312"
  description: "Condensing water pressure valve command and position monitoring (without regard to what controls it)."
  is_abstract: true
  opt_uses:
  - condensing_water_flowrate_sensor
  uses:
  - condensing_water_valve_percentage_sensor
  implements:
  - OPERATIONAL

CDWFRSM:
  id: "14620379425057800192"
  description: "Condenser water flowrate status monitoring."
  is_abstract: true
  uses:
  - condensing_water_flowrate_status
  implements:
  - OPERATIONAL

BYPVPM:
  id: "9735989234174525440"
  description: "Bypass water valve percentage monitoring."
  is_abstract: true
  opt_uses:
  - bypass_valve_percentage_sensor
  uses:
  - bypass_valve_percentage_command
  implements:
  - MONITORING

MWVPM:
  id: "5124303215747137536"
  description: "Make-up water valve percentage monitoring."
  is_abstract: true
  uses:
  - makeup_water_valve_percentage_command
  implements:
  - MONITORING

HXSWISOVPM:
  id: "11812289399880679424"
  description: "Heat exchanger supply isolation water valve percentage monitoring."
  is_abstract: true
  uses:
  - heat_exchange_supply_water_isolation_valve_percentage_command
  - heat_exchange_supply_water_isolation_valve_percentage_sensor
  implements:
  - MONITORING

HXRWISOVPM:
  id: "14124324858582007808"
  description: "Heat exchanger return isolation water valve percentage monitoring."
  is_abstract: true
  uses:
  - heat_exchange_return_water_isolation_valve_percentage_command
  - heat_exchange_return_water_isolation_valve_percentage_sensor
  implements:
  - MONITORING

HXSWISOVM:
  id: "18037952934766968832"
  description: "Heat exchanger supply isolation water valve monitoring."
  is_abstract: true
  uses:
  - heat_exchange_supply_water_isolation_valve_command
  - heat_exchange_supply_water_isolation_valve_status
  implements:
  - MONITORING

HXRWISOVM:
  id: "9182187217496309760"
  description: "Heat exchanger return isolation water valve monitoring."
  is_abstract: true
  uses:
  - heat_exchange_return_water_isolation_valve_command
  - heat_exchange_return_water_isolation_valve_status
  implements:
  - MONITORING

PWISOVM:
  id: "2818460206533443584"
  description: "Process water iso valve monitoring."
  is_abstract: true
  uses:
  - process_water_isolation_valve_command
  implements:
  - MONITORING

PWVPM:
  id: "12041832243388219392"
  description: "Process water valve percentage monitoring."
  is_abstract: true
  uses:
  - process_water_valve_percentage_command
  implements:
  - MONITORING

CHWBZC:
  id: "16609945715518472192"
  description: "Chilled water valve binary (open/closed) control."
  is_abstract: true
  implements:
  - OPERATIONAL
  uses:
  - chilled_water_valve_command
  - zone_air_temperature_sensor
  - zone_air_cooling_temperature_setpoint

CHWBYPVPM:
  id: "7430146224960831488"
  description: "Chilled water bypass valve percentage monitoring."
  is_abstract: true
  uses:
  - chilled_water_bypass_valve_percentage_sensor
  - chilled_water_bypass_valve_percentage_command
  implements:
  - MONITORING

MXVPM:
  id: "16653518261815607296"
  description: "Mixing valve percent monitoring."
  is_abstract: true
  uses:
  - mixing_valve_percentage_command
  implements:
  - MONITORING

WFRM:
  id: "1665538701926596608"
  description: "Water flowrate monitoring."
  is_abstract: true
  uses:
  - flowrate_sensor
  implements:
  - MONITORING

WFRC:
  id: "10888910738781372416"
  description: "Water flowrate control."
  is_abstract: true
  uses:
  - flowrate_sensor
  - flowrate_setpoint
  implements:
  - OPERATIONAL

MWFRC:
  id: "6277224720353984512"
  description: "Minimum water flowrate control."
  is_abstract: true
  uses:
  - flowrate_sensor
  - low_limit_flowrate_setpoint
  implements:
  - OPERATIONAL

CHWFRM:
  id: "15500596757208760320"
  description: "Chilled water flowrate monitoring."
  is_abstract: true
  uses:
  - chilled_water_flowrate_sensor
  implements:
  - MONITORING

CHWFRSM:
  id: "11667988394339729408"
  description: "Chilled water flowrate status monitoring."
  is_abstract: true
  uses:
  - chilled_water_flowrate_status
  implements:
  - MONITORING

SEPM:
  id: "3971381711140290560"
  description: "Shade extent monitoring."
  is_abstract: true
  uses:
  - shade_extent_percentage_command
  implements:
  - MONITORING

STPM:
  id: "13194753747995066368"
  description: "Shade tilt monitoring."
  is_abstract: true
  uses:
  - shade_tilt_percentage_command
  implements:
  - MONITORING

IGM:
  id: "8583067729567678464"
  description: "Inlet guidevane monitoring."
  is_abstract: true
  uses:
  - inlet_guidevane_percentage_sensor
  implements:
  - OPERATIONAL

CLPM:
  id: "17806439766422454272"
  description: "Cooling thermal monitoring."
  is_abstract: true
  uses:
  - cooling_thermal_power_sensor
  implements:
  - MONITORING

PCLPM:
  id: "1089077949623173120"
  description: "Process cooling thermal monitoring."
  is_abstract: true
  uses:
  - process_cooling_thermal_power_sensor
  implements:
  - MONITORING


### POTENTIALLY ONE-OFF TYPES ###
DDCO:
  id: "10312449986477948928"
  description: "Flow control - dual duct, but only cooling."
  is_abstract: true
  uses:
  - cooling_air_flowrate_setpoint_2
  - cooling_air_flowrate_setpoint_1
  - cooling_air_flowrate_sensor_2
  - cooling_air_flowrate_sensor_1
  - cooling_air_damper_percentage_command_2
  - cooling_air_damper_percentage_command_1
  implements:
  - CONTROL

FDPM2X:
  id: "871492295067697152"
  description: "Filter pressure monitoring (2 sensors)."
  is_abstract: true
  uses:
  - filter_differential_pressure_sensor_1
  - filter_differential_pressure_sensor_2
  implements:
  - MONITORING

FDPSM2X:
  id: "14032659673685950464"
  description: "Filter pressure status monitoring (2 sensors)."
  is_abstract: true
  uses:
  - filter_differential_pressure_status_1
  - filter_differential_pressure_status_2
  opt_uses:
  - filter_alarm_1
  - filter_alarm_2
  implements:
  - MONITORING

FDPM3X:
  id: "16670119787883397120"
  description: "Filter pressure monitoring (3 sensors)."
  is_abstract: true
  uses:
  - filter_differential_pressure_sensor_1
  - filter_differential_pressure_sensor_2
  - filter_differential_pressure_sensor_3
  implements:
  - MONITORING

FDPM4X:
  id: "5700763968050561024"
  description: "Filter pressure monitoring (4 sensors)."
  is_abstract: true
  uses:
  - filter_differential_pressure_sensor_1
  - filter_differential_pressure_sensor_2
  - filter_differential_pressure_sensor_3
  - filter_differential_pressure_sensor_4
  implements:
  - MONITORING

CO2C2X:
  id: "14924136004905336832"
  description: "Carbon dioxide control with dual zone sensors."
  is_abstract: true
  uses:
  - zone_air_co2_concentration_setpoint
  - zone_air_co2_concentration_sensor_1
  - zone_air_co2_concentration_sensor_2
  implements:
  - OPERATIONAL

DSP3X:
  id: "3394920958836867072"
  description: "Dual setpoint zone temp control with 3 temp sensors."
  is_abstract: true
  opt_uses:
  - discharge_air_temperature_sensor
  uses:
  - zone_air_temperature_sensor_1
  - zone_air_temperature_sensor_2
  - zone_air_temperature_sensor_3
  - zone_air_cooling_temperature_setpoint
  - zone_air_heating_temperature_setpoint
  implements:
  - OPERATIONAL


EFSS2X:
  id: "12618292995691642880"
  description: "Exhaust fan start-stop and feedback with two fans."
  is_abstract: true
  opt_uses:
  - exhaust_fan_current_sensor_1
  - exhaust_fan_power_sensor_1
  - exhaust_fan_current_sensor_2
  - exhaust_fan_power_sensor_2
  - exhaust_air_flowrate_capacity
  - exhaust_fan_power_capacity
  uses:
  - exhaust_fan_run_command_1
  - exhaust_fan_run_status_1
  - exhaust_fan_run_command_2
  - exhaust_fan_run_status_2
  implements:
  - OPERATIONAL

EFSS3X:
  id: "8006606977264254976"
  description: "Exhaust fan start-stop and feedback with three fans."
  is_abstract: true
  opt_uses:
  - exhaust_fan_current_sensor_1
  - exhaust_fan_power_sensor_1
  - exhaust_fan_current_sensor_2
  - exhaust_fan_power_sensor_2
  - exhaust_fan_current_sensor_3
  - exhaust_fan_power_sensor_3
  - exhaust_air_flowrate_capacity
  - exhaust_fan_power_capacity
  uses:
  - exhaust_fan_run_command_1
  - exhaust_fan_run_status_1
  - exhaust_fan_run_command_2
  - exhaust_fan_run_status_2
  - exhaust_fan_run_command_3
  - exhaust_fan_run_status_3
  implements:
  - OPERATIONAL

EFSS4X:
  id: "17229979014119030784"
  description: "Exhaust fan start-stop and feedback with four fans."
  is_abstract: true
  opt_uses:
  - exhaust_air_flowrate_capacity
  - exhaust_fan_power_capacity
  - exhaust_fan_current_sensor_1
  - exhaust_fan_power_sensor_1
  - exhaust_fan_current_sensor_2
  - exhaust_fan_power_sensor_2
  - exhaust_fan_current_sensor_3
  - exhaust_fan_power_sensor_3
  - exhaust_fan_current_sensor_4
  - exhaust_fan_power_sensor_4
  uses:
  - exhaust_fan_run_command_1
  - exhaust_fan_run_status_1
  - exhaust_fan_run_command_2
  - exhaust_fan_run_status_2
  - exhaust_fan_run_command_3
  - exhaust_fan_run_status_3
  - exhaust_fan_run_command_4
  - exhaust_fan_run_status_4
  implements:
  - OPERATIONAL

DF2XSS:
  id: "9591874046098669568"
  description: "Discharge fan start-stop and feedback (2 pts)."
  is_abstract: true
  opt_uses:
  - discharge_fan_current_sensor
  - discharge_fan_power_sensor
  uses:
  - discharge_fan_run_status_1
  - discharge_fan_run_status_2
  - discharge_fan_run_command_1
  - discharge_fan_run_command_2
  implements:
  - OPERATIONAL

SFSS2X:
  id: "2241999454230020096"
  description: "Supply fan start-stop and feedback for two fans."
  is_abstract: true
  opt_uses:
  - supply_air_flowrate_capacity
  - supply_fan_power_capacity
  - supply_fan_current_sensor_1
  - supply_fan_current_sensor_2
  - supply_fan_power_sensor_1
  - supply_fan_power_sensor_2
  uses:
  - supply_fan_run_command_1
  - supply_fan_run_status_1
  - supply_fan_run_command_2
  - supply_fan_run_status_2
  implements:
  - OPERATIONAL

SFSS3X:
  id: "11465371491084795904"
  description: "Supply fan start-stop and feedback for three fans."
  is_abstract: true
  opt_uses:
  - supply_air_flowrate_capacity
  - supply_fan_power_capacity
  - supply_fan_current_sensor_1
  - supply_fan_current_sensor_2
  - supply_fan_current_sensor_3
  - supply_fan_power_sensor_1
  - supply_fan_power_sensor_2
  - supply_fan_power_sensor_3
  uses:
  - supply_fan_run_command_1
  - supply_fan_run_status_1
  - supply_fan_run_command_2
  - supply_fan_run_status_2
  - supply_fan_run_command_3
  - supply_fan_run_status_3
  implements:
  - OPERATIONAL

SFSS4X:
  id: "12662092041384099840"
  description: "Supply fan start-stop and feedback for four fans."
  is_abstract: true
  opt_uses:
  - supply_air_flowrate_capacity
  - supply_fan_power_capacity
  - supply_fan_current_sensor_1
  - supply_fan_current_sensor_2
  - supply_fan_current_sensor_3
  - supply_fan_current_sensor_4
  - supply_fan_power_sensor_1
  - supply_fan_power_sensor_2
  - supply_fan_power_sensor_3
  - supply_fan_power_sensor_4
  uses:
  - supply_fan_run_command_1
  - supply_fan_run_status_1
  - supply_fan_run_command_2
  - supply_fan_run_status_2
  - supply_fan_run_command_3
  - supply_fan_run_status_3
  - supply_fan_run_command_4
  - supply_fan_run_status_4
  implements:
  - OPERATIONAL

EFVSC2X:
  id: "6853685472657408000"
  description: "Exhaust fan variable speed control with feedback and sensoring for two fans."
  is_abstract: true
  opt_uses:
  - exhaust_fan_speed_frequency_sensor_1
  - exhaust_fan_speed_percentage_sensor_1
  - exhaust_fan_current_sensor_1
  - exhaust_fan_power_sensor_1
  - exhaust_fan_speed_frequency_sensor_2
  - exhaust_fan_speed_percentage_sensor_2
  - exhaust_fan_current_sensor_2
  - exhaust_fan_power_sensor_2
  uses:
  - exhaust_fan_run_command_1
  - exhaust_fan_run_status_1
  - exhaust_fan_speed_percentage_command_1
  - exhaust_fan_run_command_2
  - exhaust_fan_run_status_2
  - exhaust_fan_speed_percentage_command_2
  implements:
  - OPERATIONAL

EFVSC3X:
  id: "16077057509512183808"
  description: "Exhaust fan variable speed control with feedback and sensoring for three fans."
  is_abstract: true
  opt_uses:
  - exhaust_fan_speed_frequency_sensor_1
  - exhaust_fan_speed_percentage_sensor_1
  - exhaust_fan_current_sensor_1
  - exhaust_fan_power_sensor_1
  - exhaust_fan_speed_frequency_sensor_2
  - exhaust_fan_speed_percentage_sensor_2
  - exhaust_fan_current_sensor_2
  - exhaust_fan_power_sensor_2
  - exhaust_fan_speed_frequency_sensor_3
  - exhaust_fan_speed_percentage_sensor_3
  - exhaust_fan_current_sensor_3
  - exhaust_fan_power_sensor_3
  uses:
  - exhaust_fan_run_command_1
  - exhaust_fan_run_status_1
  - exhaust_fan_speed_percentage_command_1
  - exhaust_fan_run_command_2
  - exhaust_fan_run_status_2
  - exhaust_fan_speed_percentage_command_2
  - exhaust_fan_run_command_3
  - exhaust_fan_run_status_3
  - exhaust_fan_speed_percentage_command_3
  implements:
  - OPERATIONAL

EFVSC4X:
  id: "4547842463443714048"
  description: "Exhaust fan variable speed control with feedback and sensoring for four fans."
  is_abstract: true
  opt_uses:
  - exhaust_fan_speed_frequency_sensor_1
  - exhaust_fan_speed_percentage_sensor_1
  - exhaust_fan_current_sensor_1
  - exhaust_fan_power_sensor_1
  - exhaust_fan_speed_frequency_sensor_2
  - exhaust_fan_speed_percentage_sensor_2
  - exhaust_fan_current_sensor_2
  - exhaust_fan_power_sensor_2
  - exhaust_fan_speed_frequency_sensor_3
  - exhaust_fan_speed_percentage_sensor_3
  - exhaust_fan_current_sensor_3
  - exhaust_fan_power_sensor_3
  - exhaust_fan_speed_frequency_sensor_4
  - exhaust_fan_speed_percentage_sensor_4
  - exhaust_fan_current_sensor_4
  - exhaust_fan_power_sensor_4
  uses:
  - exhaust_fan_run_command_1
  - exhaust_fan_run_status_1
  - exhaust_fan_speed_percentage_command_1
  - exhaust_fan_run_command_2
  - exhaust_fan_run_status_2
  - exhaust_fan_speed_percentage_command_2
  - exhaust_fan_run_command_3
  - exhaust_fan_run_status_3
  - exhaust_fan_speed_percentage_command_3
  - exhaust_fan_run_command_4
  - exhaust_fan_run_status_4
  - exhaust_fan_speed_percentage_command_4
  implements:
  - OPERATIONAL

SFVSC2X:
  id: "13771214500298489856"
  description: "Supply fan variable speed control with feedback and sensoring with two fans."
  is_abstract: true
  opt_uses:
  - supply_fan_speed_frequency_sensor_1
  - supply_fan_speed_percentage_sensor_1
  - supply_fan_current_sensor_1
  - supply_fan_power_sensor_1
  - supply_fan_speed_frequency_sensor_2
  - supply_fan_speed_percentage_sensor_2
  - supply_fan_current_sensor_2
  - supply_fan_power_sensor_2
  uses:
  - supply_fan_run_command_1
  - supply_fan_run_status_1
  - supply_fan_speed_percentage_command_1
  - supply_fan_run_command_2
  - supply_fan_run_status_2
  - supply_fan_speed_percentage_command_2
  implements:
  - OPERATIONAL

SFVSC3X:
  id: "6519182149650743296"
  description: "Supply fan variable speed control with feedback and sensoring with three fans."
  is_abstract: true
  opt_uses:
  - supply_fan_speed_frequency_sensor_1
  - supply_fan_speed_percentage_sensor_1
  - supply_fan_current_sensor_1
  - supply_fan_power_sensor_1
  - supply_fan_speed_frequency_sensor_2
  - supply_fan_speed_percentage_sensor_2
  - supply_fan_current_sensor_2
  - supply_fan_power_sensor_2
  - supply_fan_speed_frequency_sensor_3
  - supply_fan_speed_percentage_sensor_3
  - supply_fan_current_sensor_3
  - supply_fan_power_sensor_3
  - dc_voltage_sensor_1
  - dc_voltage_sensor_2
  - dc_voltage_sensor_3
  - ac_voltage_sensor_1
  - ac_voltage_sensor_2
  - ac_voltage_sensor_3 
  - supply_fan_run_time_accumulator_1
  - supply_fan_run_time_accumulator_2
  - supply_fan_run_time_accumulator_3
  - supply_fan_run_mode_1
  - supply_fan_run_mode_2
  - supply_fan_run_mode_3  
  uses:
  - supply_fan_run_command_1
  - supply_fan_run_status_1
  - supply_fan_speed_percentage_command_1
  - supply_fan_run_command_2
  - supply_fan_run_status_2
  - supply_fan_speed_percentage_command_2
  - supply_fan_run_command_3
  - supply_fan_run_status_3
  - supply_fan_speed_percentage_command_3
  implements:
  - OPERATIONAL

SFVSC4X:
  id: "17733145221803278336"
  description: "Supply fan variable speed control with feedback and sensoring with four fans."
  is_abstract: true
  opt_uses:
  - supply_fan_speed_frequency_sensor_1
  - supply_fan_speed_percentage_sensor_1
  - supply_fan_current_sensor_1
  - supply_fan_power_sensor_1
  - supply_fan_speed_frequency_sensor_2
  - supply_fan_speed_percentage_sensor_2
  - supply_fan_current_sensor_2
  - supply_fan_power_sensor_2
  - supply_fan_speed_frequency_sensor_3
  - supply_fan_speed_percentage_sensor_3
  - supply_fan_current_sensor_3
  - supply_fan_power_sensor_3
  - supply_fan_speed_frequency_sensor_4
  - supply_fan_speed_percentage_sensor_4
  - supply_fan_current_sensor_4
  - supply_fan_power_sensor_4
  uses:
  - supply_fan_run_command_1
  - supply_fan_run_status_1
  - supply_fan_speed_percentage_command_1
  - supply_fan_run_command_2
  - supply_fan_run_status_2
  - supply_fan_speed_percentage_command_2
  - supply_fan_run_command_3
  - supply_fan_run_status_3
  - supply_fan_speed_percentage_command_3
  - supply_fan_run_command_4
  - supply_fan_run_status_4
  - supply_fan_speed_percentage_command_4
  implements:
  - OPERATIONAL

BYPSSPC:
  id: "622251700748550144"
  description: "Supply static pressure control with bypass damper."
  is_abstract: true
  opt_uses:
  - supply_air_flowrate_sensor
  uses:
  - supply_air_static_pressure_sensor
  - supply_air_static_pressure_setpoint
  - supply_fan_run_command
  - supply_fan_run_status
  - bypass_air_damper_percentage_command
  implements:
  - CONTROL

BYPSSPC2X: # Consider virtual point for instances where dampers control to same value.
  id: "7071406367143100416"
  description: "Supply static pressure control with bypass damper."
  is_abstract: true
  opt_uses:
  - supply_air_flowrate_sensor
  uses:
  - supply_air_static_pressure_sensor
  - supply_air_static_pressure_setpoint
  - supply_fan_run_command
  - supply_fan_run_status
  - bypass_air_damper_percentage_command_1
  - bypass_air_damper_percentage_command_2
  implements:
  - CONTROL

SWISOVM:
  id: "5867537891751624704"
  description: "Supply side isolation valve monitoring."
  is_abstract: true
  uses:
  - supply_water_isolation_valve_command
  - supply_water_isolation_valve_status
  implements:
  - MONITORING

SWISOVPM:
  id: "3561694882537930752"
  description: "Supply side isolation valve monitoring."
  is_abstract: true
  uses:
  - supply_water_isolation_valve_percentage_command
  - supply_water_isolation_valve_percentage_sensor
  implements:
  - MONITORING

RWISOVM:
  id: "9884748759366107136"
  description: "Return side isolation valve monitoring."
  is_abstract: true
  uses:
  - return_water_isolation_valve_command
  - return_water_isolation_valve_status
  implements:
  - MONITORING

RWISOVPM:
  id: "5273062740938719232"
  description: "Return side isolation valve monitoring."
  is_abstract: true
  uses:
  - return_water_isolation_valve_percentage_command
  - return_water_isolation_valve_percentage_sensor
  implements:
  - MONITORING

CICHVISOVM3X:
  id: "2503444627617480704"
  description: "Circuit changeover valve for switching between Hot water system and Chiller "
  is_abstract: true
  uses:
  - circulation_changeover_isolation_valve_status_1
  - circulation_changeover_isolation_valve_status_2
  - circulation_changeover_isolation_valve_status_3
  implements:
  - MONITORING

CHWRWISOVPM:
  id: "10432710170277576704"
  description: "Return side isolation valve monitoring."
  is_abstract: true
  uses:
  - chilled_return_water_isolation_valve_percentage_command
  - chilled_return_water_isolation_valve_percentage_sensor
  implements:
  - MONITORING

CHWRWISOVM:
  id: "10538544761520783360"
  description: "Return side isolation valve monitoring."
  is_abstract: true
  uses:
  - chilled_return_water_isolation_valve_command
  - chilled_return_water_isolation_valve_status
  implements:
  - MONITORING


CHWSWISOVPM:
  id: "493265792670892032"
  description: "Supply side isolation valve monitoring."
  is_abstract: true
  uses:
  - chilled_supply_water_isolation_valve_percentage_command
  - chilled_supply_water_isolation_valve_percentage_sensor
  implements:
  - MONITORING

CHWSWISOVM:
  id: "16767023046174179328"
  description: "Supply side isolation valve monitoring."
  is_abstract: true
  uses:
  - chilled_supply_water_isolation_valve_command
  - chilled_supply_water_isolation_valve_status
  implements:
  - MONITORING


PRWDT:
  id: "73094021186060288"
  description: "Temperature differential across process water."
  is_abstract: true
  implements:
  - MONITORING
  opt_uses:
  - process_cooling_thermal_power_sensor
  uses:
  - process_return_water_temperature_sensor
  - process_supply_water_temperature_sensor

PRWDT2X:
  id: "2264658189855227904"
  description: "Temperature differential across 2 process water headers."
  is_abstract: true
  implements:
  - MONITORING
  opt_uses:
  - process_cooling_thermal_power_sensor_1
  - process_cooling_thermal_power_sensor_2
  uses:
  - process_return_water_temperature_sensor_1
  - process_return_water_temperature_sensor_2
  - process_supply_water_temperature_sensor_1
  - process_supply_water_temperature_sensor_2


PWFRM:
  id: "2595109812513538048"
  description: "Flowrate monitoring for process water."
  is_abstract: true
  implements:
  - MONITORING
  uses:
  - process_water_flowrate_sensor

PWFRM2X:
  id: "9296466058040836096"
  description: "Flowrate monitoring for 2 process water headers."
  is_abstract: true
  implements:
  - MONITORING
  uses:
  - process_water_flowrate_sensor_1
  - process_water_flowrate_sensor_2

PWDPM:
  id: "455899989512552448"
  description: "Differential pressure monitoring for process water."
  is_abstract: true
  implements:
  - MONITORING
  uses:
  - process_water_differential_pressure_sensor

PWDPM2X:
  id: "7200603381453291520"
  description: "Differential pressure monitoring for 2 process water headers."
  is_abstract: true
  implements:
  - MONITORING
  uses:
  - process_water_differential_pressure_sensor_1
  - process_water_differential_pressure_sensor_2


CWRISOVPM:
  id: "5821024151850188800"
  description: "Condensing water return isolation monitoring."
  is_abstract: true
  uses:
  - condensing_return_water_isolation_valve_percentage_sensor
  - condensing_return_water_isolation_valve_percentage_command
  implements:
  - MONITORING

CWRISOVM:
  id: "8126867161063882752"
  description: "Condensing water return isolation monitoring."
  is_abstract: true
  uses:
  - condensing_return_water_isolation_valve_status
  - condensing_return_water_isolation_valve_command
  implements:
  - MONITORING


CWSISOVPM:
  id: "9716637829525667840"
  description: "Condensing water supply isolation monitoring."
  is_abstract: true
  uses:
  - condensing_supply_water_isolation_valve_percentage_sensor
  - condensing_supply_water_isolation_valve_percentage_command
  implements:
  - MONITORING

CWSISOVM:
  id: "1779043486285168640"
  description: "Condensing water supply isolation monitoring."
  is_abstract: true
  uses:
  - condensing_supply_water_isolation_valve_status
  - condensing_supply_water_isolation_valve_command
  implements:
  - MONITORING




CHWRISOVPM:
  id: "17456073789161865216"
  description: "Chilled water return isolation monitoring."
  is_abstract: true
  uses:
  - chilled_return_water_isolation_valve_percentage_sensor
  - chilled_return_water_isolation_valve_percentage_command
  implements:
  - MONITORING


WDPM:
  id: "6845381960844443648"
  description: "Differential pressure monitoring."
  is_abstract: true
  uses:
  - differential_pressure_sensor


CHWDPM:
  id: "17350239197918658560"
  description: "Differential pressure monitoring for chilled water."
  is_abstract: true
  uses:
  - chilled_water_differential_pressure_sensor


CHDX4SC:
  id: "5104951811098279936"
  description: "Chiller control."
  is_abstract: true
  opt_uses:
  - chilled_return_water_temperature_sensor
  - cooling_percentage_command
  - compressor_speed_frequency_sensor
  - compressor_speed_percentage_command
  - compressor_speed_percentage_sensor
  uses:
  - compressor_run_command_1
  - compressor_run_command_2
  - compressor_run_command_3
  - compressor_run_command_4
  - compressor_run_status_1
  - compressor_run_status_2
  - compressor_run_status_3
  - compressor_run_status_4
  - chilled_supply_water_temperature_sensor
  - chilled_supply_water_temperature_setpoint

CHDX2SC:
  id: "11002415523139944448"
  description: "Chiller control."
  is_abstract: true
  opt_uses:
  - chilled_return_water_temperature_sensor
  - cooling_percentage_command
  - compressor_speed_frequency_sensor
  - compressor_speed_percentage_command
  - compressor_speed_percentage_sensor
  - cooling_request_count
  uses:
  - compressor_run_command_1
  - compressor_run_command_2
  - compressor_run_status_1
  - compressor_run_status_2
  - chilled_supply_water_temperature_sensor
  - chilled_supply_water_temperature_setpoint


CHDXSC:
  id: "738711972362584064"
  description: "Chiller control single stage."
  is_abstract: true
  opt_uses:
  - chilled_return_water_temperature_sensor
  - cooling_percentage_command
  - compressor_speed_frequency_sensor
  - compressor_speed_percentage_command
  - compressor_speed_percentage_sensor
  uses:
  - compressor_run_command
  - compressor_run_status
  - chilled_supply_water_temperature_sensor
  - chilled_supply_water_temperature_setpoint

CHDXVSC:
  id: "16068753997699219456"
  description: "Variable speed compressor control."
  is_abstract: true
  uses:
  - compressor_speed_percentage_sensor
  - compressor_run_command
  - compressor_run_status
  opt_uses:
  - compressor_current_sensor
  - compressor_voltage_sensor
  - compressor_lost_power_alarm
  - compressor_speed_frequency_sensor
  - compressor_failed_alarm
 
CDWFRM:
  id: "632877381119377408"
  description: "Condenser water flowrate monitoring."
  is_abstract: true
  uses:
  - condensing_water_flowrate_sensor
  implements:
  - MONITORING

REFSM:
  id: "14328323847953055744"
  description: "Refrigerant saturation monitoring."
  is_abstract: true
  opt_uses:
  - refrigerant_discharge_temperature_sensor
  - refrigerant_suction_temperature_sensor
  uses:
  - refrigerant_condenser_saturation_temperature_sensor
  - refrigerant_evaporator_saturation_temperature_sensor
  implements:
  - MONITORING


PDSCV:
  id: "2539113884334161920"
  description: "Pressure-dependent supply damper control for ventilation purposes (CO2 or VOC)."
  is_abstract: true
  uses:
  - supply_air_damper_percentage_command
  - supply_air_damper_percentage_sensor
  implements:
  - CONTROL

SDBPC:
  id: "11762485921188937728"
  description: "Back-pressure controlling supply damper."
  is_abstract: true
  opt_uses:
  - supply_air_flowrate_sensor
  uses:
  - supply_air_static_pressure_sensor
  - supply_air_static_pressure_setpoint
  - supply_air_damper_percentage_command
  - supply_air_damper_percentage_sensor
  implements:
  - MONITORING

HWVM:
  id: "12990740464972857344"
  description: "Heating water valve command and position monitoring (without regard to what controls it)."
  is_abstract: true
  opt_uses:
  - heating_thermal_power_capacity
  - heating_water_flowrate_sensor
  uses:
  - heating_water_valve_percentage_sensor
  - heating_water_valve_percentage_command
  implements:
  - OPERATIONAL

CHWVM:
  id: "16809792948983037952"
  description: "Chilled water valve command and position monitoring (without regard to what controls it)."
  is_abstract: true
  opt_uses:
  - cooling_thermal_power_capacity
  - chilled_water_flowrate_sensor
  - chilled_water_valve_failed_alarm
  uses:
  - chilled_water_valve_percentage_sensor
  - chilled_water_valve_percentage_command
  implements:
  - OPERATIONAL

RMM:
  id: "16071202610094276608"
  description: "Run mode monitoring."
  is_abstract: true
  uses:
  - run_mode

DSPZDHC:
  id: "8195635016311504896"
  description: "Zone dual setpoint humidification/dehumidification control."
  is_abstract: true
  opt_uses:
  - humidification_percentage_command
  uses:
  - zone_air_relative_humidity_sensor
  - zone_air_dehumidification_relative_humidity_setpoint
  - zone_air_humidification_relative_humidity_setpoint
  - dehumidification_run_command
  - humidification_run_command
  implements:
  - CONTROL

EFC:
  id: "9564729303032135680"
  description: "Exhaust air flow control."
  is_abstract: true
  uses:
  - exhaust_air_flowrate_sensor
  - exhaust_air_flowrate_setpoint
  implements:
  - OPERATIONAL

DXDDC:
  id: "14536703291649163264"
  description: "DX cooling dual setpoint control on discharge side"
  is_abstract: true
  opt_uses:
  - cooling_percentage_command
  - compressor_run_status
  uses:
  - compressor_run_command
  - discharge_air_heating_temperature_setpoint
  - discharge_air_cooling_temperature_setpoint
  - discharge_air_temperature_sensor
  implements:
  - CONTROL

HTDDC:
  id: "11978658703302721536"
  description: "gas or electric heating dual setpoint control on discharge side"
  is_abstract: true
  opt_uses:
  - heating_percentage_command
  - heater_run_status
  uses:
  - heater_run_command
  - discharge_air_heating_temperature_setpoint
  - discharge_air_cooling_temperature_setpoint
  - discharge_air_temperature_sensor
  implements:
  - CONTROL

REFSM2X:
  id: "16374171939616325632"
  description: "Refrigerant temperature monitoring for 2 circuits."
  is_abstract: true
  opt_uses:
  - refrigerant_discharge_temperature_sensor_1
  - refrigerant_discharge_temperature_sensor_2
  - refrigerant_suction_temperature_sensor_1
  - refrigerant_suction_temperature_sensor_2
  uses:
  - refrigerant_condenser_saturation_temperature_sensor_1
  - refrigerant_evaporator_saturation_temperature_sensor_1
  - refrigerant_condenser_saturation_temperature_sensor_2
  - refrigerant_evaporator_saturation_temperature_sensor_2
  implements:
  - MONITORING

REFPM:
  id: "5061129675661639680"
  description: "Refrigerant pressure monitoring for single circuits."
  is_abstract: true
  opt_uses:
  - refrigerant_differential_pressure_sensor
  uses:
  - refrigerant_evaporator_pressure_sensor
  - refrigerant_condenser_pressure_sensor
  implements:
  - MONITORING

REFPM2X:
  id: "3800121779997900800"
  description: "Refrigerant pressure monitoring for 2 circuits."
  is_abstract: true
  uses:
  - refrigerant_evaporator_pressure_sensor_1
  - refrigerant_condenser_pressure_sensor_1
  - refrigerant_evaporator_pressure_sensor_2
  - refrigerant_condenser_pressure_sensor_2
  implements:
  - MONITORING

SWPSS:
  id: "14653796881960796160"
  description: "Sweeper pump start stop monitoring."
  is_abstract: true
  uses:
  - sweeper_pump_run_command
  - sweeper_pump_run_status
  implements:
  - OPERATIONAL

DRPM:
  id: "14779975736852742144"
  description: "Drain pump monitoring."
  is_abstract: true
  opt_uses:
  - water_low_level_status
  - water_high_level_status
  - drain_pump_failed_alarm
  - input_motor_power_status
  uses:
  - drain_pump_run_status
  implements:
  - MONITORING

SDM:
  id: "5997878398154702848"
  description: "Supply air damper monitoring."
  is_abstract: true
  uses:
  - supply_air_damper_command
  - supply_air_damper_status

ECDDC:
  id: "17635179835280064512"
  description: "Evaporative cooler control on discharge side."
  is_abstract: true
  opt_uses:
  - evaporative_cooler_run_status
  - cooling_percentage_sensor
  uses:
  - evaporative_cooler_run_command
  - discharge_air_temperature_sensor
  - discharge_air_cooling_temperature_setpoint
  - discharge_air_heating_temperature_setpoint
  implements:
  - CONTROL

DXSDC:
  id: "3007488245580693504"
  description: "Compressor run control on supply side, dual setpoints."
  is_abstract: true
  opt_uses:
  - leaving_cooling_coil_temperature_sensor
  - cooling_thermal_power_capacity
  - cooling_percentage_command #Serves as a duty cycle for single-stage DX sections.
  - compressor_speed_percentage_command
  - compressor_run_status
  uses:
  - compressor_run_command
  - supply_air_cooling_temperature_setpoint
  - supply_air_heating_temperature_setpoint
  - supply_air_temperature_sensor
  implements:
  - CONTROL

ETM4X:
  id: "11771493120443678720"
  description: "Basic exhaust temperature monitoring."
  is_abstract: true
  uses:
  - exhaust_air_temperature_sensor_1
  - exhaust_air_temperature_sensor_2
  - exhaust_air_temperature_sensor_3
  - exhaust_air_temperature_sensor_4
  implements:
  - MONITORING

DX6SC:
  id: "7258886293818441728"
  description: "Six compressor run control on supply air side."
  is_abstract: true
  opt_uses:
  - leaving_cooling_coil_temperature_sensor
  - cooling_thermal_power_capacity
  - cooling_percentage_command
  - compressor_speed_percentage_command
  - cooling_request_count
  uses:
  - compressor_run_status_1
  - compressor_run_status_2
  - compressor_run_status_3
  - compressor_run_status_4
  - compressor_run_status_5
  - compressor_run_status_6
  - compressor_run_command_1
  - compressor_run_command_2
  - compressor_run_command_3
  - compressor_run_command_4
  - compressor_run_command_5
  - compressor_run_command_6
  - supply_air_temperature_sensor
  - supply_air_temperature_setpoint
  implements:
  - CONTROL

DX2DSPRTC:
  id: "3583948997884116992"
  description: "Two-stage compressor run control with dual return temp control."
  is_abstract: true
  opt_uses:
  - leaving_cooling_coil_temperature_sensor
  - cooling_thermal_power_capacity
  - cooling_percentage_command
  - compressor_speed_percentage_command
  - cooling_stage_run_count
  uses:
  - return_air_cooling_temperature_setpoint
  - return_air_heating_temperature_setpoint
  - return_air_temperature_sensor
  - compressor_run_command_1
  - compressor_run_status_1
  - compressor_run_command_2
  - compressor_run_status_2
  implements:
  - CONTROL

DX4DC:
  id: "233270875120467968"
  description: "Compressor run control on discharge air side (DTC)."
  is_abstract: true
  opt_uses:
  - leaving_cooling_coil_temperature_sensor
  - cooling_thermal_power_capacity
  - cooling_percentage_command
  - compressor_speed_percentage_command
  uses:
  - compressor_run_status_1
  - compressor_run_command_1
  - compressor_run_status_2
  - compressor_run_command_2
  - compressor_run_status_3
  - compressor_run_command_3
  - compressor_run_status_4
  - compressor_run_command_4
  - discharge_air_temperature_sensor
  - discharge_air_temperature_setpoint
  implements:
  - CONTROL


DX6SWC:
  id: "10609564416582090752"
  description: "Six compressor run control on supply water side."
  is_abstract: true
  opt_uses:
  - cooling_thermal_power_capacity
  - cooling_percentage_command
  - compressor_speed_percentage_command
  - compressor_speed_percentage_sensor
  uses:
  - compressor_run_command_1
  - compressor_run_status_1
  - compressor_run_command_2
  - compressor_run_status_2
  - compressor_run_command_3
  - compressor_run_status_3
  - compressor_run_command_4
  - compressor_run_status_4
  - compressor_run_command_5
  - compressor_run_status_5
  - compressor_run_command_6
  - compressor_run_status_6
  - supply_water_temperature_sensor
  - supply_water_temperature_setpoint
  implements:
  - CONTROL


DRSM5X:
  id: "7159807102016290816"
  description: "Dryer status monitoring."
  is_abstract: true
  uses:
  - dryer_run_status_1
  - dryer_run_status_2
  - dryer_run_status_3
  - dryer_run_status_4
  - dryer_run_status_5
  implements:
  - MONITORING

DRSM8X:
  id: "4953043284604747776"
  description: "Dryer status monitoring."
  is_abstract: true
  uses:
  - dryer_run_status_1
  - dryer_run_status_2
  - dryer_run_status_3
  - dryer_run_status_4
  - dryer_run_status_5
  - dryer_run_status_6
  - dryer_run_status_7
  - dryer_run_status_8
  implements:
  - MONITORING
  
AHAC:
  id: "529218723387539456"
  description: "Tag to indicate an after hours activation method e.g. push button associated with this device."
  is_abstract: true
  uses:  
  - user_occupancy_override_status
  - zone_occupancy_status
  implements:
  - OPERATIONAL
  
DFFC:
  id: "10094864331922472960"
  description: "Discharge fan flow control"
  is_abstract: true
  uses:
  - discharge_fan_run_command
  - discharge_fan_run_status
  - discharge_fan_speed_percentage_command
  - discharge_air_flowrate_setpoint
  - discharge_air_flowrate_sensor
  implements:
  - CONTROL

EFM:
  id: "1682140227994386432"
  description: "Exhaust air flow monitoring"
  is_abstract: true
  uses:
  - exhaust_air_flowrate_sensor  
  implements:
  - OPERATIONAL

SWTM:
  id: "12058433769456009216"
  description: "Supply water temperature monitoring."
  is_abstract: true
  implements:
  - MONITORING
  opt_uses:
  - cooling_request_count
  - heating_request_count
  - return_water_temperature_sensor
  uses:
  - supply_water_temperature_sensor  

CWDPM:
  id: "16174723828872642560"
  description: "Differential pressure monitoring for condenser water."
  is_abstract: true
  implements:
  - MONITORING
  uses:
  - condensing_water_differential_pressure_sensor

DICM:
  id: "4971562358951378944"
  description: "Damper isolation control and monitoring. "
  is_abstract: true
  uses:
   - supply_air_isolation_damper_closed_status
   - supply_air_isolation_damper_open_status
   - supply_air_isolation_damper_command

UV:
  id: "6143342686997839872"
  description: "Ultraviolet lamp operation."
  is_abstract: true
  opt_uses:
  - ultraviolet_lamp_run_mode
  uses:
  - ultraviolet_lamp_run_command
  - ultraviolet_lamp_run_status

H3X:
  id: "3243024526971240448"
  description: "Heater monitoring."
  is_abstract: true
  implements:
  - MONITORING
  uses:
  - heater_run_status_1
  - heater_run_status_2
  - heater_run_status_3
  - heater_run_command_1
  - heater_run_command_2
  - heater_run_command_3

CHWBRC:
  id: "9602107200818380800"
  description: "Chilled water valve binary (open/closed) monitoring/controlling. Return air temperature control."
  is_abstract: true
  implements:
  - OPERATIONAL
  uses:
  - chilled_water_valve_command
  - return_air_temperature_sensor
  - return_air_temperature_setpoint

CHWISOVPM:
  id: "10952342664099397632"
  description: "Chllled water isolation valve control."
  is_abstract: true
  implements:
  - OPERATIONAL
  uses:
  - chilled_water_isolation_valve_percentage_command
  - chilled_water_isolation_valve_percentage_sensor

CWCS:
  id: "1207397495399776256"
  description: "Condensing water valve control."
  is_abstract: true
  implements:
  - OPERATIONAL
  uses:
  - condensing_water_valve_percentage_command
  - condensing_water_valve_percentage_sensor

DPM:
  id: "14194934395806154752"
  description: "Damper percentage control."
  is_abstract: true
  implements:
    - OPERATIONAL
  uses:
  - damper_percentage_command
  - damper_percentage_sensor

DFVSMC:
  id: "6412714239709937664"
  description: "Variable speed control mode for discharge fans."
  is_abstract: true
  uses:
  - discharge_fan_speed_mode
  - discharge_fan_run_status
  - discharge_fan_run_command
  implements:
  - OPERATIONAL

DFVDSC:
  id: "7493578150278856704"
  description: "Discharge fan control with toggled variable or discrete speed control. This allows the fan to run either VFD or discrete speed stages (LOW/MED/HIGH, etc.) and to switch between the mode."
  is_abstract: true
  uses:
  - discharge_fan_speed_percentage_command
  - discharge_fan_speed_mode
  - discharge_fan_run_status
  - discharge_fan_run_command
  implements:
  - OPERATIONAL

DFVDSFC:
  id: "15636086276564713472"
  description: "Discharge fan control with toggled variable or discrete speed (frequency) control. This allows the fan to run either VFD or discrete speed stages (LOW/MED/HIGH, etc.) and to switch between the mode."
  is_abstract: true
  uses:
  - discharge_fan_speed_frequency_command
  - discharge_fan_speed_mode
  - discharge_fan_run_status
  - discharge_fan_run_command
  implements:
  - OPERATIONAL

SSPCSCM:
  id: "6685507472607674368"
  description: "Supply air static pressure control for supervisor control (Machine learning)."
  is_abstract: true
  uses:
  - supervisor_control_mode
  - supervisor_supply_air_static_pressure_setpoint
  - program_supply_air_static_pressure_setpoint
  - supply_air_static_pressure_setpoint

STCSCM:
  id: "6577421081550782464"
  description: "Supply air temperature control for supervisor control (Machine learning)."
  is_abstract: true
  uses:
  - supervisor_control_mode
  - supervisor_supply_air_temperature_setpoint
  - program_supply_air_temperature_setpoint
  - supply_air_temperature_setpoint

SWTCSCM:
  id: "8591656014892236800"
  description: "Supply water temperature control for supervisor control (Machine learning)."
  is_abstract: true
  uses:
  - supervisor_control_mode
  - supervisor_supply_water_temperature_setpoint
  - program_supply_water_temperature_setpoint
  - supply_water_temperature_setpoint

WDPCSCM:
  id: "11032607012927045632"
  description: "Water differential pressure control for supervisor control (Machine learning)."
  is_abstract: true
  uses:
  - supervisor_control_mode
  - supervisor_differential_pressure_setpoint
  - program_differential_pressure_setpoint
  - differential_pressure_setpoint

CSWIVS:
  id: "359876340523991040"
  description: "Condensing return water isolation valve control."
  is_abstract: true
  implements:
  - OPERATIONAL
  uses:
  - condensing_return_water_isolation_valve_command_1
  - condensing_return_water_isolation_valve_command_2
  - condensing_return_water_isolation_valve_command_3
  - condensing_return_water_isolation_valve_command_4
  - condensing_return_water_isolation_valve_command_5
  - condensing_return_water_isolation_valve_command_6
  - condensing_return_water_isolation_valve_command_7
  - condensing_return_water_isolation_valve_status_1
  - condensing_return_water_isolation_valve_status_2
  - condensing_return_water_isolation_valve_status_3
  - condensing_return_water_isolation_valve_status_4
  - condensing_return_water_isolation_valve_status_5
  - condensing_return_water_isolation_valve_status_6
  - condensing_return_water_isolation_valve_status_7
  - condensing_return_water_isolation_valve_status_8
  - condensing_return_water_isolation_valve_status_9
  - condensing_return_water_isolation_valve_status_10
  - condensing_return_water_isolation_valve_status_11
  - condensing_return_water_isolation_valve_status_12
  - condensing_return_water_isolation_valve_status_13
  - condensing_return_water_isolation_valve_status_14

CRWIVS:
  id: "10755028705425227776"
  description: "Condensing supply water isolation valve control."
  is_abstract: true
  implements:
  - OPERATIONAL
  uses:
  - condensing_supply_water_isolation_valve_command_1
  - condensing_supply_water_isolation_valve_command_2
  - condensing_supply_water_isolation_valve_command_3
  - condensing_supply_water_isolation_valve_command_4
  - condensing_supply_water_isolation_valve_command_5
  - condensing_supply_water_isolation_valve_command_6
  - condensing_supply_water_isolation_valve_command_7
  - condensing_supply_water_isolation_valve_status_1
  - condensing_supply_water_isolation_valve_status_2
  - condensing_supply_water_isolation_valve_status_3
  - condensing_supply_water_isolation_valve_status_4
  - condensing_supply_water_isolation_valve_status_5
  - condensing_supply_water_isolation_valve_status_6
  - condensing_supply_water_isolation_valve_status_7
  - condensing_supply_water_isolation_valve_status_8
  - condensing_supply_water_isolation_valve_status_9
  - condensing_supply_water_isolation_valve_status_10
  - condensing_supply_water_isolation_valve_status_11
  - condensing_supply_water_isolation_valve_status_12
  - condensing_supply_water_isolation_valve_status_13
  - condensing_supply_water_isolation_valve_status_14

CSWTC:
  id: "14772239573039710208"
  description: "Condensing supply water temperature control."
  is_abstract: true
  implements:
  - OPERATIONAL
  uses:
  - condensing_supply_water_temperature_setpoint
  - condensing_supply_water_temperature_sensor

HTWHLSTC:
  id: "5798430287411019776"
  description: "Heat wheel which controls supply temperature using speed control."
  is_abstract: true
  implements:
  - CONTROL
  opt_uses:
  - heat_wheel_speed_percentage_sensor
  - exhaust_air_temperature_sensor
  - return_air_temperature_sensor
  uses:
  - heat_wheel_speed_percentage_command
  - heat_wheel_run_command
  - heat_wheel_run_status
  - outside_air_temperature_sensor
  - supply_air_temperature_sensor
  - supply_air_temperature_setpoint

#New abstracts for CH ZRH EURD
CAM:
  id: "10932006097032052736"
  description: "ztc alarm monitoring based on moisture sensor on coil or in pan."
  is_abstract: true
  implements:
  - MONITORING
  uses:
  - condensate_water_alarm

DPHCC:
  id: "12422697573691686912"
  description: "Two-pipe heating and cooling control. Has a single control
    valve that is fed by two separate headers for heating and cooling water.
    There is an isolation valve for each incoming system and a single control
    valve. Valve and mode control to zone temperature (heating/cooling
    setpoint configuration)."
  is_abstract: true
  opt_uses:
  - chilled_return_water_isolation_valve_percentage_command
  - heating_return_water_isolation_valve_percentage_command
  - heating_supply_water_isolation_valve_percentage_command
  - chilled_supply_water_isolation_valve_percentage_command
  - zone_air_cooling_temperature_setpoint
  - zone_air_heating_temperature_setpoint
  - condensate_water_alarm
  - zone_conditioning_mode
  - supply_water_valve_flowrate_sensor
  uses:
  - supply_water_valve_percentage_command
  - zone_air_temperature_sensor
  - water_riser_mode

HHCDM:
  id: "3582131505163403264"
  description: "Hydronic heating and cooling distribution monitoring"
  is_abstract: true
  implements:
  - MONITORING
  uses:
  - chilled_supply_water_isolation_valve_percentage_command
  - chilled_return_water_isolation_valve_percentage_command
  - heating_supply_water_isolation_valve_percentage_command
  - heating_return_water_isolation_valve_percentage_command
  - heating_request_count
  - cooling_request_count
  opt_uses:
  - average_zone_air_temperature_sensor


HHRU:
  id: "9211631039376523264"
  description: "Hydronic heat recovery unit for ahu's with bypass valve and circulation pump"
  is_abstract: true
  implements:
  - MONITORING
  uses:
  - supply_air_temperature_sensor
  - supply_air_temperature_setpoint
  - return_air_temperature_sensor
  - supply_water_temperature_sensor
  - supply_water_valve_percentage_command
  - supply_water_valve_percentage_sensor
  opt_uses:
  - exhaust_air_temperature_sensor
  - outside_air_temperature_sensor

PHRU:
  id: "5194420171762040832"
  description: "heat recovery unit for ahu's with plate heat exchanger valve and bypass damper"
  is_abstract: true
  implements:
  - MONITORING
  uses:
  - supply_air_temperature_sensor
  - supply_air_temperature_setpoint
  - return_air_temperature_sensor
  - bypass_air_damper_percentage_command
  opt_uses:
  - exhaust_air_temperature_sensor
  - outside_air_temperature_sensor
  - bypass_air_damper_command
  - bypass_air_damper_status

CHWDT2X:
  id: "17588854111866978304"
  description: "Temperature differential across chilled water with two sets of sensors."
  is_abstract: true
  implements:
  - MONITORING
  uses:
  - chilled_return_water_temperature_sensor_1
  - chilled_supply_water_temperature_sensor_1
  - chilled_return_water_temperature_sensor_2
  - chilled_supply_water_temperature_sensor_2

HLSAFS:
  id: "3550799821818298368"
  description: "Duct VAV type with high and low limit setpoint"
  is_abstract: true
  uses:
  - high_limit_supply_air_flowrate_setpoint
  - low_limit_supply_air_flowrate_setpoint
  - supply_air_flowrate_setpoint
  implements:
  - CONTROL

RHDHS:
  id: "15197108458198401024"
  description: "Return humidification/dehumidification monitor."
  is_abstract: true
  uses:
  - return_air_relative_humidity_sensor
  - return_air_relative_humidity_setpoint
  - dehumidification_run_status
  - humidification_run_status
  implements:
  - MONITORING

CO2DFVSC:
  id: "4574242837138243584"
  description: "Carbon dioxide levels controlled by a variable speed discharge fan."
  uses:
  - zone_air_co2_concentration_sensor
  - zone_air_co2_concentration_setpoint
  - discharge_fan_speed_percentage_command
  implements:
  - CONTROL

RACO2C:
  id: "15503353232859594752"
  description: "Returned air carbon dioxide levels controls."
  uses:
  - return_air_co2_concentration_sensor
  - return_air_co2_concentration_setpoint
  
DX2DDC:
  id: "6446737527519838208"
  description: "Two compressor run control with dual setpoint control on discharge side"
  is_abstract: true
  opt_uses:
  - cooling_percentage_command
  - compressor_speed_percentage_command
  uses:
  - compressor_run_command_1
  - compressor_run_command_2
  - compressor_run_status_1
  - compressor_run_status_2
  - discharge_air_heating_temperature_setpoint
  - discharge_air_cooling_temperature_setpoint
  - discharge_air_temperature_sensor
  implements:
  - CONTROL

HWDT:
  id: "6441530240450691072"
  description: "Temperature differential across heating water for heat recovery chiller."
  is_abstract: true
  implements:
  - MONITORING
  uses:
  - heating_return_water_temperature_sensor
  - heating_supply_water_temperature_sensor

HPDDC:
  id: "5130419798932455424"
  description: "Dual setpoint discharge side heat pump control."
  is_abstract: true
  opt_uses:
  - cooling_thermal_power_capacity
  - heating_thermal_power_capacity
  - compressor_speed_percentage_command
  - cooling_percentage_command
  uses:
  - discharge_air_temperature_sensor
  - discharge_air_cooling_temperature_setpoint
  - discharge_air_heating_temperature_setpoint
  - compressor_run_command
  - compressor_run_status
  - reversing_valve_command
  implements:
  - CONTROL

EC2SC:
  id: "9093587471018491904"
  description: "Evaporative cooler control on supply side."
  is_abstract: true
  opt_uses:
  - evaporative_cooler_run_status_1
  - evaporative_cooler_run_status_2
  - cooling_percentage_sensor
  - cooling_request_count
  uses:
  - evaporative_cooler_run_command_1
  - evaporative_cooler_run_command_2
  - supply_air_temperature_sensor
  - supply_air_temperature_setpoint
  implements:
  - CONTROL

HWDDC:
  id: "5695815066213941248"
  description: "Heating water valve with dual setpoint control on discharge side."
  is_abstract: true
  opt_uses:
  - heating_water_valve_percentage_sensor
  - heating_thermal_power_capacity
  - discharge_air_relative_humidity_sensor
  - heating_water_flowrate_sensor
  uses:
  - heating_water_valve_percentage_command
  - discharge_air_heating_temperature_setpoint
  - discharge_air_temperature_sensor
  implements:
  - CONTROL

CFDPM:
  id: "13838358376871886848"
  description: "Carbon filter pressure monitoring, where specific filter type is required."
  is_abstract: true
  uses:
  - carbon_filter_differential_pressure_sensor
  implements:
  - MONITORING
 
VOADM2X:
  id: "13507343804260155392"
  description: "Variable outside air damper monitoring, where there are two separate, equal sets of dampers that operate in conjunction."
  is_abstract: true
  opt_uses:
  - economizer_mode
  - mixed_air_temperature_sensor
  - outside_air_damper_percentage_sensor_1
  - outside_air_damper_percentage_sensor_2
  - low_limit_outside_air_damper_percentage_command
  - outside_air_flowrate_sensor_1
  - outside_air_flowrate_sensor_2
  uses:
  - outside_air_temperature_sensor
  - outside_air_damper_percentage_command_1
  - outside_air_damper_percentage_command_2
  implements:
  - MONITORING
 
EHHRC:
  id: "3300321589723136"
  description: "Exhaust hydronic heat recovery coil with an isolation valve."
  is_abstract: true
  uses:
  - heat_recovery_water_isolation_valve_command
  - leaving_heat_recovery_coil_temperature_sensor
  - entering_heat_recovery_coil_temperature_sensor
  - exhaust_air_flowrate_sensor
  implements:
  - MONITORING
 
DPBHCC:
  id: "6697901167675965440"
  description: "Two-pipe binary (open/closed) heating and cooling control. There is
  an isolation valve for each incoming system. Valve and mode control to zone temperature
  (heating/cooling setpoint configuration)."
  is_abstract: true
  opt_uses:
  - cooling_request_count
  - heating_request_count
  - zone_air_relative_humidity_sensor
  uses:
  - chilled_supply_water_isolation_valve_command
  - chilled_supply_water_isolation_valve_status
  - heating_supply_water_isolation_valve_command
  - heating_supply_water_isolation_valve_status
  - zone_air_cooling_temperature_setpoint
  - zone_air_heating_temperature_setpoint
  - zone_air_temperature_sensor
  implements:
  - CONTROL
 
FTC:
  id: "18010943431630651392"
  description: "Floor temperature control, where the temperature sensors are embedded in the floor (as opposed to open to the air)."
  is_abstract: true
  uses:
  - zone_floor_temperature_sensor
  - zone_floor_temperature_setpoint
  implements:
  - OPERATIONAL
 
DPCHWHRWSC:
  id: "370343691220418560"
  description: "Two-pipe chilled water and heat recovery water control using the same coils."
  is_abstract: true
  opt_uses:
  - leaving_coil_temperature_sensor
  - chilled_supply_water_temperature_sensor
  - chilled_return_water_temperature_sensor
  - heat_recovery_supply_water_temperature_sensor
  - heat_recovery_return_water_temperature_sensor
  - supply_water_valve_percentage_sensor
  - heat_recovery_return_water_isolation_valve_status
  - heat_recovery_supply_water_isolation_valve_status
  - chilled_return_water_isolation_valve_status
  - chilled_supply_water_isolation_valve_status
  uses:
  - supply_air_temperature_sensor
  - supply_air_temperature_setpoint
  - supply_water_valve_percentage_command
  - heat_recovery_run_command
  - heat_recovery_supply_water_isolation_valve_command
  - chilled_supply_water_isolation_valve_command
  implements:
  - CONTROL

CPVSC2X:
  id: "2309143330803417088"
  description: "Circulation pump variable speed control with 2 circulation pumps."
  is_abstract: true
  uses:
  - circulation_pump_run_command_1
  - circulation_pump_run_status_1
  - circulation_pump_speed_percentage_command_1
  - circulation_pump_run_command_2
  - circulation_pump_run_status_2
  - circulation_pump_speed_percentage_command_2
  implements:
  - OPERATIONAL

HWTTC:
  id: "8895657785832767488"
  description: "Hot water tank temperature control."
  is_abstract: true
  uses:
  - hot_water_tank_temperature_setpoint
  - hot_water_tank_temperature_sensor
  implements:
  - OPERATIONAL

PHWTTC:
  id: "15921273204530741248"
  description: "Preheating water tank temperature control."
  is_abstract: true
  uses:
  - preheating_water_tank_temperature_setpoint
  - preheating_water_tank_temperature_sensor
  implements:
  - OPERATIONAL
  

RCKTM:
  id: "4150552628444528640"
  description: "Refrigeration circuit monitoring for a DX compressor loop."
  is_abstract: true
  uses:
  - refrigerant_discharge_pressure_sensor
  - refrigerant_discharge_temperature_sensor
  - refrigerant_liquid_pressure_sensor
  - refrigerant_liquid_saturation_temperature_sensor
  - refrigerant_liquid_temperature_sensor
  - refrigerant_subcooling_temperature_sensor
  - refrigerant_suction_pressure_sensor
  - refrigerant_suction_saturation_temperature_sensor
  - refrigerant_suction_superheat_temperature_sensor
  - refrigerant_suction_temperature_sensor


RCKTM2X:
  id: "9248627406627930112"
  description: "Refrigeration circuits (2x) monitoring for a DX compressor loop."
  is_abstract: true
  uses:
  - refrigerant_discharge_pressure_sensor_1
  - refrigerant_discharge_temperature_sensor_1
  - refrigerant_liquid_pressure_sensor_1
  - refrigerant_liquid_saturation_temperature_sensor_1
  - refrigerant_liquid_temperature_sensor_1
  - refrigerant_subcooling_temperature_sensor_1
  - refrigerant_suction_pressure_sensor_1
  - refrigerant_suction_saturation_temperature_sensor_1
  - refrigerant_suction_superheat_temperature_sensor_1
  - refrigerant_suction_temperature_sensor_1
  - refrigerant_discharge_pressure_sensor_2
  - refrigerant_discharge_temperature_sensor_2
  - refrigerant_liquid_pressure_sensor_2
  - refrigerant_liquid_saturation_temperature_sensor_2
  - refrigerant_liquid_temperature_sensor_2
  - refrigerant_subcooling_temperature_sensor_2
  - refrigerant_suction_pressure_sensor_2
  - refrigerant_suction_saturation_temperature_sensor_2
  - refrigerant_suction_superheat_temperature_sensor_2
  - refrigerant_suction_temperature_sensor_2


CCM:
  id: "7375129961641803776"
  description: "Compressor current monitoring."
  is_abstract: true
  uses:
  - compressor_run_command
  - compressor_current_sensor

CC2XM:
  id: "15229407711775948800"
  description: "Compressor current monitoring for 2 compressors."
  is_abstract: true
  uses:
  - compressor_run_command_1
  - compressor_current_sensor_1
  - compressor_run_command_2
  - compressor_current_sensor_2

SSSPC:
  id: "12462508690710200320"
  description: "Supply static steam pressure control for steam/water heat exchanger"
  is_abstract: true
  uses:
  - supply_steam_static_pressure_sensor
  - supply_steam_static_pressure_setpoint
  - steam_valve_percentage_command
  implements:
  - CONTROL

SCHWISOVPM:
  id: "428890486376235008"
  description: "Secondary chilled water return side isolation valve percentage monitoring."
  is_abstract: true
  uses:
  - secondary_chilled_return_water_isolation_valve_percentage_command
  - secondary_chilled_return_water_isolation_valve_percentage_sensor
  implements:
  - MONITORING

SCHWDT:
  id: "9593715728075194368"
  description: "Secondary-side chilled water delta-T monitoring."
  is_abstract: true
  implements:
  - MONITORING
  uses:
  - secondary_chilled_supply_water_temperature_sensor
  - secondary_chilled_return_water_temperature_sensor

SHWDT:
  id: "11532515367658192896"
  description: "Secondary-side heating water delta-T monitoring."
  is_abstract: true
  implements:
  - MONITORING
  uses:
  - secondary_heating_supply_water_temperature_sensor
  - secondary_heating_return_water_temperature_sensor

PCHWDT:
  id: "18119029822687543296"
  description: "Temperature differential across primary chilled water loop."
  is_abstract: true
  implements:
  - MONITORING
  uses:
  - primary_chilled_return_water_temperature_sensor
  - primary_chilled_supply_water_temperature_sensor

PHWDT:
  id: "4392058158462271488"
  description: "Temperature differential across primary heating water loop."
  is_abstract: true
  implements:
  - MONITORING
  uses:
  - primary_heating_return_water_temperature_sensor
  - primary_heating_supply_water_temperature_sensor

TDTM:
  id: "9652262523231010816"
  description: "water tank delta-T monitoring."
  is_abstract: true
  uses:
  - leaving_water_tank_temperature_sensor
  - entering_water_tank_temperature_sensor 
  implements:
  - MONITORING

HLPM:
  id: "4982029709647806464"
  description: "Heating thermal power sensor."
  is_abstract: true
  uses:
  - heating_thermal_power_sensor
  implements:
  - MONITORING

CWRWISOVM:
  id: "15646553627261140992"
  description: "Condensing water supply side isolation valve monitoring."
  is_abstract: true
  uses:
  - condensing_return_water_isolation_valve_command
  - condensing_return_water_isolation_valve_status
  implements:
  - MONITORING

CWRWISOVPM:
  id: "7850822672282812416"
  description: "Condensing water return side isolation valve percentage monitoring."
  is_abstract: true
  uses:
  - condensing_return_water_isolation_valve_percentage_command
  - condensing_return_water_isolation_valve_percentage_sensor
  implements:
  - MONITORING

OCWRWISOVM:
  id: "18443288995858219008"
  description: "Open-loop CDW return side isolation valve monitoring."
  is_abstract: true
  uses:
  - outside_condensing_loop_return_water_isolation_valve_command
  - outside_condensing_loop_return_water_isolation_valve_status
  implements:
  - MONITORING

OCWRWISOVPM:
  id: "15705100422416957440"
  description: "Open-loop CDW return side isolation valve monitoring."
  is_abstract: true
  uses:
  - outside_condensing_loop_return_water_isolation_valve_percentage_command
  - outside_condensing_loop_return_water_isolation_valve_percentage_sensor
  implements:
  - MONITORING

HWRWISOVM:
  id: "8729024599620059136"
  description: "Heating return side isolation valve monitoring."
  is_abstract: true
  uses:
  - heating_return_water_isolation_valve_command
  - heating_return_water_isolation_valve_status
  implements:
  - MONITORING

HWSWISOVM:
  id: "4614986340017111040"
  description: "Heating supply side isolation valve monitoring."
  is_abstract: true
  uses:
  - heating_supply_water_isolation_valve_command
  - heating_supply_water_isolation_valve_status
  implements:
  - MONITORING

HWRWISOVPM:
  id: "13399257413203263488"
  description: "Heating return side isolation valve percentage monitoring."
  is_abstract: true
  uses:
  - heating_return_water_isolation_valve_percentage_command
  - heating_return_water_isolation_valve_percentage_sensor
  implements:

  - MONITORING 

DEFSS:
  id: "8292821948602253312"
  description: "defrost run command and status (start/stop) "
  is_abstract: true
  uses:
  - defrost_run_status
  - defrost_run_command  
  implements:
  - MONITORING

DEFSTC:
  id: "13973831403553423360"
  description: "Defrost temperature control."
  is_abstract: true
  uses:
  - defrost_temperature_sensor
  - defrost_temperature_setpoint  
    
VOADC2X:
  id: "15455797155935027200"
  description: "Variable outside air damper control and monitoring, where there are two separate, equal sets of dampers that operate in conjunction."
  is_abstract: true
  uses:
  - outside_air_damper_percentage_sensor_1
  - outside_air_damper_percentage_sensor_2
  - outside_air_damper_percentage_command_1
  - outside_air_damper_percentage_command_2
  implements:
  - OPERATIONAL  
  
RAIDC:
  id: "8470714133883387904"
  description: "Return air isolation damper control and monitoring."
  is_abstract: true
  uses:
  - return_air_isolation_damper_status
  - return_air_isolation_damper_command
 

RAIDC3X:
  id: "6574698690760409088"
  description: "Return air isolation damper control and monitoring, where there are three separate, equal sets of dampers that operate in conjunction."
  is_abstract: true
  uses:
  - return_air_isolation_damper_status_1
  - return_air_isolation_damper_status_2
  - return_air_isolation_damper_status_3 
  - return_air_isolation_damper_command_1
  - return_air_isolation_damper_command_2
  - return_air_isolation_damper_command_3   
  implements:
  - MONITORING

RAIDC2X:
  id: "11726816664472256512"
  description: "Return air isolation damper control and monitoring, where there are two separate, equal sets of dampers that operate in conjunction."
  is_abstract: true
  uses:
  - return_air_isolation_damper_status_1
  - return_air_isolation_damper_status_2 
  - return_air_isolation_damper_command_1
  - return_air_isolation_damper_command_2  
  implements:
  - MONITORING

RAIDC4X:
  id: "3091164378989330432"
  description: "Return air isolation damper control and monitoring, where there are four separate, equal sets of dampers that operate in conjunction."
  is_abstract: true
  uses:
  - return_air_isolation_damper_status_1
  - return_air_isolation_damper_status_2
  - return_air_isolation_damper_status_3
  - return_air_isolation_damper_status_4
  - return_air_isolation_damper_command_1
  - return_air_isolation_damper_command_2
  - return_air_isolation_damper_command_3 
  - return_air_isolation_damper_command_4  
  implements:
  - MONITORING


SAIDC:
  id: "3926582109866557440"
  description: "isolation damper status monitoring and control on the supply side."
  is_abstract: true
  uses:
  - supply_air_isolation_damper_status
  - supply_air_isolation_damper_command  
  implements:
  - MONITORING

SAIDC2X:
  id: "17694086170738163712"
  description: "isolation damper status monitoring and control on the supply side, where there are two separate, equal sets of dampers that operate in conjunction."
  is_abstract: true
  uses:
  - supply_air_isolation_damper_status_1
  - supply_air_isolation_damper_status_2
  - supply_air_isolation_damper_command_1
  - supply_air_isolation_damper_command_2  
  implements:
  - MONITORING

SAIDC3X:
  id: "15798070727615184896"
  description: "isolation damper status monitoring and control on the supply side, where there are three separate, equal sets of dampers that operate in conjunction."
  is_abstract: true
  uses:
  - supply_air_isolation_damper_status_1
  - supply_air_isolation_damper_status_2
  - supply_air_isolation_damper_status_3
  - supply_air_isolation_damper_command_1
  - supply_air_isolation_damper_command_2
  - supply_air_isolation_damper_command_3  
  implements:
  - MONITORING   
  
SSPC2X:
  id: "7115130646044868608"
  description: "Supply static pressure control via supply fan speed with 2 sensors"
  is_abstract: true
  opt_uses:
  - supply_fan_speed_frequency_sensor
  - supply_fan_run_command
  - supply_fan_run_status
  - pressurization_request_count
  - supply_air_damper_percentage_command
  - supply_air_flowrate_sensor
  - supply_fan_speed_percentage_command
  uses:
  - supply_air_static_pressure_sensor_1
  - supply_air_static_pressure_sensor_2  
  - supply_air_static_pressure_setpoint_1
  - supply_air_static_pressure_setpoint_2  
  implements:
  - OPERATIONAL

SFMSC:
  id: "12314536415844106240"
  description: "Supply fan multi-speed control."
  is_abstract: true
  uses:
  - supply_fan_run_command
  - supply_fan_run_status
  - supply_fan_speed_mode
  - supply_fan_run_mode
  opt_uses:  
  - schedule_run_command

 
MIPVCM:
  id: "10283962739713900544"
  description: "Motor phase-level input current and voltage monitoring."
  is_abstract: true
  implements:
  - MONITORING
  uses:
  - input_phase1_phase3_line_motor_voltage_sensor
  - input_phase1_phase2_line_motor_voltage_sensor
  - input_phase2_phase3_line_motor_voltage_sensor
  - input_phase1_line_motor_current_sensor
  - input_phase2_line_motor_current_sensor
  - input_phase3_line_motor_current_sensor
  opt_uses:
  - average_input_line_motor_current_sensor
  - average_input_inter_line_motor_voltage_sensor

MIPWM:
  id: "2094166817340653568"
  description: "Motor input power monitoring."
  is_abstract: true
  implements:
  - MONITORING
  uses:
  - input_motor_power_sensor
  opt_uses:
  - motor_powerfactor_sensor
  - input_motor_frequency_sensor
  
MSM:
  id: "2084609862272024576"
  description: "Motor speed monitoring for fan."
  is_abstract: true
  implements:
  - MONITORING
  uses:
  - discharge_fan_run_status
  - high_discharge_fan_speed_status
  - low_discharge_fan_speed_status
  opt_uses:
  - discharge_fan_failed_alarm
 

INVOPWM:
  id: "10056530958531690496"
  description: "Inverter (VFD) output power monitoring."
  is_abstract: true
  implements:
  - MONITORING
  uses:
  - output_inverter_power_sensor
  opt_uses:
  - output_inverter_voltage_sensor
  - input_inverter_frequency_sensor

INVIPCM:
  id: "3240332922506444800"
  description: "Inverter (VFD) 3-phase input current monitoring."
  is_abstract: true
  implements:
  - MONITORING
  uses:
  - input_phase1_line_inverter_current_sensor
  - input_phase2_line_inverter_current_sensor
  - input_phase3_line_inverter_current_sensor

CWSWISOVPM:
  id: "14769547968574914560"
  description: "Condensing water supply side isolation valve percentage monitoring."
  is_abstract: true
  uses:
  - condensing_supply_water_isolation_valve_percentage_command
  - condensing_supply_water_isolation_valve_percentage_sensor
  implements:
  - MONITORING

GTWFCISOVM:
  id: "5444844940104302592"
  description: "Geothermal water free-cooling isolation valve monitoring; exclusively using ground as heat sink for building load."
  is_abstract: true  
  uses:
  - chilled_side_ground_supply_economizer_isolation_valve_status
  - chilled_side_ground_return_economizer_isolation_valve_status
  - chilled_side_ground_return_economizer_isolation_valve_command
  implements:
  - MONITORING

GTWGRISOVM:
  id: "12463704959361220608"
  description: "Geothermal water ground-recharge isolation valve monitoring; rejecting ground heat to atmosphere via cooling towers."
  is_abstract: true  
  uses:
  - heating_side_ground_supply_economizer_isolation_valve_status
  - heating_side_ground_return_economizer_isolation_valve_status
  - heating_side_ground_return_economizer_isolation_valve_command
  implements:
  - MONITORING

GTWHEISOVM:
  id: "3366433712072818688"
  description: "Geothermal water heat-extraction isolation valve monitoring; extracting ground heat to to use in building."
  is_abstract: true
  uses:
  - chilled_side_ground_return_water_isolation_valve_status
  - chilled_side_ground_supply_water_isolation_valve_status
  - chilled_side_ground_supply_water_isolation_valve_command
  implements:
  - MONITORING

GTWHRISOVM:
  id: "11317538854195429376"
  description: "Geothermal water heat-rejection isolation valve monitoring; rejecting building heat to ground."
  is_abstract: true  
  uses:
  - heating_side_ground_return_water_isolation_valve_status
  - heating_side_ground_supply_water_isolation_valve_status
  - heating_side_ground_supply_water_isolation_valve_command
  implements:
  - MONITORING
  
COCDSP:
  id: "3620605616042541056"
  description: "Dual setpoint CO concentration control."
  is_abstract: true
  uses:
  - low_limit_zone_air_co_concentration_setpoint
  - high_limit_zone_air_co_concentration_setpoint
  - zone_air_co_concentration_sensor
  implements:
  - CONTROL

NOCDSP:
  id: "10177846673493983232"
  description: "Dual setpoint NO concentration control."
  is_abstract: true
  uses:
  - low_limit_zone_air_no_concentration_setpoint
  - high_limit_zone_air_no_concentration_setpoint
  - zone_air_no_concentration_sensor
  implements:
  - CONTROL

EFHLC:
  id: "16708066133181202432"
  description: "Two-speed exhaust fan (low/high)."
  is_abstract: true
  uses:
  - low_exhaust_fan_speed_command
  - high_exhaust_fan_speed_command
  - low_exhaust_fan_speed_status
  - high_exhaust_fan_speed_status
  implements:
  - OPERATIONAL
  
##Abstracts for sensors

PCM:
  id: "13149954146721333248"
  description: "General particulate matter monitoring."
  is_abstract: true
  uses:
  - particle_concentration_sensor
  implements:
  - MONITORING 

PMM:
  id: "976724353938882560"
  description: "Zone air particulate matter monitoring."
  is_abstract: true
  uses:
  - zone_air_pm2pt5_concentration_sensor
  - zone_air_pm10pt0_concentration_sensor
  implements:
  - MONITORING

PHWTC:
  id: "4268855681546715136"
  description: "potable water temperature monitoring and control."
  is_abstract: true
  uses:
  - potable_hot_water_temperature_sensor  

LM:
  id: "16338502682899644416"
  description: "level monitoring of devices storing media."
  is_abstract: true
  uses:
  - level_status
  - percentage_sensor
 
PLPM:  
  id: "7702850397416718336"
  description: "Pipeline Fluid pressure monitoring"
  is_abstract: true
  uses:
  - line_pressure_sensor

CO2M4X:
  id: "8538268128293945344"
  description: "Basic carbon dioxide monitoring for 4 Zones."
  is_abstract: true
  uses:
  - zone_air_co2_concentration_sensor_1
  - zone_air_co2_concentration_sensor_2
  - zone_air_co2_concentration_sensor_3
  - zone_air_co2_concentration_sensor_4
  implements:
  - MONITORING

CO2M6X:
  id: "10200096390793658368"
  description: "Basic carbon dioxide monitoring for 6 Zones."
  is_abstract: true
  uses:
  - zone_air_co2_concentration_sensor_1
  - zone_air_co2_concentration_sensor_2
  - zone_air_co2_concentration_sensor_3
  - zone_air_co2_concentration_sensor_4
  - zone_air_co2_concentration_sensor_5
  - zone_air_co2_concentration_sensor_6
  implements:
  - MONITORING


  
MIPCVM:
  id: "13492227718401490944"
  description: "Motor phase-level input current and voltage monitoring."
  is_abstract: true
  implements:
  - MONITORING
  uses:
  - average_input_line_motor_current_sensor
  - average_input_inter_line_motor_voltage_sensor
  - input_motor_power_sensor  
  
EPM:
  id: "1350523123010633728"
  description: "Basic Electrical parameter monitoring."
  is_abstract: true

  opt_uses:
  - power_status
  uses:  
  - voltage_sensor
  - current_sensor
  - power_sensor
  - energy_accumulator
  implements:
  - MONITORING


DFRMM:
  id: "16926222434271494144"
  description: "Discharge fan run mode monitoring."
  is_abstract: true
  uses:
  - discharge_fan_run_mode
  implements:

<<<<<<< HEAD
  - MONITORING  
=======
  - MONITORING  

  
>>>>>>> 6e6a987c
<|MERGE_RESOLUTION|>--- conflicted
+++ resolved
@@ -5411,10 +5411,6 @@
   - discharge_fan_run_mode
   implements:
 
-<<<<<<< HEAD
   - MONITORING  
-=======
-  - MONITORING  
-
-  
->>>>>>> 6e6a987c
+
+  