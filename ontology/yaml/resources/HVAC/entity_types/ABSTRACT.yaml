# Copyright 2020 Google LLC
#
# Licensed under the Apache License, Version 2.0 (the License);
# you may not use this file except in compliance with the License.
# You may obtain a copy of the License at
#
#    https://www.apache.org/licenses/LICENSE-2.0
#
# Unless required by applicable law or agreed to in writing, software
# distributed under the License is distributed on an AS IS BASIS,
# WITHOUT WARRANTIES OR CONDITIONS OF ANY KIND, either express or implied.
# See the License for the specific language governing permissions and
# limitations under the License.

### ABSTRACT TYPES

# This defines subtypes by function. They are not necessarily specific to any type of equipment.
# TODO: Variable speed compressors?
# TODO: For types which use multiple sensors as control points (e.g. differential_pressure_sensor_1
# and _2) they should be reconstructed using virtual points (and the 2X types should be deprecated).

SD:
  guid: "92e24391-7993-4d0b-9fbd-a6e9707e7e20"
  description: "Single duct VAV type, with basic airflow control."
  is_abstract: true
  opt_uses:
  - cooling_thermal_power_capacity
  - run_command
  - supply_air_cooling_flowrate_capacity
  - supply_air_damper_percentage_sensor
  - supply_air_heating_flowrate_capacity
  - supply_air_temperature_sensor
  - supply_air_ventilation_flowrate_requirement
  - high_supply_air_temperature_alarm
  - low_supply_air_temperature_alarm
  - purge_command
  uses:
  - supply_air_damper_percentage_command
  - supply_air_flowrate_sensor
  - supply_air_flowrate_setpoint
  implements:
  - CONTROL


RDM:
  guid: "9b0b6094-b092-4d27-b894-6dbc299e4833"
  description: "Very basic system run duration monitoring. "
  is_abstract: true
  uses:
  - run_time_accumulator
  implements:
  - MONITORING


DD:
  guid: "5b09f1bd-f526-4d77-b1a3-1fceda2ba041"
  description: "Dual duct flow control (hot deck, cold deck)."
  is_abstract: true
  opt_uses:
  - cooling_thermal_power_capacity
  - discharge_air_temperature_sensor
  - heating_thermal_power_capacity
  - run_command
  - supply_air_cooling_flowrate_capacity
  - supply_air_heating_flowrate_capacity
  - supply_air_ventilation_flowrate_requirement
  - failed_discharge_air_temperature_alarm
  uses:
  - cooling_air_damper_percentage_command
  - cooling_air_flowrate_sensor
  - cooling_air_flowrate_setpoint
  - heating_air_damper_percentage_command
  - heating_air_flowrate_sensor
  - heating_air_flowrate_setpoint
  implements:
  - CONTROL


SRC:
  guid: "0b8da138-b5be-42d1-81ad-13d4196f5352"
  description: "Very basic run scheduling command. "
  is_abstract: true
  uses:
  - schedule_run_command
  implements:
  - CONTROL

# Not deprecated but probably not useful
OADM:
  guid: "682fcc2c-ff92-4409-81b3-03a1eb8851b4"
  description: "Outside air damper monitoring."
  is_abstract: true
  uses:
  - outside_air_damper_command


MOAFC:
  guid: "76994bbd-4395-4a19-914f-d5c9a21fc99b"
  description: "Minimum (ventilation) outside air flow control."
  is_abstract: true
  opt_uses:
  - economizer_mode
  uses:
  - ventilation_outside_air_damper_percentage_command
  - ventilation_outside_air_flowrate_sensor
  - ventilation_outside_air_flowrate_setpoint
  implements:
  - CONTROL


OAFC:
  guid: "9a39e296-caaa-41d8-a1b2-af9255eb4019"
  description: "Outside Air Flow Control"
  is_abstract: true
  opt_uses:
  - economizer_mode
  - mixed_air_temperature_sensor
  - failed_mixed_air_temperature_alarm
  uses:
  - outside_air_damper_percentage_command
  - outside_air_flowrate_sensor
  - outside_air_flowrate_setpoint
  implements:
  - CONTROL


ZTM:
  guid: "869b8713-9b16-4ca0-b957-630c26e9e506"
  description: "Zone temperature monitoring."
  is_abstract: true
  opt_uses:
  - discharge_air_temperature_sensor
  - failed_discharge_air_temperature_alarm
  - failed_zone_air_temperature_alarm
  - high_zone_air_temperature_alarm
  - low_zone_air_temperature_alarm
  uses:
  - zone_air_temperature_sensor
  implements:
  - MONITORING


REFM:
  guid: "df97ad55-5e8f-4cc2-89b7-c07b7a6f28b4"
  description: "Refrigerant leak monitoring."
  is_abstract: true
  implements:
  - MONITORING
  uses:
  - zone_air_refrigerant_concentration_sensor


CSP:
  guid: "d741e3d6-4997-4a01-8ac1-07b6ff6d53a7"
  description: "Single cooling setpoint control (IDF room typically)."
  is_abstract: true
  implements:
  - OPERATIONAL
  opt_uses:
  - discharge_air_temperature_sensor
  - zone_air_relative_humidity_sensor
  - zone_occupancy_status
  - failed_discharge_air_temperature_alarm
  - failed_zone_air_temperature_alarm
  - high_zone_air_temperature_alarm
  - low_zone_air_temperature_alarm
  uses:
  - zone_air_cooling_temperature_setpoint
  - zone_air_temperature_sensor


ZTC:
  guid: "6140021d-52a9-4d7c-8846-ca296ab32aa2"
  description: "Single control setpoint with deadband."
  is_abstract: true
  implements:
  - OPERATIONAL
  opt_uses:
  - zone_air_deadband_temperature_setpoint
  - zone_air_relative_humidity_sensor
  - failed_zone_air_temperature_alarm
  - high_zone_air_temperature_alarm
  - low_zone_air_temperature_alarm
  - zone_occupancy_status
  uses:
  - zone_air_temperature_sensor
  - zone_air_temperature_setpoint


DSARC:
  guid: "d891cb1e-f38c-4bec-ae0f-80cc00e2a346"
  description: "AHU dual supply air reset control."
  is_abstract: true
  opt_uses:
  - heating_request_count
  - supply_air_flowrate_sensor
  uses:
  - cooling_request_count
  - pressurization_request_count
  - supply_air_cooling_temperature_setpoint
  - supply_air_heating_temperature_setpoint
  - supply_air_static_pressure_setpoint
  implements:
  - CONTROL


DFMSS:
  guid: "d2e28e09-b84b-479a-85a6-f3494b50c7d3"
  description: "Discharge fan Start Stop with uneven statuses."
  is_abstract: true
  implements:
  - OPERATIONAL
  opt_uses:
  - discharge_air_flowrate_capacity
  - discharge_fan_current_sensor
  - discharge_fan_power_capacity
  - discharge_fan_power_sensor
  - discharge_fan_lost_power_alarm
  uses:
  - discharge_fan_run_command
  - discharge_fan_run_status_1
  - discharge_fan_run_status_2


DX2RC:
  guid: "3ffa6782-30f3-4e94-9a5d-a6a2fa47c91a"
  description: "Compressor run control on retun side (RC)."
  is_abstract: true
  opt_uses:
  - compressor_speed_percentage_command
  - cooling_percentage_command
  - cooling_thermal_power_capacity
  - discharge_air_temperature_sensor
  - leaving_cooling_coil_temperature_sensor
  - failed_discharge_air_temperature_alarm
  - high_return_air_temperature_alarm
  - low_return_air_temperature_alarm
  uses:
  - compressor_run_command_1
  - compressor_run_command_2
  - compressor_run_status_1
  - compressor_run_status_2
  - return_air_temperature_sensor
  - return_air_temperature_setpoint
  implements:
  - CONTROL


DFSMC:
  guid: "c9972693-cc8b-4191-ba3c-d0306e961ca7"
  description: "Discharge fan multi-speed control."
  is_abstract: true
  uses:
  - discharge_fan_run_command
  - discharge_fan_speed_mode


DSP:
  guid: "662d48d1-95a9-4e23-a6e1-daf2fc80d676"
  description: "Dual setpoint control (heating/cooling thresholds with deadband in between)."
  is_abstract: true
  implements:
  - OPERATIONAL
  opt_uses:
  - discharge_air_temperature_sensor
  - zone_air_relative_humidity_sensor
  - failed_discharge_air_temperature_alarm
  - failed_zone_air_temperature_alarm
  - high_zone_air_temperature_alarm
  - low_zone_air_temperature_alarm
  uses:
  - zone_air_cooling_temperature_setpoint
  - zone_air_heating_temperature_setpoint
  - zone_air_temperature_sensor


DDSP:
  guid: "079307e1-3bd4-4f90-9c00-66961afbda6a"
  description: "Dual setpoint control (heating/cooling thresholds with deadband in between) with two zone temp sensors."
  is_abstract: true
  implements:
  - OPERATIONAL
  opt_uses:
  - discharge_air_temperature_sensor
  - failed_discharge_air_temperature_alarm
  uses:
  - zone_air_cooling_temperature_setpoint
  - zone_air_heating_temperature_setpoint
  - zone_air_temperature_sensor_1
  - zone_air_temperature_sensor_2


CO2C:
  guid: "d2659eb3-d7a4-450a-9152-da9b30c9a267"
  description: "Carbon dioxide control."
  is_abstract: true
  implements:
  - OPERATIONAL
  uses:
  - zone_air_co2_concentration_sensor
  - zone_air_co2_concentration_setpoint
  opt_uses:
  - high_zone_air_co2_concentration_alarm


CO2CDSP:
  guid: "668a3a75-e78d-4755-a360-b370bceda3c5"
  description: "Carbon dioxide control with dual setpoint."
  is_abstract: true
  implements:
  - OPERATIONAL
  uses:
  - high_limit_zone_air_co2_concentration_setpoint
  - low_limit_zone_air_co2_concentration_setpoint
  - zone_air_co2_concentration_sensor
  opt_uses:
  - high_zone_air_co2_concentration_alarm
  

COC:
  guid: "dee7cc87-51cb-460e-8202-eff4001319db"
  description: "Carbon monoxide control."
  is_abstract: true
  implements:
  - OPERATIONAL
  uses:
  - zone_air_co_concentration_sensor
  - zone_air_co_concentration_setpoint
  opt_uses:
  - high_zone_air_co_concentration_alarm


BPC:
  guid: "8199ef48-de0b-4112-bf7a-15876a4acaff"
  description: "Building pressure control (stand-alone fan)."
  is_abstract: true
  uses:
  - building_air_static_pressure_sensor
  - building_air_static_pressure_setpoint
  implements:
  - OPERATIONAL
  opt_uses:
  - high_building_air_static_pressure_alarm
  - low_building_air_static_pressure_alarm


BPC2X:
  guid: "4c27f34b-0132-44fb-b99a-355ba6a25d6c"
  description: "Building pressure control for two pressure sensors (stand-alone fan)."
  is_abstract: true
  opt_uses:
  - high_building_air_static_pressure_alarm_1
  - high_building_air_static_pressure_alarm_2
  - low_building_air_static_pressure_alarm_1
  - low_building_air_static_pressure_alarm_2
  uses:
  - building_air_static_pressure_sensor_1
  - building_air_static_pressure_sensor_2
  - building_air_static_pressure_setpoint
  implements:
  - OPERATIONAL


EDPM:
  guid: "6051d016-4a78-42f4-aeaf-3701417b8773"
  description: "Exhaust air damper percentage monitoring."
  is_abstract: true
  uses:
  - exhaust_air_damper_percentage_command
  - exhaust_air_damper_percentage_sensor


EDM:
  guid: "e765d413-988e-4524-99b6-9869cff2f02e"
  description: "Exhaust air damper monitoring."
  is_abstract: true
  uses:
  - exhaust_air_damper_command
  - exhaust_air_damper_status


EDBPC:
  guid: "4e428d76-1f7d-46e9-adc6-2affcd170fb6"
  description: "Building static control with exhaust damper."
  is_abstract: true
  opt_uses:
  - exhaust_air_damper_percentage_sensor
  - exhaust_air_differential_pressure_sensor
  - high_building_air_static_pressure_alarm
  - low_building_air_static_pressure_alarm
  uses:
  - building_air_static_pressure_sensor
  - building_air_static_pressure_setpoint
  - exhaust_air_damper_percentage_command
  implements:
  - CONTROL


EDRPC:
  guid: "79013451-90f3-412c-bde5-425c455b2de5"
  description: "Return static control with exhaust damper."
  is_abstract: true
  opt_uses:
  - exhaust_air_damper_percentage_sensor
  uses:
  - exhaust_air_damper_percentage_command
  - return_air_static_pressure_sensor
  - return_air_static_pressure_setpoint
  implements:
  - CONTROL


EFFC:
  guid: "45dd6520-570d-43c6-8085-124f1a99196e"
  description: "Exhaust fan flow control."
  is_abstract: true
  uses:
  - exhaust_air_flowrate_sensor
  - exhaust_air_flowrate_setpoint
  - speed_percentage_command
  implements:
  - CONTROL


BSPC:
  guid: "78836ff7-b9e6-427d-bbbc-bef212ae6522"
  description: "Building static pressure control (as part of a composite device)."
  is_abstract: true
  opt_uses:
  - exhaust_air_damper_percentage_command
  - exhaust_fan_run_status
  - failed_exhaust_fan_alarm
  - high_building_air_static_pressure_alarm
  - low_building_air_static_pressure_alarm
  uses:
  - building_air_static_pressure_sensor
  - building_air_static_pressure_setpoint
  - exhaust_fan_run_command
  implements:
  - CONTROL


VSC:
  guid: "5ac998b4-d72e-40f1-9c8f-c905ec8b5cc6"
  description: "Variable speed control generic."
  is_abstract: true
  opt_uses:
  - control_mode
  - current_sensor
  - energy_accumulator
  - motor_temperature_sensor
  - power_sensor
  - run_mode
  - run_time_accumulator
  - speed_frequency_sensor
  - speed_mode
  - speed_percentage_sensor
  - torque_sensor
  - voltage_sensor
  - failed_alarm
  - local_override_alarm
  - lost_power_alarm
  - master_alarm
  uses:
  - run_command
  - run_status
  - speed_percentage_command
  implements:
  - OPERATIONAL


EFVSC:
  guid: "dab0bc02-db86-4b2d-be8d-36a4232ef7c0"
  description: "Variable speed control for exhaust fans."
  is_abstract: true
  opt_uses:
  - exhaust_fan_current_sensor
  - exhaust_fan_power_sensor
  - exhaust_fan_run_mode
  - exhaust_fan_speed_frequency_sensor
  - exhaust_fan_speed_mode
  - exhaust_fan_speed_percentage_sensor
  - failed_exhaust_fan_alarm
  uses:
  - exhaust_fan_run_command
  - exhaust_fan_run_status
  - exhaust_fan_speed_percentage_command
  implements:
  - OPERATIONAL


VSFC:
  guid: "8dcdc4b0-af94-4468-8346-d28442447f84"
  description: "Variable speed control or monitor in frequency"
  is_abstract: true
  uses:
  - speed_frequency_command
  - speed_frequency_sensor


SFVSC:
  guid: "ac42c5d1-24d5-4433-b5e5-4ae8843e9ca8"
  description: "Variable speed control for supply fans."
  is_abstract: true
  opt_uses:
  - control_mode
  - supply_fan_current_sensor
  - supply_fan_energy_accumulator
  - supply_fan_power_sensor
  - supply_fan_power_status
  - supply_fan_run_time_accumulator
  - supply_fan_speed_frequency_sensor
  - supply_fan_speed_mode
  - supply_fan_speed_percentage_sensor
  - supply_fan_torque_sensor
  - supply_fan_voltage_sensor
  - failed_supply_fan_alarm
  - supply_fan_lost_power_alarm
  uses:
  - supply_fan_run_command
  - supply_fan_run_status
  - supply_fan_speed_percentage_command
  implements:
  - OPERATIONAL


DFVSC:
  guid: "99ebcfbb-f9a5-446f-8faf-ebf61548e2cd"
  description: "Variable speed control for discharge fans."
  is_abstract: true
  opt_uses:
  - control_mode
  - discharge_fan_current_sensor
  - discharge_fan_energy_accumulator
  - discharge_fan_power_sensor
  - discharge_fan_run_time_accumulator
  - discharge_fan_speed_frequency_sensor
  - discharge_fan_speed_mode
  - discharge_fan_speed_percentage_sensor
  - discharge_fan_torque_sensor
  - discharge_fan_voltage_sensor
  - discharge_fan_lost_power_alarm
  - failed_discharge_fan_alarm
  - discharge_air_flowrate_sensor
  uses:
  - discharge_fan_run_command
  - discharge_fan_run_status
  - discharge_fan_speed_percentage_command
  implements:
  - OPERATIONAL


DFVSC2X:
  guid: "8d7ed5d3-725a-46d7-99e5-6cfbed564551"
  description: "Variable speed control for discharge fans for 2 separate zones."
  is_abstract: true
  opt_uses:
  - discharge_fan_current_sensor_1
  - discharge_fan_current_sensor_2
  - discharge_fan_power_sensor_1
  - discharge_fan_power_sensor_2
  - discharge_fan_speed_frequency_sensor_1
  - discharge_fan_speed_frequency_sensor_2
  - discharge_fan_speed_percentage_sensor_1
  - discharge_fan_speed_percentage_sensor_2
  - discharge_fan_lost_power_alarm_1
  - discharge_fan_lost_power_alarm_2
  uses:
  - discharge_fan_run_command_1
  - discharge_fan_run_command_2
  - discharge_fan_run_status_1
  - discharge_fan_run_status_2
  - discharge_fan_speed_percentage_command_1
  - discharge_fan_speed_percentage_command_2
  implements:
  - OPERATIONAL


DFVSFC:
  guid: "0f7905ae-ef96-4e44-a52b-10d3fd628de9"
  description: "Variable speed control with frequency setting for discharge fans."
  is_abstract: true
  uses:
  - discharge_fan_run_command
  - discharge_fan_run_status
  - discharge_fan_speed_frequency_command
  opt_uses:
  - discharge_fan_speed_frequency_sensor
  - failed_discharge_fan_alarm
  implements:
  - OPERATIONAL


DFMSC:
  guid: "b9228e0a-91ae-4bcf-911d-f5391941814d"
  description: "Discharge fan multi-speed control."
  is_abstract: true
  uses:
  - discharge_fan_run_command
  - discharge_fan_run_status
  - discharge_fan_speed_mode
  opt_uses:
  - discharge_fan_run_mode
  - schedule_run_command
  - failed_discharge_fan_alarm


ZHM:
  guid: "2832f316-151a-489e-9bd5-0ab159edb0d2"
  description: "Zone humidity monitoring."
  is_abstract: true
  implements:
  - MONITORING
  uses:
  - zone_air_relative_humidity_sensor


DTM:
  guid: "576e2b80-1711-4bac-abed-c54f2db5351d"
  description: "Discharge temperature monitoring."
  is_abstract: true
  opt_uses:
  - discharge_air_relative_humidity_sensor
  - discharge_air_specificenthalpy_sensor
  - failed_discharge_air_temperature_alarm
  uses:
  - discharge_air_temperature_sensor
  implements:
  - MONITORING


SS:
  guid: "5231c7a0-b1bf-48b2-8443-6f37e3b07376"
  description: "Basic combination of run command and status (start/stop)."
  is_abstract: true
  implements:
  - /SS
  - OPERATIONAL
  opt_uses:
  - control_mode
  - current_sensor
  - flowrate_capacity
  - power_capacity
  - power_sensor
  - powerfactor_sensor
  - run_time_accumulator
  - failed_alarm
  - local_override_alarm
  - lost_power_alarm


SSPC:
  guid: "7e0a30ec-8a1d-486c-b9f2-96ae60e695cd"
  description: "Supply static pressure control via supply fan speed"
  is_abstract: true
  opt_uses:
  - pressurization_request_count
  - supply_air_damper_percentage_command
  - supply_air_flowrate_sensor
  - supply_fan_run_command
  - supply_fan_run_status
  - supply_fan_speed_frequency_sensor
  - supply_fan_speed_percentage_command
  - failed_supply_fan_alarm
  - high_supply_air_static_pressure_alarm
  - low_supply_air_static_pressure_alarm
  uses:
  - supply_air_static_pressure_sensor
  - supply_air_static_pressure_setpoint
  implements:
  - OPERATIONAL
  

SPSS:
  guid: "0b1c2a43-53d8-4349-883c-8bde722fccb5"
  description: "Spray pump start stop monitoring."
  is_abstract: true
  uses:
  - spray_pump_run_command
  - spray_pump_run_status
  implements:
  - OPERATIONAL


EFSS:
  guid: "1df2cdc8-ef3c-472a-ace0-c85d501e121e"
  description: "Basic combination of exhaust fan run command and status (start/stop)."
  is_abstract: true
  implements:
  - OPERATIONAL
  opt_uses:
  - exhaust_air_flowrate_capacity
  - exhaust_fan_current_sensor
  - exhaust_fan_power_capacity
  - exhaust_fan_power_sensor
  - exhaust_fan_run_mode
  - failed_exhaust_fan_alarm
  uses:
  - exhaust_fan_run_command
  - exhaust_fan_run_status


DFSS:
  guid: "969a750f-d5a3-4d4c-ae74-b810d6ddb774"
  description: "Basic combination of discharge fan run command and status (start/stop)."
  is_abstract: true
  implements:
  - OPERATIONAL
  opt_uses:
  - discharge_air_flowrate_capacity
  - discharge_air_static_pressure_sensor
  - discharge_fan_current_sensor
  - discharge_fan_power_capacity
  - discharge_fan_power_sensor
  - discharge_fan_run_time_accumulator
  - schedule_run_command
  - discharge_fan_lost_power_alarm
  - failed_discharge_fan_alarm
  - overload_discharge_fan_alarm
  uses:
  - discharge_fan_run_command
  - discharge_fan_run_status


DFSS2X:
  guid: "dddfd3fa-86a8-4cf9-b1ca-8026ab54f991"
  description: "Two discharge fan run command and status (start/stop). With dampers"
  is_abstract: true
  implements:
  - OPERATIONAL
  uses:
  - discharge_fan_run_command_1
  - discharge_fan_run_command_2
  - discharge_fan_run_status_1
  - discharge_fan_run_status_2


HT2RC:
  guid: "3a770fea-bfb4-4a78-a0a1-c33922871fa2"
  description: "Two gas or electric heater control on zone side (HSP, DSP)."
  is_abstract: true
  opt_uses:
  - discharge_air_temperature_sensor
  - heating_percentage_command
  - heating_thermal_power_capacity
  - failed_discharge_air_temperature_alarm
  - high_return_air_temperature_alarm
  - low_return_air_temperature_alarm
  uses:
  - heater_run_command_1
  - heater_run_command_2
  - return_air_temperature_sensor
  - return_air_temperature_setpoint
  implements:
  - CONTROL


HTZTC:
  guid: "bb4d6089-64cd-4994-9906-2a5555f9155a"
  description: "Gas or electric heater control on zone side (ZC)."
  is_abstract: true
  opt_uses:
  - discharge_air_temperature_sensor
  - heater_run_status
  - heating_percentage_command
  - heating_thermal_power_capacity
  - failed_discharge_air_temperature_alarm
  - failed_zone_air_temperature_alarm
  - high_zone_air_temperature_alarm
  - low_zone_air_temperature_alarm
  uses:
  - heater_run_command
  - zone_air_temperature_sensor
  - zone_air_temperature_setpoint
  implements:
  - CONTROL


HT3ZTC:
  guid: "bd9a4e2d-2467-43ad-8398-62af5e487ceb"
  description: "Two gas or electric heater control on zone side (HSP, ZTC)."
  is_abstract: true
  opt_uses:
  - discharge_air_temperature_sensor
  - heating_percentage_command
  - heating_thermal_power_capacity
  - failed_discharge_air_temperature_alarm
  - failed_zone_air_temperature_alarm
  - high_zone_air_temperature_alarm
  - low_zone_air_temperature_alarm
  uses:
  - heater_run_command_1
  - heater_run_command_2
  - heater_run_command_3
  - zone_air_temperature_sensor
  - zone_air_temperature_setpoint
  implements:
  - CONTROL


HSOUC:
  guid: "e64d93ac-29cd-46d6-8e4e-6c54db056eb5"
  description: "Heating occupied/unoccupied setpoint control."
  is_abstract: true
  uses:
  - zone_air_occupied_heating_temperature_setpoint
  - zone_air_temperature_sensor
  - zone_air_unoccupied_heating_temperature_setpoint
  implements:
  - CONTROL
  opt_uses:
  - failed_zone_air_temperature_alarm
  - high_zone_air_temperature_alarm
  - low_zone_air_temperature_alarm


HTZOUC:
  guid: "5407057a-7f34-4bc6-bb9f-3b8fa1149f14"
  description: "Gas or electric heater control on zone side (ZC)."
  is_abstract: true
  opt_uses:
  - heater_run_status
  - failed_zone_air_temperature_alarm
  - high_zone_air_temperature_alarm
  - low_zone_air_temperature_alarm
  uses:
  - heater_run_command
  - zone_air_occupied_heating_temperature_setpoint
  - zone_air_temperature_sensor
  - zone_air_unoccupied_heating_temperature_setpoint
  implements:
  - CONTROL


LCC:
  guid: "f686598b-eac2-4397-bcc5-a11a6a34c071"
  description: "Leaving coil temperature control."
  is_abstract: true
  uses:
  - chilled_water_valve_percentage_command
  - leaving_cooling_coil_temperature_sensor
  - leaving_cooling_coil_temperature_setpoint
  implements:
  - CONTROL


LCC2X:
  guid: "ad8c876b-1c34-4148-9f3c-43d91613bcb3"
  description: "Double valve leaving coil temperature control."
  is_abstract: true
  uses:
  - chilled_water_valve_percentage_command_1
  - chilled_water_valve_percentage_command_2
  - leaving_cooling_coil_temperature_sensor
  - leaving_cooling_coil_temperature_setpoint
  implements:
  - CONTROL


SFSS:
  guid: "1e8dd2f7-192a-430b-af2c-db6065664deb"
  description: "Basic combination of supply fan run command and status (start/stop)."
  is_abstract: true
  implements:
  - OPERATIONAL
  opt_uses:
  - supply_air_flowrate_capacity
  - supply_fan_current_sensor
  - supply_fan_power_capacity
  - supply_fan_power_sensor
  - supply_fan_run_mode
  - supply_fan_run_time_accumulator
  - failed_supply_fan_alarm
  - supply_fan_lost_power_alarm
  uses:
  - supply_fan_run_command
  - supply_fan_run_status


RHM:
  guid: "9b13e30c-52b7-45d1-9798-f7c754e959e9"
  description: "Return air humidity monitoring."
  is_abstract: true
  implements:
  - MONITORING
  uses:
  - return_air_relative_humidity_sensor
  opt_uses:
  - high_return_air_relative_humidity_alarm
  - low_return_air_relative_humidity_alarm


RTM:
  guid: "7baf6cba-dc20-47f6-845c-bd71b0fa2ae4"
  description: "Return air temperature monitoring"
  is_abstract: true
  implements:
  - MONITORING
  opt_uses:
  - return_air_relative_humidity_sensor
  - return_air_specificenthalpy_sensor
  - high_return_air_relative_humidity_alarm
  - high_return_air_temperature_alarm
  - low_return_air_relative_humidity_alarm
  - low_return_air_temperature_alarm
  uses:
  - return_air_temperature_sensor


DTC:
  guid: "fa2354f6-694c-4fd6-b5b5-6352eff50fe4"
  description: "Discharge air temperatore control"
  is_abstract: true
  implements:
  - OPERATIONAL
  uses:
  - discharge_air_temperature_sensor
  - discharge_air_temperature_setpoint
  opt_uses:
  - failed_discharge_air_temperature_alarm


STC:
  guid: "68140147-a50c-4ee9-b560-fa78596fbd94"
  description: "Supply air temperature control"
  is_abstract: true
  opt_uses:
  - cooling_request_count
  - heating_request_count
  - high_supply_air_temperature_alarm
  - low_supply_air_temperature_alarm
  uses:
  - supply_air_temperature_sensor
  - supply_air_temperature_setpoint
  implements:
  - OPERATIONAL


RTC:
  guid: "2145865b-f060-452b-b78b-2fafa6c92b4f"
  description: "Return air temperature control"
  is_abstract: true
  implements:
  - OPERATIONAL
  uses:
  - return_air_temperature_sensor
  - return_air_temperature_setpoint
  opt_uses:
  - high_return_air_temperature_alarm
  - low_return_air_temperature_alarm

# Rename to OTM
OA:
  guid: "f6ecf533-f838-4f16-84b2-8392cbf0da84"
  description: "Basic weather station (drybulb temp and humidity)."
  is_abstract: true
  opt_uses:
  - outside_air_co2_concentration_sensor
  - outside_air_dewpoint_temperature_sensor
  - outside_air_pressure_sensor
  - outside_air_rain_level_sensor
  - outside_air_relative_humidity_sensor
  - outside_air_specificenthalpy_sensor
  - outside_air_voc_concentration_sensor
  - outside_air_wetbulb_temperature_sensor
  - wind_direction_angle_sensor
  - wind_linearvelocity_sensor
  - ultraviolet_irradiance_sensor
  - outside_air_pm2pt5_density_sensor
  - outside_air_aqi_sensor
  uses:
  - outside_air_temperature_sensor
  implements:
  - MONITORING


ZA:
  guid: "461b178e-e9be-46e6-b8f1-804c138eb17f"
  description: "Grouped type for zone air psychrometric conditions (RH and temp)"
  is_abstract: true
  uses:
  - zone_air_relative_humidity_sensor
  - zone_air_temperature_sensor
  opt_uses:
  - failed_zone_air_temperature_alarm
  - high_zone_air_temperature_alarm
  - low_zone_air_temperature_alarm


WDT:
  guid: "0f31290a-83fd-4526-ba80-8cd9c34ce1f9"
  description: "Temperature differential across water."
  is_abstract: true
  implements:
  - MONITORING
  uses:
  - return_water_temperature_sensor
  - supply_water_temperature_sensor
  opt_uses:
  - high_supply_water_temperature_alarm
  - low_supply_water_temperature_alarm


CHWDT:
  guid: "0960d44f-87ff-43f5-b576-c19f8a7f2b83"
  description: "Temperature differential across chilled water."
  is_abstract: true
  implements:
  - MONITORING
  uses:
  - chilled_return_water_temperature_sensor
  - chilled_supply_water_temperature_sensor


CHWDPSC:
  guid: "16555397-2e6c-401c-bb6e-3b93affe444e"
  description: "Chilled water valve controlling supply air dewpoint temperature."
  is_abstract: true
  opt_uses:
  - chilled_supply_water_temperature_sensor
  - cooling_thermal_power_capacity
  - leaving_cooling_coil_temperature_sensor
  uses:
  - chilled_water_valve_percentage_command
  - supply_air_dewpoint_temperature_sensor
  - supply_air_dewpoint_temperature_setpoint
  implements:
  - CONTROL


CHWDPSC2X:
  guid: "25b52b13-03b0-4b5b-b241-e088bfdb06c6"
  description: "Chilled water valves (2x) controlling supply air dewpoint temperature."
  is_abstract: true
  opt_uses:
  - cooling_thermal_power_capacity
  - leaving_cooling_coil_temperature_sensor
  uses:
  - chilled_water_valve_percentage_command_1
  - chilled_water_valve_percentage_command_2
  - supply_air_dewpoint_temperature_sensor
  - supply_air_dewpoint_temperature_setpoint
  implements:
  - CONTROL


CWDT:
  guid: "3cf2eb19-0557-4565-a72b-4059950f9ac7"
  description: "Temperature differential across condenser water."
  is_abstract: true
  implements:
  - MONITORING
  uses:
  - condensing_return_water_temperature_sensor
  - condensing_supply_water_temperature_sensor

# Rename SFN TOTAL_
SWTC:
  guid: "7d72e2de-f1db-4be8-852c-210be33b00dd"
  description: "Supply water temperature control."
  is_abstract: true
  implements:
  - OPERATIONAL
  opt_uses:
  - cooling_request_count
  - heating_request_count
  - return_water_temperature_sensor
  - low_return_water_temperature_alarm
  - high_return_water_temperature_alarm
  - run_command
  - cooling_percentage_command
  - high_supply_water_temperature_alarm
  - low_supply_water_temperature_alarm
  uses:
  - supply_water_temperature_sensor
  - supply_water_temperature_setpoint


RWTC:
  guid: "e6ef58f6-fbda-421d-ac06-d573b093aecd"
  description: "Return water temperature control."
  is_abstract: true
  implements:
  - OPERATIONAL
  opt_uses:
  - run_command
  - supply_water_temperature_sensor
  - high_supply_water_temperature_alarm
  - low_supply_water_temperature_alarm
  uses:
  - return_water_temperature_sensor
  - return_water_temperature_setpoint


PSWTC:
  guid: "3846a514-83b2-4ec3-afde-295c476a5624"
  description: "Process water temperature control."
  is_abstract: true
  opt_uses:
  - process_return_water_temperature_sensor
  uses:
  - process_supply_water_temperature_sensor
  - process_supply_water_temperature_setpoint
  implements:
  - OPERATIONAL


SCHWTC:
  guid: "d2af9b79-4eb2-4b63-a03a-dc5483372690"
  description: "Supply chilled water temperature control."
  is_abstract: true
  implements:
  - OPERATIONAL
  opt_uses:
  - chilled_return_water_temperature_sensor
  - cooling_percentage_command
  - cooling_request_count
  uses:
  - chilled_supply_water_temperature_sensor
  - chilled_supply_water_temperature_setpoint


WDPC:
  guid: "86b2c846-0cc3-4828-8648-88c2082c900e"
  description: "Differential pressure control in whichever system."
  is_abstract: true
  implements:
  - OPERATIONAL
  opt_uses:
  - pressurization_request_count
  - high_differential_pressure_alarm
  - low_differential_pressure_alarm
  uses:
  - differential_pressure_sensor
  - differential_pressure_setpoint


CGRWTC:
  guid: "1672a49a-ab80-4989-9ec6-c300d0f44a9e"
  description: "Cogeneration return water temperature control."
  is_abstract: true
  implements:
  - OPERATIONAL
  opt_uses:
  - cogeneration_supply_water_temperature_sensor
  uses:
  - cogeneration_return_water_temperature_sensor
  - cogeneration_return_water_temperature_setpoint


WDPC2X:
  guid: "6e5ff883-c8e2-4e66-8be4-abb9104090c3"
  description: "Differential pressure control in whichever system, 2 sensors."
  is_abstract: true
  implements:
  - OPERATIONAL
  opt_uses:
  - pressurization_request_count
  - run_command
  uses:
  - differential_pressure_sensor_1
  - differential_pressure_sensor_2
  - differential_pressure_setpoint

# Change to low_limit_flowrate_setpoint
MINFC:
  guid: "da585ae8-7eda-452c-b0f8-117faaafd85d"
  description: "Minimum flow control for entire loop."
  is_abstract: true
  implements:
  - CONTROL
  uses:
  - bypass_valve_percentage_command
  - flowrate_sensor
  - min_flowrate_setpoint
  opt_uses:
  - low_flowrate_alarm

# Rename to CPSS
CPC:
  guid: "0dfda014-0c9e-4c4c-8be9-2b303c22e141"
  description: "Circulation pump control"
  is_abstract: true
  uses:
  - circulation_pump_run_command
  - circulation_pump_run_status
  opt_uses:
  - failed_circulation_pump_alarm

### NET NEW TYPES
ETM:
  guid: "97fcba06-cb9c-4b09-b8f2-d2b44192b1de"
  description: "Basic exhaust temperature monitoring."
  is_abstract: true
  uses:
  - exhaust_air_temperature_sensor
  implements:
  - MONITORING
  opt_uses:
  - failed_exhaust_air_temperature_alarm


ED:
  guid: "cfc04603-a257-4077-8181-50b564fbdf96"
  description: "Exhaust air flow control."
  is_abstract: true
  opt_uses:
  - exhaust_air_damper_percentage_sensor
  - exhaust_air_static_pressure_sensor
  uses:
  - exhaust_air_damper_percentage_command
  - exhaust_air_flowrate_sensor
  - exhaust_air_flowrate_setpoint
  implements:
  - CONTROL


RD:
  guid: "0aecbeb0-8b01-44a2-a0b6-027a034fb2a5"
  description: "Return damper flow control."
  is_abstract: true
  uses:
  - return_air_damper_percentage_command
  - return_air_flowrate_sensor
  - return_air_flowrate_setpoint
  implements:
  - CONTROL


MTM:
  guid: "0d7842e9-2af2-4f9f-b2fe-8ba934925103"
  description: "Mixed air temperature monitoring."
  is_abstract: true
  opt_uses:
  - mixed_air_dewpoint_temperature_sensor
  - mixed_air_relative_humidity_sensor
  - failed_mixed_air_temperature_alarm
  uses:
  - mixed_air_temperature_sensor
  implements:
  - MONITORING


MTC:
  guid: "9f3b733e-0af2-4297-8727-8420b6ae595c"
  description: "Mixed air temperature control."
  is_abstract: true
  uses:
  - mixed_air_temperature_sensor
  - mixed_air_temperature_setpoint
  implements:
  - OPERATIONAL
  opt_uses:
  - failed_mixed_air_temperature_alarm


STM:
  guid: "974c8ef0-da06-41a9-ab19-f2f08b14d14f"
  description: "Basic supply temperature monitoring."
  is_abstract: true
  uses:
  - supply_air_temperature_sensor
  implements:
  - MONITORING
  opt_uses:
  - high_supply_air_temperature_alarm
  - low_supply_air_temperature_alarm


STDSPC:
  guid: "8d61249d-297a-471d-aa62-dda04e1fe8c7"
  description: "Supply temperature control dual setpoint."
  is_abstract: true
  opt_uses:
  - cooling_request_count
  - heating_request_count
  - high_supply_air_temperature_alarm
  - low_supply_air_temperature_alarm
  uses:
  - supply_air_cooling_temperature_setpoint
  - supply_air_heating_temperature_setpoint
  - supply_air_temperature_sensor
  implements:
  - OPERATIONAL


DSPRTC:
  guid: "4dcf4685-9635-473c-aa83-53661d2b55be"
  description: "Dual setpoint return air temp control."
  is_abstract: true
  opt_uses:
  - discharge_air_temperature_sensor
  - return_air_relative_humidity_sensor
  - failed_discharge_air_temperature_alarm
  - high_return_air_relative_humidity_alarm
  - high_return_air_temperature_alarm
  - low_return_air_relative_humidity_alarm
  - low_return_air_temperature_alarm
  uses:
  - return_air_cooling_temperature_setpoint
  - return_air_heating_temperature_setpoint
  - return_air_temperature_sensor
  implements:
  - OPERATIONAL


ZHC:
  guid: "88754caa-5420-4224-92a2-a57bbcd865a6"
  description: "Zone relative humidity control."
  is_abstract: true
  uses:
  - zone_air_relative_humidity_sensor
  - zone_air_relative_humidity_setpoint
  implements:
  - OPERATIONAL


RHC:
  guid: "8c138f85-254c-4b40-8e5c-d1183e7985c0"
  description: "Return air relative humidity control."
  is_abstract: true
  opt_uses:
  - humidifier_run_time_accumulator
  - failed_humidifier_alarm
  - high_return_air_relative_humidity_alarm
  - low_return_air_relative_humidity_alarm
  uses:
  - return_air_relative_humidity_sensor
  - return_air_relative_humidity_setpoint
  implements:
  - OPERATIONAL


RHDHC:
  guid: "d2149dc2-ce5c-4589-b7b1-4ceac68cff2c"
  description: "Return humidification/dehumidification control."
  is_abstract: true
  opt_uses:
  - economizer_mode
  - humidification_percentage_command
  - failed_humidifier_alarm
  - high_return_air_relative_humidity_alarm
  - low_return_air_relative_humidity_alarm
  uses:
  - dehumidification_run_command
  - humidification_run_command
  - return_air_relative_humidity_sensor
  - return_air_relative_humidity_setpoint
  implements:
  - CONTROL


ZHDHC:
  guid: "0d8a499a-4934-4860-9d35-277381890e2d"
  description: "Zone humidification/dehumidification control."
  is_abstract: true
  opt_uses:
  - humidification_percentage_command
  - failed_humidifier_alarm
  uses:
  - dehumidification_run_command
  - humidification_run_command
  - zone_air_relative_humidity_sensor
  - zone_air_relative_humidity_setpoint
  implements:
  - CONTROL


RHHC:
  guid: "38ca10af-2a94-4765-be1b-34e9c92ac662"
  description: "Zone humidification control."
  is_abstract: true
  opt_uses:
  - humidification_percentage_command
  - failed_humidifier_alarm
  - high_return_air_relative_humidity_alarm
  - low_return_air_relative_humidity_alarm
  uses:
  - humidification_run_command
  - return_air_relative_humidity_sensor
  - return_air_relative_humidity_setpoint


SHC:
  guid: "c27f33dc-19bc-47f4-937a-eab3293b920f"
  description: "Supply air relative humidity control."
  is_abstract: true
  opt_uses:
  - humidification_percentage_command
  - failed_humidifier_alarm
  uses:
  - dehumidification_run_command
  - humidification_run_command
  - supply_air_dehumidification_relative_humidity_setpoint
  - supply_air_humidification_relative_humidity_setpoint
  - supply_air_relative_humidity_sensor
  implements:
  - OPERATIONAL


SHM:
  guid: "9b5089f5-e0a1-420d-bad9-682ac34d2516"
  description: "Supply air relative humidity monitoring."
  is_abstract: true
  uses:
  - supply_air_relative_humidity_sensor
  implements:
  - MONITORING


REFC:
  guid: "e043f5e2-fcc4-44b1-818f-0f4e7584adf5"
  description: "Refrigerant leak control."
  is_abstract: true
  uses:
  - zone_air_refrigerant_concentration_sensor
  - zone_air_refrigerant_concentration_setpoint
  implements:
  - OPERATIONAL


CREFM:
  guid: "49e6ea15-b389-4741-9a7a-e85c851442e1"
  description: "Cold Room Refrigerator monitoring."
  is_abstract: true
  opt_uses:
  - compressor_run_status
  - run_status
  - run_time_accumulator
  - compressor_lost_power_alarm
  - failed_alarm
  - failed_compressor_alarm
  - failed_zone_air_temperature_alarm
  - frost_alarm
  - high_zone_air_temperature_alarm
  - local_override_alarm
  - low_zone_air_temperature_alarm
  - overload_compressor_alarm
  uses:
  - defrost_temperature_sensor
  - zone_air_temperature_sensor


EPC:
  guid: "3d28895c-d30d-4316-bfb6-1dd70b8ad698"
  description: "Exhaust pressure control."
  is_abstract: true
  uses:
  - exhaust_air_static_pressure_sensor
  - exhaust_air_static_pressure_setpoint
  opt_uses:
  - exhaust_air_flowrate_sensor
  implements:
  - OPERATIONAL


CO2M:
  guid: "c73f80ff-e57e-4fe4-8bd6-26e4581b7269"
  description: "Basic carbon dioxide monitoring."
  is_abstract: true
  uses:
  - zone_air_co2_concentration_sensor
  implements:
  - MONITORING
  opt_uses:
  - high_zone_air_co2_concentration_alarm


VOCM:
  guid: "d1d343aa-9b3a-41aa-99fe-850c2ba355a8"
  description: "Volatile organic compound monitoring."
  is_abstract: true
  uses:
  - zone_air_voc_concentration_sensor
  implements:
  - MONITORING


VOCC:
  guid: "6fec3446-7de8-433e-b644-b760190400df"
  description: "Volatile organic compound control."
  is_abstract: true
  uses:
  - zone_air_voc_concentration_sensor
  - zone_air_voc_concentration_setpoint
  implements:
  - OPERATIONAL


RAVOCC:
  guid: "abaa943a-7d39-42cf-a950-4451cd928316"
  description: "Volatile organic compound control for return air from zone."
  is_abstract: true
  uses:
  - return_air_voc_concentration_sensor
  - return_air_voc_concentration_setpoint
  implements:
  - OPERATIONAL


VOCPC:
  guid: "37c7c6e1-7b21-4f76-b8fc-dad5b1380227"
  description: "Volatile organic compound percentage control."
  is_abstract: true
  uses:
  - zone_air_voc_percentage_sensor
  - zone_air_voc_percentage_setpoint
  implements:
  - OPERATIONAL


BFSS:
  guid: "500147cd-91f7-4b7d-837c-bf6e915196a3"
  description: "Booster fan start-stop and feedback."
  is_abstract: true
  uses:
  - boost_fan_run_command
  - boost_fan_run_status
  implements:
  - OPERATIONAL


DFHLC:
  guid: "4e6e6b09-8b8d-4ba6-bda5-69c581c5ab5f"
  description: "Discharge fan three-speed (high/low/off) speed control."
  is_abstract: true
  opt_uses:
  - discharge_fan_run_command
  - discharge_fan_run_status
  - failed_discharge_fan_alarm
  uses:
  - high_discharge_fan_speed_command
  - low_discharge_fan_speed_command
  implements:
  - OPERATIONAL
  - REMAP_REQUIRED


DFHMLC:
  guid: "95365c14-2db6-4e80-ae49-38a2b3d2349f"
  description: "Discharge fan three-speed (high/medium/low/off) speed control."
  is_abstract: true
  opt_uses:
  - discharge_fan_run_command
  - discharge_fan_run_status
  - failed_discharge_fan_alarm
  uses:
  - high_discharge_fan_speed_command
  - low_discharge_fan_speed_command
  - medium_discharge_fan_speed_command
  implements:
  - OPERATIONAL
  - REMAP_REQUIRED


ESPC:
  guid: "035692f0-48bd-47df-9c7d-53ce80e5e297"
  description: "Exhaust air static pressure control."
  is_abstract: true
  opt_uses:
  - exhaust_fan_speed_percentage_sensor
  - failed_exhaust_fan_alarm
  uses:
  - exhaust_air_damper_percentage_command
  - exhaust_air_static_pressure_sensor
  - exhaust_air_static_pressure_setpoint
  - exhaust_fan_run_command
  - exhaust_fan_run_status
  - exhaust_fan_speed_percentage_command
  implements:
  - OPERATIONAL


SSPM:
  guid: "48f0296b-4fa2-4af8-8edf-3bc7c9ad169b"
  description: "Supply static pressure monitoring."
  is_abstract: true
  uses:
  - supply_air_static_pressure_sensor
  implements:
  - MONITORING
  opt_uses:
  - high_supply_air_static_pressure_alarm
  - low_supply_air_static_pressure_alarm

DSPM:
  guid: "7299212e-c70c-4d49-ac2f-004f1e4672e9"
  description: "Discharge static pressure monitoring."
  is_abstract: true
  uses:
  - discharge_air_static_pressure_sensor
  implements:
  - MONITORING
  opt_uses:
  - high_discharge_air_static_pressure_alarm
  - low_discharge_air_static_pressure_alarm
  
ZSPC:
  guid: "e7494570-617c-4599-a57e-8e09128e0a07"
  description: "Zone static pressure control."
  is_abstract: true
  opt_uses:
  - exhaust_air_damper_percentage_command
  - high_zone_air_static_pressure_alarm
  - low_zone_air_static_pressure_alarm
  uses:
  - zone_air_static_pressure_sensor
  - zone_air_static_pressure_setpoint
  implements:
  - OPERATIONAL


ZSPM:
  guid: "3c3d1d68-4f41-486e-b38c-ff6309f16f2f"
  description: "Zone static pressure monitoring."
  is_abstract: true
  uses:
  - zone_air_static_pressure_sensor
  implements:
  - MONITORING
  opt_uses:
  - high_zone_air_static_pressure_alarm
  - low_zone_air_static_pressure_alarm


RSPC:
  guid: "5b27a493-430f-4a61-8604-0a672ce3fd55"
  description: "Return air static pressure control."
  is_abstract: true
  uses:
  - return_air_static_pressure_sensor
  - return_air_static_pressure_setpoint
  implements:
  - OPERATIONAL


PWDPC:
  guid: "16200082-13a1-4eea-9868-1b2117bb3871"
  description: "Process water differential pressure control."
  is_abstract: true
  uses:
  - process_water_differential_pressure_sensor
  - process_water_differential_pressure_setpoint
  implements:
  - OPERATIONAL


PWDT:
  guid: "018769f9-995c-4ad7-95fa-eaf02b4c66ee"
  description: "Primary-side water delta-T monitoring."
  is_abstract: true
  uses:
  - primary_return_water_temperature_sensor
  - primary_supply_water_temperature_sensor


CHPM:
  guid: "83b25b74-a334-4297-89b3-30ce005e12fe"
  description: "Chiller pressure monitoring."
  is_abstract: true
  uses:
  - condenser_pressure_sensor
  - differential_pressure_sensor # consider removing or renaming, may not be descriptive enough for WCC
  - evaporator_pressure_sensor
  implements:
  - MONITORING
  opt_uses:
  - high_differential_pressure_alarm
  - low_differential_pressure_alarm


ESFM:
  guid: "71fbb830-8e92-4a1f-8dff-c3ef78825aad"
  description: " An Electrostatic filter used to maintain air quality its run status and alarm monitoring"
  is_abstract: true
  uses:
  - electrostatic_filter_run_status
  opt_uses:
  - electrostatic_filter_alarm
  implements:
  - MONITORING


FDPM:
  guid: "dc6d8a45-8ce6-4ac1-b5b5-cf9fd5727034"
  description: "Filter pressure monitoring."
  is_abstract: true
  uses:
  - filter_differential_pressure_sensor
  implements:
  - MONITORING

DFDPM:
  guid: "a372c26b-010d-4ea3-aa7b-24c98377d9f4"
  description: "Discharge filter pressure monitoring."
  is_abstract: true
  uses:
  - discharge_air_filter_differential_pressure_sensor
  opt_uses:
  - discharge_air_filter_alarm
  implements:
  - MONITORING

EFDPM:
  guid: "ea54f179-dfed-4d12-a987-f4919931f979"
  description: "Exhaust filter pressure monitoring."
  is_abstract: true
  uses:
  - exhaust_air_filter_differential_pressure_sensor
  opt_uses:
  - exhaust_air_filter_alarm
  implements:
  - MONITORING
  
FDPSM:
  guid: "9cbbf1cf-51ae-44fd-a5ec-ef9ee7a3fcdf"
  description: "Filter pressure status monitoring."
  is_abstract: true
  uses:
  - filter_differential_pressure_status
  opt_uses:
  - filter_alarm
  implements:
  - MONITORING

# Chilled water valve control

CHWDC:
  guid: "f312b9f0-a690-4d32-97ad-7f59aac34bab"
  description: "Chilled water valve monitoring on discharge side."
  is_abstract: true
  opt_uses:
  - chilled_water_flowrate_sensor
  - chilled_water_valve_percentage_sensor
  - cooling_thermal_power_capacity
  - leaving_cooling_coil_temperature_sensor
  - failed_discharge_air_temperature_alarm
  uses:
  - chilled_water_valve_percentage_command
  - discharge_air_temperature_sensor
  - discharge_air_temperature_setpoint
  implements:
  - CONTROL


CHWSC:
  guid: "63d00128-355e-4e2f-8cdf-b2d940c4168d"
  description: "Chilled water valve monitoring on supply side."
  is_abstract: true
  opt_uses:
  - chilled_supply_water_temperature_sensor
  - chilled_water_valve_percentage_sensor
  - cooling_request_count
  - cooling_thermal_power_capacity
  - leaving_cooling_coil_temperature_sensor
  - supply_air_relative_humidity_sensor
  - high_supply_air_temperature_alarm
  - low_supply_air_temperature_alarm
  uses:
  - chilled_water_valve_percentage_command
  - supply_air_temperature_sensor
  - supply_air_temperature_setpoint
  implements:
  - CONTROL


CHWSDC:
  guid: "291c8966-a4c3-4329-9d9a-89226e3bb571"
  description: "Chilled water valve monitoring on supply side."
  is_abstract: true
  opt_uses:
  - chilled_water_valve_percentage_sensor
  - cooling_thermal_power_capacity
  - leaving_cooling_coil_temperature_sensor
  - high_supply_air_temperature_alarm
  - low_supply_air_temperature_alarm
  uses:
  - chilled_water_valve_percentage_command
  - supply_air_cooling_temperature_setpoint
  - supply_air_heating_temperature_setpoint
  - supply_air_temperature_sensor
  implements:
  - CONTROL


CHW2XSC:
  guid: "fb42698e-029d-410b-b179-92a25de28ccc"
  description: "Two chilled water valves."
  is_abstract: true
  opt_uses:
  - chilled_supply_water_temperature_sensor
  - chilled_water_valve_percentage_sensor
  - cooling_request_count
  - cooling_thermal_power_capacity
  - leaving_cooling_coil_temperature_sensor
  - high_supply_air_temperature_alarm
  - low_supply_air_temperature_alarm
  uses:
  - chilled_water_valve_percentage_command_1
  - chilled_water_valve_percentage_command_2
  - supply_air_temperature_sensor
  - supply_air_temperature_setpoint
  implements:
  - CONTROL


CHWRC:
  guid: "f9bc8b36-ea88-4318-ab5c-703945fcb465"
  description: "Chilled water valve monitoring on return side."
  is_abstract: true
  opt_uses:
  - chilled_water_flowrate_sensor
  - chilled_water_valve_percentage_sensor
  - cooling_thermal_power_capacity
  - discharge_air_temperature_sensor
  - leaving_cooling_coil_temperature_sensor
  - return_air_relative_humidity_sensor
  - failed_discharge_air_temperature_alarm
  - high_return_air_relative_humidity_alarm
  - high_return_air_temperature_alarm
  - low_return_air_relative_humidity_alarm
  - low_return_air_temperature_alarm
  uses:
  - chilled_water_valve_percentage_command
  - return_air_temperature_sensor
  - return_air_temperature_setpoint
  implements:
  - CONTROL


CHWZC:
  guid: "191ee434-574f-4846-a8eb-7415c277804f"
  description: "Chilled water valve monitoring on zone side (DSP, CSP)."
  is_abstract: true
  opt_uses:
  - chilled_supply_water_isolation_valve_command
  - chilled_supply_water_isolation_valve_status
  - chilled_supply_water_temperature_sensor
  - chilled_water_valve_percentage_sensor
  - cooling_thermal_power_capacity
  - discharge_air_temperature_sensor
  - leaving_cooling_coil_temperature_sensor
  - failed_discharge_air_temperature_alarm
  - failed_zone_air_temperature_alarm
  - high_zone_air_temperature_alarm
  - low_zone_air_temperature_alarm
  uses:
  - chilled_water_valve_percentage_command
  - zone_air_cooling_temperature_setpoint
  - zone_air_temperature_sensor
  implements:
  - CONTROL


CHWZTC:
  guid: "5e9244aa-c51e-42bd-a5ed-f3b12a9cf46e"
  description: "Chilled water valve monitoring on zone side (ZTC)."
  is_abstract: true
  opt_uses:
  - chilled_water_flowrate_sensor
  - chilled_water_valve_percentage_sensor
  - cooling_thermal_power_capacity
  - discharge_air_temperature_sensor
  - leaving_cooling_coil_temperature_sensor
  - failed_discharge_air_temperature_alarm
  - failed_zone_air_temperature_alarm
  - high_zone_air_temperature_alarm
  - low_zone_air_temperature_alarm
  - zone_air_deadband_temperature_setpoint
  uses:
  - chilled_water_valve_percentage_command
  - zone_air_temperature_sensor
  - zone_air_temperature_setpoint
  implements:
  - CONTROL


CHWPVM:
  guid: "751c1130-6108-49c8-9c55-8bfabb762fa8"
  description: "Chilled water pressure valve command and position monitoring (without regard to what controls it)."
  is_abstract: true
  opt_uses:
  - chilled_water_flowrate_sensor
  uses:
  - chilled_water_valve_percentage_sensor
  implements:
  - OPERATIONAL


CHWZTC2X:
  guid: "d4e628ff-e44c-43fd-b48e-bb53d0aaeb00"
  description: "Chilled water valve control on zone side (ZTC) for two separate zones. Chilled water valve controls to the worst zone."
  is_abstract: true
  opt_uses:
  - chilled_water_flowrate_sensor
  - chilled_water_valve_percentage_sensor
  - cooling_thermal_power_capacity
  - discharge_air_temperature_sensor_1
  - discharge_air_temperature_sensor_2
  - leaving_cooling_coil_temperature_sensor
  uses:
  - chilled_water_valve_percentage_command
  - zone_air_temperature_sensor_1
  - zone_air_temperature_sensor_2
  - zone_air_temperature_setpoint_1
  - zone_air_temperature_setpoint_2
  implements:
  - CONTROL

# DX Control

DXZTC:
  guid: "59bf744f-26b7-4b40-865b-5a8c1bd213f4"
  description: "Compressor run control on zone side (ZTC)."
  is_abstract: true
  opt_uses:
  - compressor_run_time_accumulator
  - compressor_speed_percentage_command
  - cooling_percentage_command
  - cooling_thermal_power_capacity
  - discharge_air_temperature_sensor
  - leaving_cooling_coil_temperature_sensor
  - compressor_lost_power_alarm
  - failed_compressor_alarm
  - failed_discharge_air_temperature_alarm
  - failed_zone_air_temperature_alarm
  - high_zone_air_temperature_alarm
  - low_zone_air_temperature_alarm
  - overload_compressor_alarm
  uses:
  - compressor_run_command
  - compressor_run_status
  - zone_air_temperature_sensor
  - zone_air_temperature_setpoint
  implements:
  - CONTROL


DX2ZTC:
  guid: "9f49badc-8a3f-4374-abcb-80ac70291893"
  description: "Compressor run control on zone side (ZTC)."
  is_abstract: true
  opt_uses:
  - compressor_run_time_accumulator_1
  - compressor_run_time_accumulator_2
  - compressor_speed_percentage_command
  - cooling_percentage_command
  - cooling_thermal_power_capacity
  - discharge_air_temperature_sensor
  - leaving_cooling_coil_temperature_sensor
  - failed_discharge_air_temperature_alarm
  - failed_zone_air_temperature_alarm
  - high_zone_air_temperature_alarm
  - low_zone_air_temperature_alarm
  uses:
  - compressor_run_command_1
  - compressor_run_command_2
  - compressor_run_status_1
  - compressor_run_status_2
  - zone_air_temperature_sensor
  - zone_air_temperature_setpoint
  implements:
  - CONTROL


DXZC:
  guid: "a4e45116-d36c-45e7-8f45-4d0cf279e6ea"
  description: "Compressor run control on zone side (DSP, CSP)."
  is_abstract: true
  opt_uses:
  - compressor_speed_percentage_command
  - cooling_percentage_command
  - cooling_thermal_power_capacity
  - discharge_air_temperature_sensor
  - leaving_cooling_coil_temperature_sensor
  - compressor_lost_power_alarm
  - failed_compressor_alarm
  - failed_discharge_air_temperature_alarm
  - failed_zone_air_temperature_alarm
  - high_zone_air_temperature_alarm
  - low_zone_air_temperature_alarm
  - overload_compressor_alarm
  uses:
  - compressor_run_command
  - compressor_run_status
  - zone_air_cooling_temperature_setpoint
  - zone_air_temperature_sensor
  implements:
  - CONTROL


DXDSPRTC:
  guid: "27091121-2856-4912-91f0-c3fb7b0db097"
  description: "Compressor run control with dual return temp control."
  is_abstract: true
  opt_uses:
  - compressor_speed_percentage_command
  - cooling_percentage_command
  - cooling_thermal_power_capacity
  - discharge_air_temperature_sensor
  - leaving_cooling_coil_temperature_sensor
  - compressor_lost_power_alarm
  - failed_compressor_alarm
  - failed_discharge_air_temperature_alarm
  - high_return_air_temperature_alarm
  - low_return_air_temperature_alarm
  - overload_compressor_alarm
  uses:
  - compressor_run_command
  - compressor_run_status
  - return_air_cooling_temperature_setpoint
  - return_air_heating_temperature_setpoint
  - return_air_temperature_sensor
  implements:
  - CONTROL


DX2ZC:
  guid: "5af2620a-fafd-4c5e-a1ab-338b9a340377"
  description: "Two compressor run control on zone side (DSP, CSP)."
  is_abstract: true
  opt_uses:
  - compressor_speed_percentage_command
  - cooling_percentage_command
  - cooling_thermal_power_capacity
  - discharge_air_temperature_sensor
  - leaving_cooling_coil_temperature_sensor
  - failed_discharge_air_temperature_alarm
  - failed_zone_air_temperature_alarm
  - high_zone_air_temperature_alarm
  - low_zone_air_temperature_alarm
  uses:
  - compressor_run_command_1
  - compressor_run_command_2
  - compressor_run_status_1
  - compressor_run_status_2
  - zone_air_cooling_temperature_setpoint
  - zone_air_temperature_sensor
  implements:
  - CONTROL


DX3ZC:
  guid: "f2c6ea3f-6ac8-41b9-83e7-9050429de6de"
  description: "Three compressor run control on zone side."
  is_abstract: true
  opt_uses:
  - compressor_speed_percentage_command
  - cooling_percentage_command
  - cooling_thermal_power_capacity
  - discharge_air_temperature_sensor
  - leaving_cooling_coil_temperature_sensor
  - failed_discharge_air_temperature_alarm
  - failed_zone_air_temperature_alarm
  - high_zone_air_temperature_alarm
  - low_zone_air_temperature_alarm
  uses:
  - compressor_run_command_1
  - compressor_run_command_2
  - compressor_run_command_3
  - compressor_run_status_1
  - compressor_run_status_2
  - compressor_run_status_3
  - zone_air_cooling_temperature_setpoint
  - zone_air_temperature_sensor
  implements:
  - CONTROL


DX4ZC:
  guid: "0153c2a6-73cc-47f2-aa8d-4b0a5e4c5c57"
  description: "Four compressor run control on zone side."
  is_abstract: true
  opt_uses:
  - compressor_speed_percentage_command
  - cooling_percentage_command
  - cooling_thermal_power_capacity
  - discharge_air_temperature_sensor
  - leaving_cooling_coil_temperature_sensor
  - failed_discharge_air_temperature_alarm
  - failed_zone_air_temperature_alarm
  - high_zone_air_temperature_alarm
  - low_zone_air_temperature_alarm
  uses:
  - compressor_run_command_1
  - compressor_run_command_2
  - compressor_run_command_3
  - compressor_run_command_4
  - compressor_run_status_1
  - compressor_run_status_2
  - compressor_run_status_3
  - compressor_run_status_4
  - zone_air_cooling_temperature_setpoint
  - zone_air_temperature_sensor
  implements:
  - CONTROL


DX2ZC2X:
  guid: "5170a167-2521-48b8-9728-66f96ecd1af3"
  description: "Two compressor run control on zone side (DSP, CSP) with two zone temp sensors."
  is_abstract: true
  opt_uses:
  - compressor_speed_percentage_command
  - cooling_percentage_command
  - cooling_thermal_power_capacity
  - discharge_air_temperature_sensor
  - leaving_cooling_coil_temperature_sensor
  - failed_discharge_air_temperature_alarm
  uses:
  - compressor_run_command_1
  - compressor_run_command_2
  - compressor_run_status_1
  - compressor_run_status_2
  - zone_air_cooling_temperature_setpoint
  - zone_air_temperature_sensor_1
  - zone_air_temperature_sensor_2
  implements:
  - CONTROL


DXSC:
  guid: "eb52924b-0813-41ac-aca7-471017f7a5f9"
  description: "Compressor run control on supply air side (STC)."
  is_abstract: true
  opt_uses:
  - compressor_speed_percentage_command
  - cooling_percentage_command #Serves as a duty cycle for single-stage DX sections.
  - cooling_request_count
  - cooling_thermal_power_capacity
  - leaving_cooling_coil_temperature_sensor
  - compressor_lost_power_alarm
  - failed_compressor_alarm
  - high_supply_air_temperature_alarm
  - low_supply_air_temperature_alarm
  - overload_compressor_alarm
  uses:
  - compressor_run_command
  - compressor_run_status
  - supply_air_temperature_sensor
  - supply_air_temperature_setpoint
  implements:
  - CONTROL


DX2SC:
  guid: "a58cf1c3-9a2f-4d92-a7ca-54538c642031"
  description: "Two compressor run control on supply air side."
  is_abstract: true
  opt_uses:
  - compressor_speed_percentage_command
  - cooling_percentage_command
  - cooling_request_count
  - cooling_thermal_power_capacity
  - leaving_cooling_coil_temperature_sensor
  - high_supply_air_temperature_alarm
  - low_supply_air_temperature_alarm
  uses:
  - compressor_run_command_1
  - compressor_run_command_2
  - compressor_run_status_1
  - compressor_run_status_2
  - supply_air_temperature_sensor
  - supply_air_temperature_setpoint
  implements:
  - CONTROL


DX3SC:
  guid: "da5a00a2-6ea1-4838-9bf7-21d695cd21b4"
  description: "Three compressor run control on supply air side."
  is_abstract: true
  opt_uses:
  - compressor_speed_percentage_command
  - cooling_percentage_command
  - cooling_request_count
  - cooling_thermal_power_capacity
  - leaving_cooling_coil_temperature_sensor
  - high_supply_air_temperature_alarm
  - low_supply_air_temperature_alarm
  uses:
  - compressor_run_command_1
  - compressor_run_command_2
  - compressor_run_command_3
  - compressor_run_status_1
  - compressor_run_status_2
  - compressor_run_status_3
  - supply_air_temperature_sensor
  - supply_air_temperature_setpoint
  implements:
  - CONTROL


DX4SC:
  guid: "0d19ab0e-9df1-4dbd-85d9-e1ac214f0882"
  description: "Four compressor run control on supply air side."
  is_abstract: true
  opt_uses:
  - compressor_speed_percentage_command
  - cooling_percentage_command
  - cooling_request_count
  - cooling_thermal_power_capacity
  - leaving_cooling_coil_temperature_sensor
  - high_supply_air_temperature_alarm
  - low_supply_air_temperature_alarm
  uses:
  - compressor_run_command_1
  - compressor_run_command_2
  - compressor_run_command_3
  - compressor_run_command_4
  - compressor_run_status_1
  - compressor_run_status_2
  - compressor_run_status_3
  - compressor_run_status_4
  - supply_air_temperature_sensor
  - supply_air_temperature_setpoint
  implements:
  - CONTROL


DX2SDC:
  guid: "4eca020e-b08e-4da5-9dd0-0c9cf8407c4b"
  description: "Two compressor run control on supply air side (dual temp setpoint)."
  is_abstract: true
  opt_uses:
  - compressor_speed_percentage_command
  - cooling_percentage_command
  - cooling_thermal_power_capacity
  - leaving_cooling_coil_temperature_sensor
  - high_supply_air_temperature_alarm
  - low_supply_air_temperature_alarm
  uses:
  - compressor_run_command_1
  - compressor_run_command_2
  - compressor_run_status_1
  - compressor_run_status_2
  - supply_air_cooling_temperature_setpoint
  - supply_air_heating_temperature_setpoint
  - supply_air_temperature_sensor
  implements:
  - CONTROL


DX4SWC:
  guid: "beb1f5d7-7ccf-4bb6-8f4e-494d3624589d"
  description: "Four compressor run control on supply water side."
  is_abstract: true
  opt_uses:
  - compressor_speed_percentage_command
  - compressor_speed_percentage_sensor
  - cooling_percentage_command
  - cooling_thermal_power_capacity
  - high_supply_water_temperature_alarm
  - low_supply_water_temperature_alarm
  uses:
  - compressor_run_command_1
  - compressor_run_command_2
  - compressor_run_command_3
  - compressor_run_command_4
  - compressor_run_status_1
  - compressor_run_status_2
  - compressor_run_status_3
  - compressor_run_status_4
  - supply_water_temperature_sensor
  - supply_water_temperature_setpoint
  implements:
  - CONTROL


DX2SWC:
  guid: "2b9f2e5b-20f2-45bc-b2f8-68818b02b3ac"
  description: "Two compressor run control on supply water side."
  is_abstract: true
  opt_uses:
  - compressor_speed_percentage_command
  - compressor_speed_percentage_sensor
  - compressor_speed_frequency_sensor
  - cooling_percentage_command
  - cooling_thermal_power_capacity
  - high_supply_water_temperature_alarm
  - low_supply_water_temperature_alarm
  uses:
  - compressor_run_command_1
  - compressor_run_command_2
  - compressor_run_status_1
  - compressor_run_status_2
  - supply_water_temperature_sensor
  - supply_water_temperature_setpoint
  implements:
  - CONTROL


DXSWC:
  guid: "bf02fdd1-5c65-4f62-b552-b629fdace9fb"
  description: "Compressor run control on supply water side."
  is_abstract: true
  opt_uses:
  - compressor_speed_percentage_command
  - compressor_speed_percentage_sensor
  - cooling_percentage_command
  - cooling_thermal_power_capacity
  - compressor_lost_power_alarm
  - failed_compressor_alarm
  - high_supply_water_temperature_alarm
  - low_supply_water_temperature_alarm
  - overload_compressor_alarm
  uses:
  - compressor_run_command
  - compressor_run_status
  - supply_water_temperature_sensor
  - supply_water_temperature_setpoint
  implements:
  - CONTROL


DX5SC:
  guid: "225b9056-c352-4aa7-9613-c97675e97fcd"
  description: "Five compressor run control on supply side."
  is_abstract: true
  opt_uses:
  - compressor_speed_percentage_command
  - cooling_percentage_command
  - cooling_request_count
  - cooling_thermal_power_capacity
  - leaving_cooling_coil_temperature_sensor
  - high_supply_air_temperature_alarm
  - low_supply_air_temperature_alarm
  uses:
  - compressor_run_command_1
  - compressor_run_command_2
  - compressor_run_command_3
  - compressor_run_command_4
  - compressor_run_command_5
  - compressor_run_status_1
  - compressor_run_status_2
  - compressor_run_status_3
  - compressor_run_status_4
  - compressor_run_status_5
  - supply_air_temperature_sensor
  - supply_air_temperature_setpoint
  implements:
  - CONTROL


DXRC:
  guid: "58a6126f-413f-4f11-b88d-a44d8395a10d"
  description: "Compressor run control on return air side (RC)."
  is_abstract: true
  opt_uses:
  - compressor_run_time_accumulator
  - compressor_speed_percentage_command
  - cooling_percentage_command
  - cooling_thermal_power_capacity
  - discharge_air_temperature_sensor
  - leaving_cooling_coil_temperature_sensor
  - compressor_lost_power_alarm
  - failed_compressor_alarm
  - failed_discharge_air_temperature_alarm
  - high_return_air_temperature_alarm
  - low_return_air_temperature_alarm
  - overload_compressor_alarm
  uses:
  - compressor_run_command
  - compressor_run_status
  - return_air_temperature_sensor
  - return_air_temperature_setpoint
  implements:
  - CONTROL


DXDC:
  guid: "db862405-dadc-4c5b-8fcd-520cb40439ec"
  description: "Compressor run control on discharge air side (DTC)."
  is_abstract: true
  opt_uses:
  - compressor_run_time_accumulator
  - compressor_speed_percentage_command
  - cooling_percentage_command
  - cooling_thermal_power_capacity
  - leaving_cooling_coil_temperature_sensor
  - compressor_lost_power_alarm
  - failed_compressor_alarm
  - failed_discharge_air_temperature_alarm
  - overload_compressor_alarm
  uses:
  - compressor_run_command
  - compressor_run_status
  - discharge_air_temperature_sensor
  - discharge_air_temperature_setpoint
  implements:
  - CONTROL


DX2DC:
  guid: "1e397d80-ffc8-4b31-97fb-db086b95400d"
  description: "Two compressor run control on discharge side (DTC)."
  is_abstract: true
  opt_uses:
  - compressor_run_time_accumulator_1
  - compressor_run_time_accumulator_2
  - compressor_speed_percentage_command
  - cooling_percentage_command
  - cooling_thermal_power_capacity
  - leaving_cooling_coil_temperature_sensor
  - failed_discharge_air_temperature_alarm
  uses:
  - compressor_run_command_1
  - compressor_run_command_2
  - compressor_run_status_1
  - compressor_run_status_2
  - discharge_air_temperature_sensor
  - discharge_air_temperature_setpoint
  implements:
  - CONTROL


DX3DC:
  guid: "5958d6ee-4e00-4dbe-a9e7-9faf649ebd54"
  description: "Three compressor run control on discharge side (DTC)."
  is_abstract: true
  opt_uses:
  - compressor_speed_percentage_command
  - cooling_percentage_command
  - cooling_thermal_power_capacity
  - leaving_cooling_coil_temperature_sensor
  - failed_discharge_air_temperature_alarm
  uses:
  - compressor_run_command_1
  - compressor_run_command_2
  - compressor_run_command_3
  - compressor_run_status_1
  - compressor_run_status_2
  - compressor_run_status_3
  - discharge_air_temperature_sensor
  - discharge_air_temperature_setpoint
  implements:
  - CONTROL


HPSC:
  guid: "3b23d237-5e53-48f7-a6b7-2279e6c57384"
  description: "Supply side heat pump control."
  is_abstract: true
  opt_uses:
  - compressor_speed_percentage_command
  - cooling_request_count
  - cooling_thermal_power_capacity
  - heating_request_count
  - heating_thermal_power_capacity
  - compressor_lost_power_alarm
  - failed_compressor_alarm
  - high_supply_air_temperature_alarm
  - low_supply_air_temperature_alarm
  - overload_compressor_alarm
  uses:
  - compressor_run_command
  - compressor_run_status
  - reversing_valve_command
  - supply_air_temperature_sensor
  - supply_air_temperature_setpoint
  implements:
  - CONTROL


HP2SC:
  guid: "69544987-6f30-47e2-80be-84cf8a3aecd2"
  description: "Supply side heat pump control."
  is_abstract: true
  opt_uses:
  - compressor_speed_percentage_command
  - cooling_request_count
  - cooling_thermal_power_capacity
  - heating_request_count
  - heating_thermal_power_capacity
  - high_supply_air_temperature_alarm
  - low_supply_air_temperature_alarm
  uses:
  - compressor_run_command_1
  - compressor_run_command_2
  - compressor_run_status_1
  - compressor_run_status_2
  - reversing_valve_command
  - supply_air_temperature_sensor
  - supply_air_temperature_setpoint
  implements:
  - CONTROL


HPDC:
  guid: "bf9ceadd-45a6-41f3-859c-f67e82348130"
  description: "Discharge side heat pump control."
  is_abstract: true
  opt_uses:
  - compressor_speed_percentage_command
  - cooling_thermal_power_capacity
  - heating_thermal_power_capacity
  - compressor_lost_power_alarm
  - failed_compressor_alarm
  - failed_discharge_air_temperature_alarm
  - overload_compressor_alarm
  uses:
  - compressor_run_command
  - compressor_run_status
  - discharge_air_temperature_sensor
  - discharge_air_temperature_setpoint
  - reversing_valve_command
  implements:
  - CONTROL


HPZTC:
  guid: "0506375b-4a48-4d5d-92ba-5bd1e9ef087b"
  description: "Zone temp heat pump control (ZTC)."
  is_abstract: true
  opt_uses:
  - compressor_speed_percentage_command
  - cooling_thermal_power_capacity
  - discharge_air_temperature_sensor
  - heating_thermal_power_capacity
  - compressor_lost_power_alarm
  - failed_compressor_alarm
  - failed_discharge_air_temperature_alarm
  - failed_zone_air_temperature_alarm
  - high_zone_air_temperature_alarm
  - low_zone_air_temperature_alarm
  - overload_compressor_alarm
  uses:
  - compressor_run_command
  - compressor_run_status
  - reversing_valve_command
  - zone_air_temperature_sensor
  - zone_air_temperature_setpoint
  implements:
  - CONTROL


HPZC:
  guid: "725460fe-6984-4443-9e16-baaa55076649"
  description: "Zone temp heat pump control (CSP or DSP)."
  is_abstract: true
  opt_uses:
  - compressor_speed_percentage_command
  - cooling_thermal_power_capacity
  - discharge_air_temperature_sensor
  - heating_thermal_power_capacity
  - compressor_lost_power_alarm
  - failed_compressor_alarm
  - failed_discharge_air_temperature_alarm
  - failed_zone_air_temperature_alarm
  - high_zone_air_temperature_alarm
  - low_zone_air_temperature_alarm
  - overload_compressor_alarm
  uses:
  - compressor_run_command
  - compressor_run_status
  - reversing_valve_command
  - zone_air_cooling_temperature_setpoint
  - zone_air_heating_temperature_setpoint
  - zone_air_temperature_sensor
  implements:
  - CONTROL


HP2ZC:
  guid: "d0e2eb84-4844-4c2a-a8a8-20c40ee94284"
  description: "Zone temp heat pump control with two compressors."
  is_abstract: true
  opt_uses:
  - compressor_speed_percentage_command
  - cooling_thermal_power_capacity
  - discharge_air_temperature_sensor
  - heating_thermal_power_capacity
  - failed_discharge_air_temperature_alarm
  - failed_zone_air_temperature_alarm
  - high_zone_air_temperature_alarm
  - low_zone_air_temperature_alarm
  uses:
  - compressor_run_command_1
  - compressor_run_command_2
  - compressor_run_status_1
  - compressor_run_status_2
  - reversing_valve_command
  - zone_air_cooling_temperature_setpoint
  - zone_air_heating_temperature_setpoint
  - zone_air_temperature_sensor
  implements:
  - CONTROL


HWDC:
  guid: "353bd503-92eb-4f72-8a82-ec1a91413f89"
  description: "Heating water valve monitoring on discharge air side."
  is_abstract: true
  opt_uses:
  - discharge_air_relative_humidity_sensor
  - heating_thermal_power_capacity
  - heating_water_flowrate_sensor
  - heating_water_valve_percentage_sensor
  - failed_discharge_air_temperature_alarm
  - failed_heating_water_valve_alarm
  uses:
  - discharge_air_temperature_sensor
  - discharge_air_temperature_setpoint
  - heating_water_valve_percentage_command
  implements:
  - CONTROL


HWRC:
  guid: "ad089040-996c-4000-aaac-b66c923e8376"
  description: "Heating water valve monitoring on discharge air side."
  is_abstract: true
  opt_uses:
  - discharge_air_relative_humidity_sensor
  - heating_thermal_power_capacity
  - heating_water_flowrate_sensor
  - heating_water_valve_percentage_sensor
  - high_return_air_temperature_alarm
  - low_return_air_temperature_alarm
  uses:
  - heating_water_valve_percentage_command
  - return_air_temperature_sensor
  - return_air_temperature_setpoint
  implements:
  - CONTROL


HWSC:
  guid: "c74d0eb6-c5b8-4099-9b18-f5880760df44"
  description: "Heating water valve monitoring on supply air side."
  is_abstract: true
  opt_uses:
  - heating_supply_water_temperature_sensor
  - heating_request_count
  - heating_thermal_power_capacity
  - heating_water_valve_percentage_sensor
  - leaving_heating_coil_temperature_sensor
  - high_supply_air_temperature_alarm
  - low_supply_air_temperature_alarm
  uses:
  - heating_water_valve_percentage_command
  - supply_air_temperature_sensor
  - supply_air_temperature_setpoint
  implements:
  - CONTROL


HW2SC:
  guid: "6fed45fd-aa9b-4613-baaa-ed5c44c64f12"
  description: "Two heating water valves on supply air side."
  is_abstract: true
  opt_uses:
  - heating_request_count
  - heating_thermal_power_capacity
  - leaving_heating_coil_temperature_sensor
  - high_supply_air_temperature_alarm
  - low_supply_air_temperature_alarm
  uses:
  - heating_water_valve_percentage_command_1
  - heating_water_valve_percentage_command_2
  - supply_air_temperature_sensor
  - supply_air_temperature_setpoint
  implements:
  - CONTROL


HWZC:
  guid: "c0a7f2ca-171a-4cff-b397-99f8506a8409"
  description: "Heating water valve monitoring on zone side (DSP/CSP)."
  is_abstract: true
  opt_uses:
  - discharge_air_temperature_sensor
  - heating_supply_water_isolation_valve_command
  - heating_supply_water_isolation_valve_status
  - heating_thermal_power_capacity
  - heating_water_valve_percentage_sensor
  - failed_discharge_air_temperature_alarm
  - failed_zone_air_temperature_alarm
  - high_zone_air_temperature_alarm
  - low_zone_air_temperature_alarm
  uses:
  - heating_water_valve_percentage_command
  - zone_air_heating_temperature_setpoint
  - zone_air_temperature_sensor
  implements:
  - CONTROL


HWZTC:
  guid: "fd0e4588-d368-4399-a356-78c8082b282b"
  description: "Heating water valve monitoring on zone side (ZTC)."
  is_abstract: true
  opt_uses:
  - discharge_air_temperature_sensor
  - heating_thermal_power_capacity
  - heating_water_flowrate_sensor
  - heating_water_valve_percentage_sensor
  - failed_discharge_air_temperature_alarm
  - failed_zone_air_temperature_alarm
  - high_zone_air_temperature_alarm
  - low_zone_air_temperature_alarm
  - zone_air_deadband_temperature_setpoint
  uses:
  - heating_water_valve_percentage_command
  - zone_air_temperature_sensor
  - zone_air_temperature_setpoint
  implements:
  - CONTROL


HWSWC:
  guid: "9e892876-39ed-40ac-befb-c68d96bbb81b"
  description: "Heating water valve monitoring on supply water side."
  is_abstract: true
  opt_uses:
  - heating_thermal_power_capacity
  - heating_water_valve_percentage_sensor
  - return_water_temperature_sensor
  - high_supply_water_temperature_alarm
  - low_supply_water_temperature_alarm
  uses:
  - heating_water_valve_percentage_command
  - supply_water_temperature_sensor
  - supply_water_temperature_setpoint
  implements:
  - CONTROL


PHWSC:
  guid: "0f2f9a53-6aab-4c9c-801f-bb11b021e42a"
  description: "Preheating water valve monitoring on supply air side."
  is_abstract: true
  opt_uses:
  - heating_request_count
  - leaving_air_preheating_coil_temperature_sensor
  - high_supply_air_temperature_alarm
  - low_supply_air_temperature_alarm
  uses:
  - preheating_water_valve_percentage_command
  - supply_air_temperature_sensor
  - supply_air_temperature_setpoint
  implements:
  - CONTROL


HWPVM:
  guid: "0a51d47f-2d53-4a3b-aa9a-f218394b55a7"
  description: "Heating water pressure valve command and position monitoring (without regard to what controls it)."
  is_abstract: true
  opt_uses:
  - heating_water_flowrate_sensor
  uses:
  - heating_water_valve_percentage_sensor
  implements:
  - OPERATIONAL


HTDC:
  guid: "f88f5021-03fa-4aed-a131-c81cac1e354d"
  description: "Gas or electric heater control on discharge side."
  is_abstract: true
  opt_uses:
  - heater_run_status
  - heating_percentage_command
  - heating_thermal_power_capacity
  - failed_discharge_air_temperature_alarm
  uses:
  - discharge_air_temperature_sensor
  - discharge_air_temperature_setpoint
  - heater_run_command
  implements:
  - CONTROL


HT2DC:
  guid: "6ca8cf93-24b1-4479-9cbc-d3506a496d3b"
  description: "Two gas or electric heater control on discharge control."
  is_abstract: true
  opt_uses:
  - heating_percentage_command
  - heating_thermal_power_capacity
  - leaving_heating_coil_temperature_sensor
  - failed_discharge_air_temperature_alarm
  uses:
  - discharge_air_heating_temperature_setpoint
  - discharge_air_temperature_sensor
  - heater_run_command_1
  - heater_run_command_2
  implements:
  - CONTROL


HTSC:
  guid: "bf18254f-acb9-4497-9d54-a7920879f5e5"
  description: "Gas or electric heater control on supply side."
  is_abstract: true
  opt_uses:
  - heater_run_status
  - heating_percentage_command
  - heating_request_count
  - heating_thermal_power_capacity
  - high_supply_air_temperature_alarm
  - low_supply_air_temperature_alarm
  uses:
  - heater_run_command
  - supply_air_temperature_sensor
  - supply_air_temperature_setpoint
  implements:
  - CONTROL


HTSDC:
  guid: "d394c55c-af3d-4956-a3b4-9324e4f32ae9"
  description: "Gas or electric heater control on supply side."
  is_abstract: true
  opt_uses:
  - heater_run_status
  - heating_percentage_command
  - heating_thermal_power_capacity
  - high_supply_air_temperature_alarm
  - low_supply_air_temperature_alarm
  uses:
  - heater_run_command
  - supply_air_cooling_temperature_setpoint
  - supply_air_heating_temperature_setpoint
  - supply_air_temperature_sensor
  implements:
  - CONTROL


HTRC:
  guid: "e51bab3a-ba94-4ef9-892e-3d85dfd53ee1"
  description: "Gas or electric heater control on return side (RC)."
  is_abstract: true
  opt_uses:
  - discharge_air_temperature_sensor
  - heater_run_status
  - heater_run_time_accumulator
  - heating_percentage_command
  - heating_thermal_power_capacity
  - failed_discharge_air_temperature_alarm
  - high_return_air_temperature_alarm
  - low_return_air_temperature_alarm
  uses:
  - heater_run_command
  - return_air_temperature_sensor
  - return_air_temperature_setpoint
  implements:
  - CONTROL


HTZC:
  guid: "35464e33-c1ee-4d66-a2da-aaee5d9713bf"
  description: "Gas or electric heater control on zone side (ZC)."
  is_abstract: true
  opt_uses:
  - discharge_air_temperature_sensor
  - heater_run_status
  - heating_percentage_command
  - heating_thermal_power_capacity
  - failed_discharge_air_temperature_alarm
  - failed_zone_air_temperature_alarm
  - high_zone_air_temperature_alarm
  - low_zone_air_temperature_alarm
  uses:
  - heater_run_command
  - zone_air_heating_temperature_setpoint
  - zone_air_temperature_sensor
  implements:
  - CONTROL


HT2ZC:
  guid: "bcf4b945-b158-4009-9cb9-7cc01dbbe119"
  description: "Two gas or electric heater control on zone side (HSP, DSP)."
  is_abstract: true
  opt_uses:
  - discharge_air_temperature_sensor
  - heating_percentage_command
  - heating_thermal_power_capacity
  - failed_discharge_air_temperature_alarm
  - failed_zone_air_temperature_alarm
  - high_zone_air_temperature_alarm
  - low_zone_air_temperature_alarm
  uses:
  - heater_run_command_1
  - heater_run_command_2
  - zone_air_heating_temperature_setpoint
  - zone_air_temperature_sensor
  implements:
  - CONTROL


HT2XZTC2X:
  guid: "7e2c5241-7e53-4857-ac00-2aec02430150"
  description: "Two separate heating sections going to two different zones on the device, with independent heating control."
  is_abstract: true
  opt_uses:
  - discharge_air_temperature_sensor_1
  - discharge_air_temperature_sensor_2
  - heating_percentage_command_1
  - heating_percentage_command_2
  uses:
  - heater_run_command_1
  - heater_run_command_2
  - heater_run_status_1
  - heater_run_status_2
  - zone_air_temperature_sensor_1
  - zone_air_temperature_sensor_2
  - zone_air_temperature_setpoint_1
  - zone_air_temperature_setpoint_2
  implements:
  - CONTROL


HT3ZC:
  guid: "ec69793a-e539-4b5c-bf30-b092ce59cce5"
  description: "Two gas or electric heater control on zone side (HSP, DSP)."
  is_abstract: true
  opt_uses:
  - discharge_air_temperature_sensor
  - heating_thermal_power_capacity
  - failed_discharge_air_temperature_alarm
  - failed_zone_air_temperature_alarm
  - high_zone_air_temperature_alarm
  - low_zone_air_temperature_alarm
  uses:
  - heater_run_command_1
  - heater_run_command_2
  - heater_run_command_3
  - zone_air_heating_temperature_setpoint
  - zone_air_temperature_sensor
  implements:
  - CONTROL


HTSWC:
  guid: "d38fd0c3-d7b8-48c7-9ea2-93211ff4c59e"
  description: "Two gas or electric heater control on supply water side."
  is_abstract: true
  opt_uses:
  - heating_percentage_command
  - heating_thermal_power_capacity
  - high_supply_water_temperature_alarm
  - low_supply_water_temperature_alarm
  - heater_run_status
  uses:
  - heater_run_command
  - supply_water_temperature_sensor
  - supply_water_temperature_setpoint
  implements:
  - CONTROL

HTRWC:
  guid: "4a0b5a76-9432-4572-832c-2ce41d70a587"
  description: "Gas or electric heater control on return water side."
  is_abstract: true
  opt_uses:
  - heating_percentage_command
  - heating_thermal_power_capacity
  - high_return_water_temperature_alarm
  - low_return_water_temperature_alarm
  - heater_run_status
  uses:
  - heater_run_command
  - return_water_temperature_sensor
  - return_water_temperature_setpoint
  implements:
  - CONTROL

HT2SWC:
  guid: "cc630fcd-8a18-4fbb-a34b-3eae05b8b49b"
  description: "Two gas or electric heater control on supply water side."
  is_abstract: true
  opt_uses:
  - heating_percentage_command
  - heating_thermal_power_capacity
  - high_supply_water_temperature_alarm
  - low_supply_water_temperature_alarm
  uses:
  - heater_run_command_1
  - heater_run_command_2
  - supply_water_temperature_sensor
  - supply_water_temperature_setpoint
  implements:
  - CONTROL


HT4SWC:
  guid: "e8633b6d-6096-4824-a4e0-3cf06f0e2170"
  description: "Four gas or electric heater control on supply water side."
  is_abstract: true
  opt_uses:
  - heating_percentage_command
  - heating_thermal_power_capacity
  - high_supply_water_temperature_alarm
  - low_supply_water_temperature_alarm
  uses:
  - heater_run_command_1
  - heater_run_command_2
  - heater_run_command_3
  - heater_run_command_4
  - supply_water_temperature_sensor
  - supply_water_temperature_setpoint
  implements:
  - CONTROL


HT2SC:
  guid: "5d89ecdf-caaa-4238-8796-1d95a875a81a"
  description: "Two gas or electric heater control on supply side."
  is_abstract: true
  opt_uses:
  - heating_percentage_command
  - heating_request_count
  - heating_thermal_power_capacity
  - high_supply_air_temperature_alarm
  - low_supply_air_temperature_alarm
  uses:
  - heater_run_command_1
  - heater_run_command_2
  - supply_air_temperature_sensor
  - supply_air_temperature_setpoint
  implements:
  - CONTROL


HT3SC:
  guid: "82b35b25-776f-4829-ada6-42691628d84b"
  description: "Three gas or electric heater control on supply side."
  is_abstract: true
  opt_uses:
  - heating_percentage_command
  - heating_request_count
  - heating_thermal_power_capacity
  - high_supply_air_temperature_alarm
  - low_supply_air_temperature_alarm
  uses:
  - heater_run_command_1
  - heater_run_command_2
  - heater_run_command_3
  - supply_air_temperature_sensor
  - supply_air_temperature_setpoint
  implements:
  - CONTROL


HT4SC:
  guid: "211e7507-1925-48ca-a46a-852ca4284c3f"
  description: "Four gas or electric heater control on supply side."
  is_abstract: true
  opt_uses:
  - heating_percentage_command
  - heating_request_count
  - heating_thermal_power_capacity
  - high_supply_air_temperature_alarm
  - low_supply_air_temperature_alarm
  uses:
  - heater_run_command_1
  - heater_run_command_2
  - heater_run_command_3
  - heater_run_command_4
  - supply_air_temperature_sensor
  - supply_air_temperature_setpoint
  implements:
  - CONTROL


HT2SDC:
  guid: "ac906e4b-6e44-445c-90f7-2c6968022b31"
  description: "Two gas or electric heater control on supply side (dual setpoint)."
  is_abstract: true
  opt_uses:
  - heating_percentage_command
  - heating_thermal_power_capacity
  - high_supply_air_temperature_alarm
  - low_supply_air_temperature_alarm
  uses:
  - heater_run_command_1
  - heater_run_command_2
  - supply_air_cooling_temperature_setpoint
  - supply_air_heating_temperature_setpoint
  - supply_air_temperature_sensor
  implements:
  - CONTROL


HTVSC:
  guid: "c2e9d73d-949b-4fcf-8f93-47c25ec15a5e"
  description: "Variable gas to electric control on supply air side."
  is_abstract: true
  opt_uses:
  - heating_request_count
  - heating_thermal_power_capacity
  - high_supply_air_temperature_alarm
  - low_supply_air_temperature_alarm
  uses:
  - heater_run_command
  - heater_run_status
  - heating_percentage_command
  - supply_air_temperature_sensor
  - supply_air_temperature_setpoint
  implements:
  - CONTROL


ECON:
  guid: "d4285023-3238-443e-bd85-2d91e1706b48"
  description: "Economizer mode control"
  is_abstract: true
  opt_uses:
  - low_limit_outside_air_damper_percentage_command
  - outside_air_damper_percentage_sensor
  - outside_air_flowrate_sensor
  - outside_air_flowrate_setpoint
  - outside_air_relative_humidity_sensor
  - outside_air_specificenthalpy_sensor
  - return_air_damper_percentage_command
  - supply_air_temperature_sensor
  - failed_mixed_air_temperature_alarm
  - high_return_air_temperature_alarm
  - high_supply_air_temperature_alarm
  - low_return_air_temperature_alarm
  - low_supply_air_temperature_alarm
  uses:
  - economizer_mode
  - mixed_air_temperature_sensor
  - outside_air_damper_percentage_command
  - outside_air_temperature_sensor
  - return_air_temperature_sensor
  - supply_air_temperature_setpoint
  implements:
  - CONTROL


ECOND:
  guid: "2640d584-7b8e-4523-b894-beaf4b13e4c0"
  description: "Economizer mode control - single zone"
  is_abstract: true
  opt_uses:
  - low_limit_outside_air_damper_percentage_command
  - mixed_air_temperature_sensor
  - outside_air_damper_percentage_sensor
  - outside_air_flowrate_sensor
  - outside_air_flowrate_setpoint
  - return_air_damper_percentage_command
  - return_air_temperature_sensor
  - failed_discharge_air_temperature_alarm
  - failed_mixed_air_temperature_alarm
  - high_return_air_temperature_alarm
  - low_return_air_temperature_alarm
  uses:
  - discharge_air_temperature_sensor
  - discharge_air_temperature_setpoint
  - economizer_mode
  - outside_air_damper_percentage_command
  - outside_air_temperature_sensor
  implements:
  - CONTROL


ECONM:
  guid: "729bb0f5-4323-46c6-bfce-176bd4b55869"
  description: "Economizer mode control"
  is_abstract: true
  opt_uses:
  - low_limit_outside_air_damper_percentage_command
  - outside_air_damper_percentage_sensor
  - outside_air_flowrate_sensor
  - outside_air_flowrate_setpoint
  - return_air_damper_percentage_command
  - supply_air_temperature_sensor
  - failed_mixed_air_temperature_alarm
  - high_return_air_temperature_alarm
  - high_supply_air_temperature_alarm
  - low_return_air_temperature_alarm
  - low_supply_air_temperature_alarm
  uses:
  - economizer_mode
  - mixed_air_temperature_sensor
  - mixed_air_temperature_setpoint
  - outside_air_damper_percentage_command
  - outside_air_temperature_sensor
  - return_air_temperature_sensor
  implements:
  - CONTROL


ECONM2X:
  guid: "ebde3e58-1637-466e-9737-934e07bcd807"
  description: "Economizer mode control"
  is_abstract: true
  opt_uses:
  - low_limit_outside_air_damper_percentage_command
  - outside_air_damper_percentage_sensor
  - outside_air_flowrate_sensor
  - outside_air_flowrate_setpoint
  - return_air_damper_percentage_command
  - supply_air_temperature_sensor
  - high_return_air_temperature_alarm
  - high_supply_air_temperature_alarm
  - low_return_air_temperature_alarm
  - low_supply_air_temperature_alarm
  uses:
  - economizer_mode
  - mixed_air_temperature_sensor_1
  - mixed_air_temperature_sensor_2
  - mixed_air_temperature_setpoint
  - outside_air_damper_percentage_command
  - outside_air_temperature_sensor
  - return_air_temperature_sensor
  implements:
  - CONTROL


ECONMD:
  guid: "d19e9024-ddb9-4f1a-8598-f30d52f0beb6"
  description: "Economizer mode control - single zone"
  is_abstract: true
  opt_uses:
  - discharge_air_temperature_sensor
  - low_limit_outside_air_damper_percentage_command
  - outside_air_damper_percentage_sensor
  - outside_air_flowrate_sensor
  - outside_air_flowrate_setpoint
  - return_air_damper_percentage_command
  - return_air_temperature_sensor
  - failed_discharge_air_temperature_alarm
  - failed_mixed_air_temperature_alarm
  - high_return_air_temperature_alarm
  - low_return_air_temperature_alarm
  uses:
  - economizer_mode
  - mixed_air_temperature_sensor
  - mixed_air_temperature_setpoint
  - outside_air_damper_percentage_command
  - outside_air_temperature_sensor
  implements:
  - CONTROL


ECONZ:
  guid: "a0c19e08-9bb2-4dc3-a65c-4ee050111d65"
  description: "Economizer mode control - single room"
  is_abstract: true
  opt_uses:
  - discharge_air_temperature_sensor
  - low_limit_outside_air_damper_percentage_command
  - mixed_air_temperature_sensor
  - outside_air_damper_percentage_sensor
  - outside_air_flowrate_sensor
  - outside_air_flowrate_setpoint
  - outside_air_relative_humidity_sensor
  - return_air_damper_percentage_command
  - return_air_temperature_sensor
  - failed_discharge_air_temperature_alarm
  - failed_mixed_air_temperature_alarm
  - failed_zone_air_temperature_alarm
  - high_return_air_temperature_alarm
  - high_zone_air_temperature_alarm
  - low_return_air_temperature_alarm
  - low_zone_air_temperature_alarm
  uses:
  - economizer_mode
  - outside_air_damper_percentage_command
  - outside_air_temperature_sensor
  - zone_air_cooling_temperature_setpoint
  - zone_air_temperature_sensor
  implements:
  - CONTROL


VOADM:
  guid: "cfb7089c-d3b6-4afd-829a-aeeb05b6ff15"
  description: "Variable outside air damper monitoring."
  is_abstract: true
  opt_uses:
  - economizer_mode
  - low_limit_outside_air_damper_percentage_command
  - mixed_air_temperature_sensor
  - outside_air_damper_percentage_sensor
  - failed_mixed_air_temperature_alarm
  uses:
  - outside_air_damper_percentage_command
  - outside_air_temperature_sensor
  implements:
  - MONITORING


BYPDM:
  guid: "b26b31a9-5a4a-4bd8-87d0-97260e739f32"
  description: "Bypass damper monitoring."
  is_abstract: true
  uses:
  - bypass_air_damper_percentage_command
  implements:
  - MONITORING


OAFM:
  guid: "4d6c951b-f9a2-445d-93d7-a8ab2aa523ad"
  description: "Outside air flow monitoring"
  is_abstract: true
  opt_uses:
  - outside_air_damper_percentage_sensor
  - outside_air_temperature_sensor
  uses:
  - outside_air_flowrate_sensor
  implements:
  - MONITORING


OAFMC:
  guid: "a33ca954-5287-490f-89bc-c3e2b53ceee5"
  description: "Outside air flow control with minimum setpoint."
  is_abstract: true
  opt_uses:
  - economizer_mode
  - mixed_air_temperature_sensor
  - failed_mixed_air_temperature_alarm
  uses:
  - outside_air_damper_percentage_command
  - outside_air_flowrate_sensor
  - ventilation_outside_air_flowrate_setpoint
  implements:
  - CONTROL


OAMC:
  guid: "48885f9d-2f9e-4c67-be4f-e558f801e02f"
  description: "Outside air flow control."
  is_abstract: true
  opt_uses:
  - outside_air_flowrate_sensor
  uses:
  - outside_air_damper_percentage_command
  - outside_air_damper_percentage_sensor
  implements:
  - CONTROL


OFC:
  guid: "9e54468c-0ab4-453c-a0e3-a9e70330fef1"
  description: "Outside air flow control monitoring (without a damper)."
  is_abstract: true
  uses:
  - outside_air_flowrate_sensor
  - outside_air_flowrate_setpoint
  implements:
  - OPERATIONAL


SFM:
  guid: "3dcbf69b-ae92-46e8-9b06-4bbb2b16a71f"
  description: "Supply air flow monitoring."
  is_abstract: true
  uses:
  - supply_air_flowrate_sensor
  implements:
  - MONITORING


DFM:
  guid: "fcf4568f-324c-49d3-8a57-c1d4fad24973"
  description: "Discharge air flow monitoring."
  is_abstract: true
  uses:
  - discharge_air_flowrate_sensor
  implements:
  - MONITORING
  opt_uses:
  - low_discharge_air_flowrate_alarm


SFC:
  guid: "53328995-5e0c-4929-af9f-052104076d11"
  description: "Supply air flow control."
  is_abstract: true
  uses:
  - supply_air_flowrate_sensor
  - supply_air_flowrate_setpoint
  implements:
  - OPERATIONAL


RFC:
  guid: "a8ff3d29-506c-4d34-aead-af60c4b68cb9"
  description: "Return air flow control."
  is_abstract: true
  uses:
  - return_air_flowrate_sensor
  - return_air_flowrate_setpoint
  implements:
  - OPERATIONAL


SARC:
  guid: "8802aca2-e086-43b1-8be2-1df1104a3f5d"
  description: "AHU supply air reset control."
  is_abstract: true
  opt_uses:
  - heating_request_count
  - supply_air_flowrate_sensor
  uses:
  - cooling_request_count
  - pressurization_request_count
  - supply_air_static_pressure_setpoint
  - supply_air_temperature_setpoint
  implements:
  - CONTROL


RWISOVPC:
  guid: "8741bbd4-d41e-4313-9c71-85995078216d"
  description: "Return water isolation valve percentage monitoring."
  is_abstract: true
  opt_uses:
  - run_command
  uses:
  - return_water_valve_percentage_command
  - return_water_valve_percentage_sensor
  implements:
  - OPERATIONAL


CHWISOVM:
  guid: "9d50a373-7c09-49e0-8739-4f1fb18b18b5"
  description: "Chilled water isolation valve monitoring."
  is_abstract: true
  opt_uses:
  - run_command
  uses:
  - chilled_water_isolation_valve_command
  - chilled_water_isolation_valve_status
  implements:
  - MONITORING


CDWISOVM:
  guid: "a90ebfb9-d964-4bc7-aebf-67a72866fd38"
  description: "Condensing water isolation valve monitoring."
  is_abstract: true
  opt_uses:
  - run_command
  uses:
  - condensing_water_isolation_valve_command
  - condensing_water_isolation_valve_status
  implements:
  - MONITORING


CDWISOVPM:
  guid: "8308f584-0b61-4124-abb9-d8f5ca71e880"
  description: "Condensing water isolation valve percentage monitoring."
  is_abstract: true
  opt_uses:
  - run_command
  - local_override_isolation_valve_alarm
  uses:
  - condensing_water_isolation_valve_percentage_command
  - condensing_water_isolation_valve_percentage_sensor
  implements:
  - MONITORING


CDWPVM:
  guid: "588692e6-84a9-4a31-8cc6-09eb599cbe54"
  description: "Condensing water pressure valve command and position monitoring (without regard to what controls it)."
  is_abstract: true
  opt_uses:
  - condensing_water_flowrate_sensor
  uses:
  - condensing_water_valve_percentage_sensor
  implements:
  - OPERATIONAL


CDWFRSM:
  guid: "2a153a56-29ae-403e-9b4d-9b16b3a4794c"
  description: "Condenser water flowrate status monitoring."
  is_abstract: true
  uses:
  - condensing_water_flowrate_status
  implements:
  - OPERATIONAL


BYPVPM:
  guid: "57766034-a856-4dfe-b070-fd65673d8dd0"
  description: "Bypass water valve percentage monitoring."
  is_abstract: true
  opt_uses:
  - bypass_valve_percentage_sensor
  uses:
  - bypass_valve_percentage_command
  implements:
  - MONITORING


MWVPM:
  guid: "bd83e820-585d-4e03-9142-7d4355b41574"
  description: "Make-up water valve percentage monitoring."
  is_abstract: true
  uses:
  - makeup_water_valve_percentage_command
  implements:
  - MONITORING


HXSWISOVPM:
  guid: "04a7805d-e8ff-4b53-9513-d88ede4635ff"
  description: "Heat exchanger supply isolation water valve percentage monitoring."
  is_abstract: true
  uses:
  - heat_exchange_supply_water_isolation_valve_percentage_command
  - heat_exchange_supply_water_isolation_valve_percentage_sensor
  implements:
  - MONITORING


HXRWISOVPM:
  guid: "789cd63d-8168-43fe-9245-c54a8527482c"
  description: "Heat exchanger return isolation water valve percentage monitoring."
  is_abstract: true
  uses:
  - heat_exchange_return_water_isolation_valve_percentage_command
  - heat_exchange_return_water_isolation_valve_percentage_sensor
  implements:
  - MONITORING


HXSWISOVM:
  guid: "3a617a80-2ab5-4eb5-9cf5-c327359a03c6"
  description: "Heat exchanger supply isolation water valve monitoring."
  is_abstract: true
  uses:
  - heat_exchange_supply_water_isolation_valve_command
  - heat_exchange_supply_water_isolation_valve_status
  implements:
  - MONITORING


HXRWISOVM:
  guid: "48cee686-e728-4996-be87-0a280ecf9733"
  description: "Heat exchanger return isolation water valve monitoring."
  is_abstract: true
  uses:
  - heat_exchange_return_water_isolation_valve_command
  - heat_exchange_return_water_isolation_valve_status
  implements:
  - MONITORING


PWISOVM:
  guid: "f4ea38d8-031e-48cd-be80-43883419ed55"
  description: "Process water iso valve monitoring."
  is_abstract: true
  uses:
  - process_water_isolation_valve_command
  implements:
  - MONITORING


PWVPM:
  guid: "2335c3b8-b27f-4ef0-b15b-7df5e8d25e4a"
  description: "Process water valve percentage monitoring."
  is_abstract: true
  uses:
  - process_water_valve_percentage_command
  implements:
  - MONITORING


CHWBZC:
  guid: "cbdecbaf-5ddb-4f77-b85f-2fbd92970a70"
  description: "Chilled water valve binary (open/closed) control."
  is_abstract: true
  implements:
  - OPERATIONAL
  uses:
  - chilled_water_valve_command
  - zone_air_cooling_temperature_setpoint
  - zone_air_temperature_sensor
  opt_uses:
  - failed_chilled_water_valve_alarm
  - failed_zone_air_temperature_alarm
  - high_zone_air_temperature_alarm
  - low_zone_air_temperature_alarm


CHWBYPVPM:
  guid: "68cd5104-bf2e-48f3-8b88-c12192509393"
  description: "Chilled water bypass valve percentage monitoring."
  is_abstract: true
  uses:
  - chilled_water_bypass_valve_percentage_command
  - chilled_water_bypass_valve_percentage_sensor
  implements:
  - MONITORING


MXVPM:
  guid: "4bb25777-d661-4fd3-9f8f-a84b349ada87"
  description: "Mixing valve percent monitoring."
  is_abstract: true
  uses:
  - mixing_valve_percentage_command
  implements:
  - MONITORING


WFRM:
  guid: "f92ea2a3-9bbf-4559-b26d-2864a0a9f973"
  description: "Water flowrate monitoring."
  is_abstract: true
  uses:
  - flowrate_sensor
  implements:
  - MONITORING
  opt_uses:
  - low_flowrate_alarm


WFRC:
  guid: "55e5d148-7001-40e2-b082-d17cafb3309a"
  description: "Water flowrate control."
  is_abstract: true
  uses:
  - flowrate_sensor
  - flowrate_setpoint
  implements:
  - OPERATIONAL
  opt_uses:
  - low_flowrate_alarm


MWFRC:
  guid: "b98a5846-1b69-47e4-8913-87beb392ddcb"
  description: "Minimum water flowrate control."
  is_abstract: true
  uses:
  - flowrate_sensor
  - low_limit_flowrate_setpoint
  implements:
  - OPERATIONAL
  opt_uses:
  - low_flowrate_alarm


CHWFRM:
  guid: "3a9f9c94-7d1e-4ed2-839f-66ce995e58fd"
  description: "Chilled water flowrate monitoring."
  is_abstract: true
  uses:
  - chilled_water_flowrate_sensor
  implements:
  - MONITORING


CHWFRSM:
  guid: "b980da9b-c3de-4aab-b6de-8ab6cbc53178"
  description: "Chilled water flowrate status monitoring."
  is_abstract: true
  uses:
  - chilled_water_flowrate_status
  implements:
  - MONITORING


SEPM:
  guid: "a4c57915-39de-47ef-ae66-643b4e12b180"
  description: "Shade extent monitoring."
  is_abstract: true
  uses:
  - shade_extent_percentage_command
  implements:
  - MONITORING


STPM:
  guid: "8221a52f-102f-486e-8ae2-1c5eee8c31d0"
  description: "Shade tilt monitoring."
  is_abstract: true
  uses:
  - shade_tilt_percentage_command
  implements:
  - MONITORING


IGM:
  guid: "ae569be0-3ab9-4f9e-904e-6839aca72b72"
  description: "Inlet guidevane monitoring."
  is_abstract: true
  uses:
  - inlet_guidevane_percentage_sensor
  implements:
  - OPERATIONAL


CLPM:
  guid: "603cc89d-c8f4-4ab6-bba2-447a2bd2bbab"
  description: "Cooling thermal monitoring."
  is_abstract: true
  uses:
  - cooling_thermal_power_sensor
  implements:
  - MONITORING


PCLPM:
  guid: "876a8eaa-b0a3-4af7-bdf8-fbef6a93aca5"
  description: "Process cooling thermal monitoring."
  is_abstract: true
  uses:
  - process_cooling_thermal_power_sensor
  implements:
  - MONITORING

### POTENTIALLY ONE-OFF TYPES ###
DDCO:
  guid: "0a322cf2-ad41-40f5-9d2f-d2ed8c4d67a8"
  description: "Flow control - dual duct, but only cooling."
  is_abstract: true
  uses:
  - cooling_air_damper_percentage_command_1
  - cooling_air_damper_percentage_command_2
  - cooling_air_flowrate_sensor_1
  - cooling_air_flowrate_sensor_2
  - cooling_air_flowrate_setpoint_1
  - cooling_air_flowrate_setpoint_2
  implements:
  - CONTROL


FDPM2X:
  guid: "7ac01e64-eadc-4690-8c12-1bd9f48cd9b3"
  description: "Filter pressure monitoring (2 sensors)."
  is_abstract: true
  uses:
  - filter_differential_pressure_sensor_1
  - filter_differential_pressure_sensor_2
  implements:
  - MONITORING


FDPSM2X:
  guid: "2d883683-d3fc-47c3-8efd-163df172ae9c"
  description: "Filter pressure status monitoring (2 sensors)."
  is_abstract: true
  uses:
  - filter_differential_pressure_status_1
  - filter_differential_pressure_status_2
  opt_uses:
  - filter_alarm_1
  - filter_alarm_2
  implements:
  - MONITORING


FDPSM4X:
  guid: "1f150c97-8cd5-436c-ba94-f249c076f498"
  description: "Filter pressure status monitoring (4 sensors)."
  is_abstract: true
  uses:
  - filter_differential_pressure_status_1
  - filter_differential_pressure_status_2
  - filter_differential_pressure_status_3
  - filter_differential_pressure_status_4
  opt_uses:
  - filter_alarm_1
  - filter_alarm_2
  - filter_alarm_3
  - filter_alarm_4
  implements:
  - MONITORING


FDPM3X:
  guid: "6b97820b-c413-4c11-ae60-00da68a99b2a"
  description: "Filter pressure monitoring (3 sensors)."
  is_abstract: true
  uses:
  - filter_differential_pressure_sensor_1
  - filter_differential_pressure_sensor_2
  - filter_differential_pressure_sensor_3
  implements:
  - MONITORING


FDPM4X:
  guid: "8d9c1975-d7e4-4e90-829c-8d8454b4bb9d"
  description: "Filter pressure monitoring (4 sensors)."
  is_abstract: true
  uses:
  - filter_differential_pressure_sensor_1
  - filter_differential_pressure_sensor_2
  - filter_differential_pressure_sensor_3
  - filter_differential_pressure_sensor_4
  implements:
  - MONITORING


CO2C2X:
  guid: "4f712687-0690-485d-9e73-4880d30eebf4"
  description: "Carbon dioxide control with dual zone sensors."
  is_abstract: true
  uses:
  - zone_air_co2_concentration_sensor_1
  - zone_air_co2_concentration_sensor_2
  - zone_air_co2_concentration_setpoint
  implements:
  - OPERATIONAL


DSP3X:
  guid: "c3a47cb2-1af2-4bc0-ac17-59fcb019d09f"
  description: "Dual setpoint zone temp control with 3 temp sensors."
  is_abstract: true
  opt_uses:
  - discharge_air_temperature_sensor
  - failed_discharge_air_temperature_alarm
  uses:
  - zone_air_cooling_temperature_setpoint
  - zone_air_heating_temperature_setpoint
  - zone_air_temperature_sensor_1
  - zone_air_temperature_sensor_2
  - zone_air_temperature_sensor_3
  implements:
  - OPERATIONAL


EFSS2X:
  guid: "2088a8dd-7821-4782-be8c-6396601bff6e"
  description: "Exhaust fan start-stop and feedback with two fans."
  is_abstract: true
  opt_uses:
  - exhaust_air_flowrate_capacity
  - exhaust_fan_current_sensor_1
  - exhaust_fan_current_sensor_2
  - exhaust_fan_power_capacity
  - exhaust_fan_power_sensor_1
  - exhaust_fan_power_sensor_2
  uses:
  - exhaust_fan_run_command_1
  - exhaust_fan_run_command_2
  - exhaust_fan_run_status_1
  - exhaust_fan_run_status_2
  implements:
  - OPERATIONAL


EFSS3X:
  guid: "48635fa0-7a1a-4266-96a1-af3a61f172b8"
  description: "Exhaust fan start-stop and feedback with three fans."
  is_abstract: true
  opt_uses:
  - exhaust_air_flowrate_capacity
  - exhaust_fan_current_sensor_1
  - exhaust_fan_current_sensor_2
  - exhaust_fan_current_sensor_3
  - exhaust_fan_power_capacity
  - exhaust_fan_power_sensor_1
  - exhaust_fan_power_sensor_2
  - exhaust_fan_power_sensor_3
  uses:
  - exhaust_fan_run_command_1
  - exhaust_fan_run_command_2
  - exhaust_fan_run_command_3
  - exhaust_fan_run_status_1
  - exhaust_fan_run_status_2
  - exhaust_fan_run_status_3
  implements:
  - OPERATIONAL


EFSS4X:
  guid: "fd0fd629-4909-4bbe-aaae-3210ba66c6fb"
  description: "Exhaust fan start-stop and feedback with four fans."
  is_abstract: true
  opt_uses:
  - exhaust_air_flowrate_capacity
  - exhaust_fan_current_sensor_1
  - exhaust_fan_current_sensor_2
  - exhaust_fan_current_sensor_3
  - exhaust_fan_current_sensor_4
  - exhaust_fan_power_capacity
  - exhaust_fan_power_sensor_1
  - exhaust_fan_power_sensor_2
  - exhaust_fan_power_sensor_3
  - exhaust_fan_power_sensor_4
  uses:
  - exhaust_fan_run_command_1
  - exhaust_fan_run_command_2
  - exhaust_fan_run_command_3
  - exhaust_fan_run_command_4
  - exhaust_fan_run_status_1
  - exhaust_fan_run_status_2
  - exhaust_fan_run_status_3
  - exhaust_fan_run_status_4
  implements:
  - OPERATIONAL


DF2XSS:
  guid: "d869bbc9-3715-498f-a923-94f436664cd0"
  description: "Discharge fan start-stop and feedback (2 pts)."
  is_abstract: true
  opt_uses:
  - discharge_fan_current_sensor
  - discharge_fan_power_sensor
  - discharge_fan_lost_power_alarm
  uses:
  - discharge_fan_run_command_1
  - discharge_fan_run_command_2
  - discharge_fan_run_status_1
  - discharge_fan_run_status_2
  implements:
  - OPERATIONAL


SFSS2X:
  guid: "85ace121-6411-41f7-aea0-03440c7d1352"
  description: "Supply fan start-stop and feedback for two fans."
  is_abstract: true
  opt_uses:
  - supply_air_flowrate_capacity
  - supply_fan_current_sensor_1
  - supply_fan_current_sensor_2
  - supply_fan_power_capacity
  - supply_fan_power_sensor_1
  - supply_fan_power_sensor_2
  - failed_supply_fan_alarm_1
  - failed_supply_fan_alarm_2
  uses:
  - supply_fan_run_command_1
  - supply_fan_run_command_2
  - supply_fan_run_status_1
  - supply_fan_run_status_2
  implements:
  - OPERATIONAL


SFSS3X:
  guid: "e1fba819-60f4-459e-ad37-5da8828618dd"
  description: "Supply fan start-stop and feedback for three fans."
  is_abstract: true
  opt_uses:
  - supply_air_flowrate_capacity
  - supply_fan_current_sensor_1
  - supply_fan_current_sensor_2
  - supply_fan_current_sensor_3
  - supply_fan_power_capacity
  - supply_fan_power_sensor_1
  - supply_fan_power_sensor_2
  - supply_fan_power_sensor_3
  uses:
  - supply_fan_run_command_1
  - supply_fan_run_command_2
  - supply_fan_run_command_3
  - supply_fan_run_status_1
  - supply_fan_run_status_2
  - supply_fan_run_status_3
  implements:
  - OPERATIONAL


SFSS4X:
  guid: "beae050d-0e1e-4a46-a10e-70cf833126a2"
  description: "Supply fan start-stop and feedback for four fans."
  is_abstract: true
  opt_uses:
  - supply_air_flowrate_capacity
  - supply_fan_current_sensor_1
  - supply_fan_current_sensor_2
  - supply_fan_current_sensor_3
  - supply_fan_current_sensor_4
  - supply_fan_power_capacity
  - supply_fan_power_sensor_1
  - supply_fan_power_sensor_2
  - supply_fan_power_sensor_3
  - supply_fan_power_sensor_4
  uses:
  - supply_fan_run_command_1
  - supply_fan_run_command_2
  - supply_fan_run_command_3
  - supply_fan_run_command_4
  - supply_fan_run_status_1
  - supply_fan_run_status_2
  - supply_fan_run_status_3
  - supply_fan_run_status_4
  implements:
  - OPERATIONAL


EFVSC2X:
  guid: "71c4f49c-a3be-4f1b-bbf2-dbbda9a13ec2"
  description: "Exhaust fan variable speed control with feedback and sensoring for two fans."
  is_abstract: true
  opt_uses:
  - exhaust_fan_current_sensor_1
  - exhaust_fan_current_sensor_2
  - exhaust_fan_power_sensor_1
  - exhaust_fan_power_sensor_2
  - exhaust_fan_speed_frequency_sensor_1
  - exhaust_fan_speed_frequency_sensor_2
  - exhaust_fan_speed_percentage_sensor_1
  - exhaust_fan_speed_percentage_sensor_2
  uses:
  - exhaust_fan_run_command_1
  - exhaust_fan_run_command_2
  - exhaust_fan_run_status_1
  - exhaust_fan_run_status_2
  - exhaust_fan_speed_percentage_command_1
  - exhaust_fan_speed_percentage_command_2
  implements:
  - OPERATIONAL


EFVSC3X:
  guid: "d199dfe8-97a9-4f29-aa27-9f48dafef3fd"
  description: "Exhaust fan variable speed control with feedback and sensoring for three fans."
  is_abstract: true
  opt_uses:
  - exhaust_fan_current_sensor_1
  - exhaust_fan_current_sensor_2
  - exhaust_fan_current_sensor_3
  - exhaust_fan_power_sensor_1
  - exhaust_fan_power_sensor_2
  - exhaust_fan_power_sensor_3
  - exhaust_fan_speed_frequency_sensor_1
  - exhaust_fan_speed_frequency_sensor_2
  - exhaust_fan_speed_frequency_sensor_3
  - exhaust_fan_speed_percentage_sensor_1
  - exhaust_fan_speed_percentage_sensor_2
  - exhaust_fan_speed_percentage_sensor_3
  uses:
  - exhaust_fan_run_command_1
  - exhaust_fan_run_command_2
  - exhaust_fan_run_command_3
  - exhaust_fan_run_status_1
  - exhaust_fan_run_status_2
  - exhaust_fan_run_status_3
  - exhaust_fan_speed_percentage_command_1
  - exhaust_fan_speed_percentage_command_2
  - exhaust_fan_speed_percentage_command_3
  implements:
  - OPERATIONAL


EFVSC4X:
  guid: "5c932992-91c9-4184-9f5f-24d62a99e559"
  description: "Exhaust fan variable speed control with feedback and sensoring for four fans."
  is_abstract: true
  opt_uses:
  - exhaust_fan_current_sensor_1
  - exhaust_fan_current_sensor_2
  - exhaust_fan_current_sensor_3
  - exhaust_fan_current_sensor_4
  - exhaust_fan_power_sensor_1
  - exhaust_fan_power_sensor_2
  - exhaust_fan_power_sensor_3
  - exhaust_fan_power_sensor_4
  - exhaust_fan_speed_frequency_sensor_1
  - exhaust_fan_speed_frequency_sensor_2
  - exhaust_fan_speed_frequency_sensor_3
  - exhaust_fan_speed_frequency_sensor_4
  - exhaust_fan_speed_percentage_sensor_1
  - exhaust_fan_speed_percentage_sensor_2
  - exhaust_fan_speed_percentage_sensor_3
  - exhaust_fan_speed_percentage_sensor_4
  uses:
  - exhaust_fan_run_command_1
  - exhaust_fan_run_command_2
  - exhaust_fan_run_command_3
  - exhaust_fan_run_command_4
  - exhaust_fan_run_status_1
  - exhaust_fan_run_status_2
  - exhaust_fan_run_status_3
  - exhaust_fan_run_status_4
  - exhaust_fan_speed_percentage_command_1
  - exhaust_fan_speed_percentage_command_2
  - exhaust_fan_speed_percentage_command_3
  - exhaust_fan_speed_percentage_command_4
  implements:
  - OPERATIONAL


SFVSC2X:
  guid: "4ec491a2-e832-4994-8496-e1034006495e"
  description: "Supply fan variable speed control with feedback and sensoring with two fans."
  is_abstract: true
  opt_uses:
  - supply_fan_current_sensor_1
  - supply_fan_current_sensor_2
  - supply_fan_power_sensor_1
  - supply_fan_power_sensor_2
  - supply_fan_speed_frequency_sensor_1
  - supply_fan_speed_frequency_sensor_2
  - supply_fan_speed_percentage_sensor_1
  - supply_fan_speed_percentage_sensor_2
  uses:
  - supply_fan_run_command_1
  - supply_fan_run_command_2
  - supply_fan_run_status_1
  - supply_fan_run_status_2
  - supply_fan_speed_percentage_command_1
  - supply_fan_speed_percentage_command_2
  implements:
  - OPERATIONAL


SFVSC3X:
  guid: "d60c4c55-8265-4ce8-b7a0-b63b93e2c11e"
  description: "Supply fan variable speed control with feedback and sensoring with three fans."
  is_abstract: true
  opt_uses:
  - ac_voltage_sensor_1
  - ac_voltage_sensor_2
  - ac_voltage_sensor_3
  - dc_voltage_sensor_1
  - dc_voltage_sensor_2
  - dc_voltage_sensor_3
  - supply_fan_current_sensor_1
  - supply_fan_current_sensor_2
  - supply_fan_current_sensor_3
  - supply_fan_power_sensor_1
  - supply_fan_power_sensor_2
  - supply_fan_power_sensor_3
  - supply_fan_run_mode_1
  - supply_fan_run_mode_2
  - supply_fan_run_mode_3
  - supply_fan_run_time_accumulator_1
  - supply_fan_run_time_accumulator_2
  - supply_fan_run_time_accumulator_3
  - supply_fan_speed_frequency_sensor_1
  - supply_fan_speed_frequency_sensor_2
  - supply_fan_speed_frequency_sensor_3
  - supply_fan_speed_percentage_sensor_1
  - supply_fan_speed_percentage_sensor_2
  - supply_fan_speed_percentage_sensor_3
  uses:
  - supply_fan_run_command_1
  - supply_fan_run_command_2
  - supply_fan_run_command_3
  - supply_fan_run_status_1
  - supply_fan_run_status_2
  - supply_fan_run_status_3
  - supply_fan_speed_percentage_command_1
  - supply_fan_speed_percentage_command_2
  - supply_fan_speed_percentage_command_3
  implements:
  - OPERATIONAL


SFVSC4X:
  guid: "8649a013-b152-4412-bfa6-f681d8a962df"
  description: "Supply fan variable speed control with feedback and sensoring with four fans."
  is_abstract: true
  opt_uses:
  - supply_fan_current_sensor_1
  - supply_fan_current_sensor_2
  - supply_fan_current_sensor_3
  - supply_fan_current_sensor_4
  - supply_fan_power_sensor_1
  - supply_fan_power_sensor_2
  - supply_fan_power_sensor_3
  - supply_fan_power_sensor_4
  - supply_fan_speed_frequency_sensor_1
  - supply_fan_speed_frequency_sensor_2
  - supply_fan_speed_frequency_sensor_3
  - supply_fan_speed_frequency_sensor_4
  - supply_fan_speed_percentage_sensor_1
  - supply_fan_speed_percentage_sensor_2
  - supply_fan_speed_percentage_sensor_3
  - supply_fan_speed_percentage_sensor_4
  uses:
  - supply_fan_run_command_1
  - supply_fan_run_command_2
  - supply_fan_run_command_3
  - supply_fan_run_command_4
  - supply_fan_run_status_1
  - supply_fan_run_status_2
  - supply_fan_run_status_3
  - supply_fan_run_status_4
  - supply_fan_speed_percentage_command_1
  - supply_fan_speed_percentage_command_2
  - supply_fan_speed_percentage_command_3
  - supply_fan_speed_percentage_command_4
  implements:
  - OPERATIONAL


BYPSSPC:
  guid: "1811cdec-15d7-4d1d-b819-f7673aa694c2"
  description: "Supply static pressure control with bypass damper."
  is_abstract: true
  opt_uses:
  - supply_air_flowrate_sensor
  - failed_supply_fan_alarm
  - high_supply_air_static_pressure_alarm
  - low_supply_air_static_pressure_alarm
  uses:
  - bypass_air_damper_percentage_command
  - supply_air_static_pressure_sensor
  - supply_air_static_pressure_setpoint
  - supply_fan_run_command
  - supply_fan_run_status
  implements:
  - CONTROL


BYPSSPC2X: # Consider virtual point for instances where dampers control to same value.
  guid: "f4de1232-617b-49c9-adc9-be8810631dbc"
  description: "Supply static pressure control with bypass damper."
  is_abstract: true
  opt_uses:
  - supply_air_flowrate_sensor
  - failed_supply_fan_alarm
  - high_supply_air_static_pressure_alarm
  - low_supply_air_static_pressure_alarm
  uses:
  - bypass_air_damper_percentage_command_1
  - bypass_air_damper_percentage_command_2
  - supply_air_static_pressure_sensor
  - supply_air_static_pressure_setpoint
  - supply_fan_run_command
  - supply_fan_run_status
  implements:
  - CONTROL


SWISOVM:
  guid: "650f3451-5e49-4161-b257-cfc578fb54b4"
  description: "Supply side isolation valve monitoring."
  is_abstract: true
  uses:
  - supply_water_isolation_valve_command
  - supply_water_isolation_valve_status
  implements:
  - MONITORING
  opt_uses:
  - failed_isolation_valve_alarm
  - local_override_isolation_valve_alarm


SWISOVPM:
  guid: "33856563-ebe5-42ee-a928-e8b46d81772d"
  description: "Supply side isolation valve monitoring."
  is_abstract: true
  uses:
  - supply_water_isolation_valve_percentage_command
  - supply_water_isolation_valve_percentage_sensor
  implements:
  - MONITORING


RWISOVM:
  guid: "2d35bbb0-bcad-4f36-a8cb-0c9031d81886"
  description: "Return side isolation valve monitoring."
  is_abstract: true
  uses:
  - return_water_isolation_valve_command
  - return_water_isolation_valve_status
  implements:
  - MONITORING


RWISOVPM:
  guid: "a20fce9d-f8c0-4324-9ffd-8aaa3729b32d"
  description: "Return side isolation valve monitoring."
  is_abstract: true
  uses:
  - return_water_isolation_valve_percentage_command
  - return_water_isolation_valve_percentage_sensor
  implements:
  - MONITORING


CICHVISOVM3X:
  guid: "2fb6be93-58f7-4544-ad33-bae7bf47ff0a"
  description: "Circuit changeover valve for switching between Hot water system and Chiller "
  is_abstract: true
  uses:
  - circulation_changeover_isolation_valve_status_1
  - circulation_changeover_isolation_valve_status_2
  - circulation_changeover_isolation_valve_status_3
  implements:
  - MONITORING


CHWRWISOVPM:
  guid: "0a8333ee-fdc9-440b-9ebc-fb0e19e8cf5c"
  description: "Return side isolation valve monitoring."
  is_abstract: true
  uses:
  - chilled_return_water_isolation_valve_percentage_command
  - chilled_return_water_isolation_valve_percentage_sensor
  implements:
  - MONITORING


CHWRWISOVM:
  guid: "e9680821-b425-4b3f-bef2-b89795524460"
  description: "Return side isolation valve monitoring."
  is_abstract: true
  uses:
  - chilled_return_water_isolation_valve_command
  - chilled_return_water_isolation_valve_status
  implements:
  - MONITORING


CHWSWISOVPM:
  guid: "5f1963bf-1148-4881-8c6f-a20b39600e7e"
  description: "Supply side isolation valve monitoring."
  is_abstract: true
  uses:
  - chilled_supply_water_isolation_valve_percentage_command
  - chilled_supply_water_isolation_valve_percentage_sensor
  implements:
  - MONITORING


CHWSWISOVM:
  guid: "1a187792-767f-4132-9333-161c6db07ce4"
  description: "Supply side isolation valve monitoring."
  is_abstract: true
  uses:
  - chilled_supply_water_isolation_valve_command
  - chilled_supply_water_isolation_valve_status
  implements:
  - MONITORING


PRWDT:
  guid: "cc3605dc-b8bc-4e50-a97c-6a450040bda1"
  description: "Temperature differential across process water."
  is_abstract: true
  implements:
  - MONITORING
  opt_uses:
  - process_cooling_thermal_power_sensor
  uses:
  - process_return_water_temperature_sensor
  - process_supply_water_temperature_sensor


PRWDT2X:
  guid: "a84edaa6-abe2-4496-9d44-9d5210573b13"
  description: "Temperature differential across 2 process water headers."
  is_abstract: true
  implements:
  - MONITORING
  opt_uses:
  - process_cooling_thermal_power_sensor_1
  - process_cooling_thermal_power_sensor_2
  uses:
  - process_return_water_temperature_sensor_1
  - process_return_water_temperature_sensor_2
  - process_supply_water_temperature_sensor_1
  - process_supply_water_temperature_sensor_2


PWFRM:
  guid: "617bdc3e-24b2-4e1f-b03e-9a179ce4fccd"
  description: "Flowrate monitoring for process water."
  is_abstract: true
  implements:
  - MONITORING
  uses:
  - process_water_flowrate_sensor


PWFRM2X:
  guid: "7ee01573-42e1-4b4b-9dae-8c4950ce6e29"
  description: "Flowrate monitoring for 2 process water headers."
  is_abstract: true
  implements:
  - MONITORING
  uses:
  - process_water_flowrate_sensor_1
  - process_water_flowrate_sensor_2


PWDPM:
  guid: "f6ba0e90-e329-4170-96db-1b0ea822db23"
  description: "Differential pressure monitoring for process water."
  is_abstract: true
  implements:
  - MONITORING
  uses:
  - process_water_differential_pressure_sensor


PWDPM2X:
  guid: "95241eea-6d22-400c-aa92-c0e7caf8a4d1"
  description: "Differential pressure monitoring for 2 process water headers."
  is_abstract: true
  implements:
  - MONITORING
  uses:
  - process_water_differential_pressure_sensor_1
  - process_water_differential_pressure_sensor_2


CWRISOVPM:
  guid: "ec4e3b78-417d-47a3-bbbf-d031f31d2d3d"
  description: "Condensing water return isolation monitoring."
  is_abstract: true
  uses:
  - condensing_return_water_isolation_valve_percentage_command
  - condensing_return_water_isolation_valve_percentage_sensor
  implements:
  - MONITORING


CWRISOVM:
  guid: "cb8b8c1e-30c2-48fc-b6c0-44d73468d994"
  description: "Condensing water return isolation monitoring."
  is_abstract: true
  uses:
  - condensing_return_water_isolation_valve_command
  - condensing_return_water_isolation_valve_status
  implements:
  - MONITORING


CWSISOVPM:
  guid: "3221aa75-8df4-4964-82dd-9a5c59c3a73b"
  description: "Condensing water supply isolation monitoring."
  is_abstract: true
  uses:
  - condensing_supply_water_isolation_valve_percentage_command
  - condensing_supply_water_isolation_valve_percentage_sensor
  implements:
  - MONITORING


CWSISOVM:
  guid: "6284c4c0-1261-44f7-bebb-ab6aa11443ca"
  description: "Condensing water supply isolation monitoring."
  is_abstract: true
  uses:
  - condensing_supply_water_isolation_valve_command
  - condensing_supply_water_isolation_valve_status
  implements:
  - MONITORING


CHWRISOVPM:
  guid: "e9fd8609-a3da-4c2a-bd3b-df8692285add"
  description: "Chilled water return isolation monitoring."
  is_abstract: true
  uses:
  - chilled_return_water_isolation_valve_percentage_command
  - chilled_return_water_isolation_valve_percentage_sensor
  implements:
  - MONITORING


WDPM:
  guid: "417a56f9-4c22-454a-8aa9-e6764d9fea8e"
  description: "Differential pressure monitoring."
  is_abstract: true
  uses:
  - differential_pressure_sensor
  opt_uses:
  - high_differential_pressure_alarm
  - low_differential_pressure_alarm


CHWDPM:
  guid: "dcdb66fc-576b-4475-a1cd-f143e16edcde"
  description: "Differential pressure monitoring for chilled water."
  is_abstract: true
  uses:
  - chilled_water_differential_pressure_sensor


CHDX4SC:
  guid: "52c7a4a2-d587-46d5-96c9-d1bdf60daa81"
  description: "Chiller control."
  is_abstract: true
  opt_uses:
  - chilled_return_water_temperature_sensor
  - compressor_speed_frequency_sensor
  - compressor_speed_percentage_command
  - compressor_speed_percentage_sensor
  - cooling_percentage_command
  uses:
  - chilled_supply_water_temperature_sensor
  - chilled_supply_water_temperature_setpoint
  - compressor_run_command_1
  - compressor_run_command_2
  - compressor_run_command_3
  - compressor_run_command_4
  - compressor_run_status_1
  - compressor_run_status_2
  - compressor_run_status_3
  - compressor_run_status_4


CHDX2SC:
  guid: "7383de4b-4fcd-4504-b91a-3fd2576845fb"
  description: "Chiller control."
  is_abstract: true
  opt_uses:
  - chilled_return_water_temperature_sensor
  - compressor_speed_frequency_sensor
  - compressor_speed_percentage_command
  - compressor_speed_percentage_sensor
  - cooling_percentage_command
  - cooling_request_count
  uses:
  - chilled_supply_water_temperature_sensor
  - chilled_supply_water_temperature_setpoint
  - compressor_run_command_1
  - compressor_run_command_2
  - compressor_run_status_1
  - compressor_run_status_2


CHDXSC:
  guid: "cc5a8afe-0752-4b8d-846a-5848bf056ddd"
  description: "Chiller control single stage."
  is_abstract: true
  opt_uses:
  - chilled_return_water_temperature_sensor
  - compressor_speed_frequency_sensor
  - compressor_speed_percentage_command
  - compressor_speed_percentage_sensor
  - cooling_percentage_command
  - compressor_lost_power_alarm
  - failed_compressor_alarm
  - overload_compressor_alarm
  uses:
  - chilled_supply_water_temperature_sensor
  - chilled_supply_water_temperature_setpoint
  - compressor_run_command
  - compressor_run_status


CHDXVSC:
  guid: "7a5e238a-a1b2-4aac-88e3-cffc18960489"
  description: "Variable speed compressor control."
  is_abstract: true
  uses:
  - compressor_run_command
  - compressor_run_status
  - compressor_speed_percentage_sensor
  opt_uses:
  - compressor_current_sensor
  - compressor_speed_frequency_sensor
  - compressor_voltage_sensor
  - compressor_lost_power_alarm
  - failed_compressor_alarm
  - overload_compressor_alarm


CDWFRM:
  guid: "b4cd6a63-df02-4c7b-bf81-3902cd827241"
  description: "Condenser water flowrate monitoring."
  is_abstract: true
  uses:
  - condensing_water_flowrate_sensor
  implements:
  - MONITORING


REFSM:
  guid: "dfcadf28-6b6f-405b-b6f9-c6ac4f445e96"
  description: "Refrigerant saturation monitoring."
  is_abstract: true
  opt_uses:
  - refrigerant_discharge_temperature_sensor
  - refrigerant_suction_temperature_sensor
  uses:
  - refrigerant_condenser_saturation_temperature_sensor
  - refrigerant_evaporator_saturation_temperature_sensor
  implements:
  - MONITORING


PDSCV:
  guid: "b1eac019-247c-4669-bd66-f70f262f9af7"
  description: "Pressure-dependent supply damper control for ventilation purposes (CO2 or VOC)."
  is_abstract: true
  uses:
  - supply_air_damper_percentage_command
  - supply_air_damper_percentage_sensor
  implements:
  - CONTROL


SDBPC:
  guid: "881f3d79-d107-4268-83c6-f16e3ae7fb5a"
  description: "Back-pressure controlling supply damper."
  is_abstract: true
  opt_uses:
  - supply_air_flowrate_sensor
  - high_supply_air_static_pressure_alarm
  - low_supply_air_static_pressure_alarm
  uses:
  - supply_air_damper_percentage_command
  - supply_air_damper_percentage_sensor
  - supply_air_static_pressure_sensor
  - supply_air_static_pressure_setpoint
  implements:
  - MONITORING


HWVM:
  guid: "9e86fa93-01d8-4536-815b-1b031b165f3f"
  description: "Heating water valve command and position monitoring (without regard to what controls it)."
  is_abstract: true
  opt_uses:
  - heating_thermal_power_capacity
  - heating_water_flowrate_sensor
  uses:
  - heating_water_valve_percentage_command
  - heating_water_valve_percentage_sensor
  implements:
  - OPERATIONAL


CHWVM:
  guid: "73411f3e-5c42-40cb-8d6c-82f1e2358844"
  description: "Chilled water valve command and position monitoring (without regard to what controls it)."
  is_abstract: true
  opt_uses:
  - chilled_water_flowrate_sensor
  - cooling_thermal_power_capacity
  - failed_chilled_water_valve_alarm
  uses:
  - chilled_water_valve_percentage_command
  - chilled_water_valve_percentage_sensor
  implements:
  - OPERATIONAL


RMM:
  guid: "162df361-7593-4e36-bf41-e7fa667244dd"
  description: "Run mode monitoring."
  is_abstract: true
  uses:
  - run_mode


DSPZDHC:
  guid: "365e7bc0-cc71-4fdd-937c-c8be0011636e"
  description: "Zone dual setpoint humidification/dehumidification control."
  is_abstract: true
  opt_uses:
  - humidification_percentage_command
  - failed_humidifier_alarm
  uses:
  - dehumidification_run_command
  - humidification_run_command
  - zone_air_dehumidification_relative_humidity_setpoint
  - zone_air_humidification_relative_humidity_setpoint
  - zone_air_relative_humidity_sensor
  implements:
  - CONTROL


EFC:
  guid: "12587490-2e23-4c9c-9b4f-6980f855ed41"
  description: "Exhaust air flow control."
  is_abstract: true
  uses:
  - exhaust_air_flowrate_sensor
  - exhaust_air_flowrate_setpoint
  implements:
  - OPERATIONAL


DXDDC:
  guid: "a3f8ff4c-3cfc-4832-a0f3-1526c82b4e9e"
  description: "DX cooling dual setpoint control on discharge side"
  is_abstract: true
  opt_uses:
  - compressor_run_status
  - cooling_percentage_command
  - compressor_lost_power_alarm
  - failed_compressor_alarm
  - failed_discharge_air_temperature_alarm
  - overload_compressor_alarm
  uses:
  - compressor_run_command
  - discharge_air_cooling_temperature_setpoint
  - discharge_air_heating_temperature_setpoint
  - discharge_air_temperature_sensor
  implements:
  - CONTROL


HTDDC:
  guid: "9e35fc23-e57e-461a-8ad0-09d91a86bb78"
  description: "gas or electric heating dual setpoint control on discharge side"
  is_abstract: true
  opt_uses:
  - heater_run_status
  - heating_percentage_command
  - failed_discharge_air_temperature_alarm
  uses:
  - discharge_air_cooling_temperature_setpoint
  - discharge_air_heating_temperature_setpoint
  - discharge_air_temperature_sensor
  - heater_run_command
  implements:
  - CONTROL


REFSM2X:
  guid: "4690aaf5-e70c-43e0-aabb-38d209b8c2aa"
  description: "Refrigerant temperature monitoring for 2 circuits."
  is_abstract: true
  opt_uses:
  - refrigerant_discharge_temperature_sensor_1
  - refrigerant_discharge_temperature_sensor_2
  - refrigerant_suction_temperature_sensor_1
  - refrigerant_suction_temperature_sensor_2
  uses:
  - refrigerant_condenser_saturation_temperature_sensor_1
  - refrigerant_condenser_saturation_temperature_sensor_2
  - refrigerant_evaporator_saturation_temperature_sensor_1
  - refrigerant_evaporator_saturation_temperature_sensor_2
  implements:
  - MONITORING


REFPM:
  guid: "a2aeaac3-35be-4e06-89fe-560d7ec5935e"
  description: "Refrigerant pressure monitoring for single circuits."
  is_abstract: true
  opt_uses:
  - refrigerant_differential_pressure_sensor
  - refrigerant_high_pressure_status
  - refrigerant_low_pressure_status
  uses:
  - refrigerant_condenser_pressure_sensor
  - refrigerant_evaporator_pressure_sensor
  implements:
  - MONITORING


REFPM2X:
  guid: "6f2fadec-2b16-4410-8fb5-f6e52c6f13e4"
  description: "Refrigerant pressure monitoring for 2 circuits."
  is_abstract: true
  uses:
  - refrigerant_condenser_pressure_sensor_1
  - refrigerant_condenser_pressure_sensor_2
  - refrigerant_evaporator_pressure_sensor_1
  - refrigerant_evaporator_pressure_sensor_2
  implements:
  - MONITORING


SWPSS:
  guid: "0647053a-4f19-483a-9ad4-4dc4d1472775"
  description: "Sweeper pump start stop monitoring."
  is_abstract: true
  uses:
  - sweeper_pump_run_command
  - sweeper_pump_run_status
  implements:
  - OPERATIONAL


DRPM:
  guid: "ae1c0c1a-981c-4a56-9640-afd961cf0f9a"
  description: "Drain pump monitoring."
  is_abstract: true
  opt_uses:
  - input_motor_power_status
  - water_high_level_status
  - water_low_level_status
  - failed_drain_pump_alarm
  uses:
  - drain_pump_run_status
  implements:
  - MONITORING


SDM:
  guid: "40dc57c7-1efd-483d-a2c0-46077595b2b8"
  description: "Supply air damper monitoring."
  is_abstract: true
  uses:
  - supply_air_damper_command
  - supply_air_damper_status


ECDDC:
  guid: "4874434d-75fd-4a18-aca5-70851c77ea0b"
  description: "Evaporative cooler control on discharge side."
  is_abstract: true
  opt_uses:
  - cooling_percentage_sensor
  - evaporative_cooler_run_status
  - failed_discharge_air_temperature_alarm
  uses:
  - discharge_air_cooling_temperature_setpoint
  - discharge_air_heating_temperature_setpoint
  - discharge_air_temperature_sensor
  - evaporative_cooler_run_command
  implements:
  - CONTROL


DXSDC:
  guid: "ea721fc2-16b9-4bb9-9b59-09c9e1ae1362"
  description: "Compressor run control on supply side, dual setpoints."
  is_abstract: true
  opt_uses:
  - compressor_run_status
  - compressor_speed_percentage_command
  - cooling_percentage_command #Serves as a duty cycle for single-stage DX sections.
  - cooling_thermal_power_capacity
  - leaving_cooling_coil_temperature_sensor
  - compressor_lost_power_alarm
  - failed_compressor_alarm
  - high_supply_air_temperature_alarm
  - low_supply_air_temperature_alarm
  - overload_compressor_alarm
  uses:
  - compressor_run_command
  - supply_air_cooling_temperature_setpoint
  - supply_air_heating_temperature_setpoint
  - supply_air_temperature_sensor
  implements:
  - CONTROL


ETM4X:
  guid: "56fb8b0b-74c6-47be-ad97-189b89c4c78a"
  description: "Basic exhaust temperature monitoring."
  is_abstract: true
  uses:
  - exhaust_air_temperature_sensor_1
  - exhaust_air_temperature_sensor_2
  - exhaust_air_temperature_sensor_3
  - exhaust_air_temperature_sensor_4
  implements:
  - MONITORING


DX6SC:
  guid: "f2fed45c-84e5-4905-b01d-5397cffb7a0e"
  description: "Six compressor run control on supply air side."
  is_abstract: true
  opt_uses:
  - compressor_speed_percentage_command
  - cooling_percentage_command
  - cooling_request_count
  - cooling_thermal_power_capacity
  - leaving_cooling_coil_temperature_sensor
  - high_supply_air_temperature_alarm
  - low_supply_air_temperature_alarm
  uses:
  - compressor_run_command_1
  - compressor_run_command_2
  - compressor_run_command_3
  - compressor_run_command_4
  - compressor_run_command_5
  - compressor_run_command_6
  - compressor_run_status_1
  - compressor_run_status_2
  - compressor_run_status_3
  - compressor_run_status_4
  - compressor_run_status_5
  - compressor_run_status_6
  - supply_air_temperature_sensor
  - supply_air_temperature_setpoint
  implements:
  - CONTROL


DX2DSPRTC:
  guid: "d0ac0571-5f48-464c-bd43-dc58ac879fa9"
  description: "Two-stage compressor run control with dual return temp control."
  is_abstract: true
  opt_uses:
  - compressor_speed_percentage_command
  - cooling_percentage_command
  - cooling_stage_run_count
  - cooling_thermal_power_capacity
  - leaving_cooling_coil_temperature_sensor
  - high_return_air_temperature_alarm
  - low_return_air_temperature_alarm
  uses:
  - compressor_run_command_1
  - compressor_run_command_2
  - compressor_run_status_1
  - compressor_run_status_2
  - return_air_cooling_temperature_setpoint
  - return_air_heating_temperature_setpoint
  - return_air_temperature_sensor
  implements:
  - CONTROL


HPDSPRTC:
  guid: "211fecae-8082-4a69-b27d-e39cdaf65362"
  description: "Heat pump run control with dual return temp control."
  is_abstract: true
  opt_uses:
  - compressor_speed_percentage_command
  - cooling_percentage_command
  - cooling_thermal_power_capacity
  - discharge_air_temperature_sensor
  - leaving_cooling_coil_temperature_sensor
  - compressor_lost_power_alarm
  - failed_compressor_alarm
  - failed_discharge_air_temperature_alarm
  - high_return_air_temperature_alarm
  - low_return_air_temperature_alarm
  - overload_compressor_alarm
  uses:
  - compressor_run_command
  - compressor_run_status
  - reversing_valve_command
  - return_air_cooling_temperature_setpoint
  - return_air_heating_temperature_setpoint
  - return_air_temperature_sensor
  implements:
  - CONTROL


DX4DC:
  guid: "f833b8eb-fdb9-4680-893f-77f87a0a991e"
  description: "Compressor run control on discharge air side (DTC)."
  is_abstract: true
  opt_uses:
  - compressor_speed_percentage_command
  - cooling_percentage_command
  - cooling_thermal_power_capacity
  - leaving_cooling_coil_temperature_sensor
  - failed_discharge_air_temperature_alarm
  uses:
  - compressor_run_command_1
  - compressor_run_command_2
  - compressor_run_command_3
  - compressor_run_command_4
  - compressor_run_status_1
  - compressor_run_status_2
  - compressor_run_status_3
  - compressor_run_status_4
  - discharge_air_temperature_sensor
  - discharge_air_temperature_setpoint
  implements:
  - CONTROL


DX6SWC:
  guid: "8b0ee974-bc6c-445f-9f5a-25b311e80740"
  description: "Six compressor run control on supply water side."
  is_abstract: true
  opt_uses:
  - compressor_speed_percentage_command
  - compressor_speed_percentage_sensor
  - cooling_percentage_command
  - cooling_thermal_power_capacity
  - high_supply_water_temperature_alarm
  - low_supply_water_temperature_alarm
  uses:
  - compressor_run_command_1
  - compressor_run_command_2
  - compressor_run_command_3
  - compressor_run_command_4
  - compressor_run_command_5
  - compressor_run_command_6
  - compressor_run_status_1
  - compressor_run_status_2
  - compressor_run_status_3
  - compressor_run_status_4
  - compressor_run_status_5
  - compressor_run_status_6
  - supply_water_temperature_sensor
  - supply_water_temperature_setpoint
  implements:
  - CONTROL


DRSM5X:
  guid: "24163e23-9488-4804-9d07-9a40ae3f693e"
  description: "Dryer status monitoring."
  is_abstract: true
  uses:
  - dryer_run_status_1
  - dryer_run_status_2
  - dryer_run_status_3
  - dryer_run_status_4
  - dryer_run_status_5
  implements:
  - MONITORING


DRSM8X:
  guid: "69f3f878-0bf0-4544-adbc-2192ac3b6138"
  description: "Dryer status monitoring."
  is_abstract: true
  uses:
  - dryer_run_status_1
  - dryer_run_status_2
  - dryer_run_status_3
  - dryer_run_status_4
  - dryer_run_status_5
  - dryer_run_status_6
  - dryer_run_status_7
  - dryer_run_status_8
  implements:
  - MONITORING


AHAC:
  guid: "f34854e7-cf5e-4477-baaa-e72f80a28bcd"
  description: "Tag to indicate an after hours activation method e.g. push button associated with this device."
  is_abstract: true
  uses:
  - user_occupancy_override_status
  - zone_occupancy_status
  implements:
  - OPERATIONAL


DFFC:
  guid: "118449f6-f7e1-4c5b-ab15-fe67d43a2718"
  description: "Discharge fan flow control"
  is_abstract: true
  uses:
  - discharge_air_flowrate_sensor
  - discharge_air_flowrate_setpoint
  - discharge_fan_run_command
  - discharge_fan_run_status
  - discharge_fan_speed_percentage_command
  implements:
  - CONTROL
  opt_uses:
  - failed_discharge_fan_alarm
  - low_discharge_air_flowrate_alarm


EFM:
  guid: "2dba33f6-54ef-47eb-93ca-d8892ee84a06"
  description: "Exhaust air flow monitoring"
  is_abstract: true
  uses:
  - exhaust_air_flowrate_sensor
  implements:
  - OPERATIONAL


SWTM:
  guid: "353200de-deca-44b5-a664-e725c857a24f"
  description: "Supply water temperature monitoring."
  is_abstract: true
  implements:
  - MONITORING
  opt_uses:
  - cooling_request_count
  - heating_request_count
  - return_water_temperature_sensor
  - high_supply_water_temperature_alarm
  - low_supply_water_temperature_alarm
  uses:
  - supply_water_temperature_sensor


CWDPM:
  guid: "d71e1e0d-35d6-4b53-a570-2e12959c951b"
  description: "Differential pressure monitoring for condenser water."
  is_abstract: true
  implements:
  - MONITORING
  uses:
  - condensing_water_differential_pressure_sensor


DICM:
  guid: "0c42ee3c-eb6c-4624-a4ab-4f8f0f483778"
  description: "Damper isolation control and monitoring. "
  is_abstract: true
  uses:
  - supply_air_isolation_damper_closed_status
  - supply_air_isolation_damper_command
  - supply_air_isolation_damper_open_status


UV:
  guid: "6f7a15ff-40b1-4c49-b70b-18e409db171b"
  description: "Ultraviolet lamp operation."
  is_abstract: true
  opt_uses:
  - ultraviolet_lamp_run_mode
  uses:
  - ultraviolet_lamp_run_command
  - ultraviolet_lamp_run_status


H3X:
  guid: "dd956d92-525a-4970-86f8-c48ed8e5282a"
  description: "Heater monitoring."
  is_abstract: true
  implements:
  - MONITORING
  uses:
  - heater_run_command_1
  - heater_run_command_2
  - heater_run_command_3
  - heater_run_status_1
  - heater_run_status_2
  - heater_run_status_3


CHWBRC:
  guid: "4732dcec-2cab-418e-8c7c-d805f86905e7"
  description: "Chilled water valve binary (open/closed) monitoring/controlling. Return air temperature control."
  is_abstract: true
  implements:
  - OPERATIONAL
  uses:
  - chilled_water_valve_command
  - return_air_temperature_sensor
  - return_air_temperature_setpoint
  opt_uses:
  - failed_chilled_water_valve_alarm
  - high_return_air_temperature_alarm
  - low_return_air_temperature_alarm


CHWISOVPM:
  guid: "d9f7e2fd-391e-48cf-9483-f3f6e19b1b6d"
  description: "Chllled water isolation valve control."
  is_abstract: true
  implements:
  - OPERATIONAL
  uses:
  - chilled_water_isolation_valve_percentage_command
  - chilled_water_isolation_valve_percentage_sensor


CWCS:
  guid: "e186aea0-5702-4c18-b384-0d95851764c2"
  description: "Condensing water valve control."
  is_abstract: true
  implements:
  - OPERATIONAL
  uses:
  - condensing_water_valve_percentage_command
  - condensing_water_valve_percentage_sensor


DPM:
  guid: "b848804b-3954-4982-9333-5232eae0bd00"
  description: "Damper percentage control."
  is_abstract: true
  implements:
  - OPERATIONAL
  uses:
  - damper_percentage_command
  - damper_percentage_sensor


DFVSMC:
  guid: "1e59e4d6-d645-4685-b1a5-e113d5e2100f"
  description: "Variable speed control mode for discharge fans."
  is_abstract: true
  uses:
  - discharge_fan_run_command
  - discharge_fan_run_status
  - discharge_fan_speed_mode
  implements:
  - OPERATIONAL
  opt_uses:
  - failed_discharge_fan_alarm


DFVDSC:
  guid: "38648763-53c2-4464-9133-b42d40dcead3"
  description: "Discharge fan control with toggled variable or discrete speed control. This allows the fan to run either VFD or discrete speed stages (LOW/MED/HIGH, etc.) and to switch between the mode."
  is_abstract: true
  uses:
  - discharge_fan_run_command
  - discharge_fan_run_status
  - discharge_fan_speed_mode
  - discharge_fan_speed_percentage_command
  implements:
  - OPERATIONAL
  opt_uses:
  - failed_discharge_fan_alarm


DFVDSFC:
  guid: "a59a9de7-dd3b-4503-b4fe-49a747fd4a32"
  description: "Discharge fan control with toggled variable or discrete speed (frequency) control. This allows the fan to run either VFD or discrete speed stages (LOW/MED/HIGH, etc.) and to switch between the mode."
  is_abstract: true
  uses:
  - discharge_fan_run_command
  - discharge_fan_run_status
  - discharge_fan_speed_frequency_command
  - discharge_fan_speed_mode
  implements:
  - OPERATIONAL
  opt_uses:
  - failed_discharge_fan_alarm


SSPCSCM:
  guid: "68f3b34c-09a7-45d5-ad58-79ae6bd78e0b"
  description: "Supply air static pressure control for supervisor control (Machine learning)."
  is_abstract: true
  uses:
  - program_supply_air_static_pressure_setpoint
  - supervisor_control_mode
  - supervisor_supply_air_static_pressure_setpoint
  - supply_air_static_pressure_setpoint
  opt_uses:
  - supervisor_alarm


STCSCM:
  guid: "73c2d23e-eb23-41eb-8b1e-f657a2e6fc89"
  description: "Supply air temperature control for supervisor control (Machine learning)."
  is_abstract: true
  uses:
  - program_supply_air_temperature_setpoint
  - supervisor_control_mode
  - supervisor_supply_air_temperature_setpoint
  - supply_air_temperature_setpoint
  opt_uses:
  - supervisor_alarm


SWTCSCM:
  guid: "f612f2d0-4b59-4036-ba7d-c1398d12de27"
  description: "Supply water temperature control for supervisor control (Machine learning)."
  is_abstract: true
  uses:
  - program_supply_water_temperature_setpoint
  - supervisor_control_mode
  - supervisor_supply_water_temperature_setpoint
  - supply_water_temperature_setpoint
  opt_uses:
  - supervisor_alarm


WDPCSCM:
  guid: "40d1d42d-50b9-4c13-8213-fa836e3069de"
  description: "Water differential pressure control for supervisor control (Machine learning)."
  is_abstract: true
  uses:
  - differential_pressure_setpoint
  - program_differential_pressure_setpoint
  - supervisor_control_mode
  - supervisor_differential_pressure_setpoint
  opt_uses:
  - supervisor_alarm


CSWIVS:
  guid: "e1e35fec-c621-4346-9992-4c85d31acaac"
  description: "Condensing return water isolation valve control."
  is_abstract: true
  implements:
  - OPERATIONAL
  uses:
  - condensing_return_water_isolation_valve_command_1
  - condensing_return_water_isolation_valve_command_2
  - condensing_return_water_isolation_valve_command_3
  - condensing_return_water_isolation_valve_command_4
  - condensing_return_water_isolation_valve_command_5
  - condensing_return_water_isolation_valve_command_6
  - condensing_return_water_isolation_valve_command_7
  - condensing_return_water_isolation_valve_status_1
  - condensing_return_water_isolation_valve_status_10
  - condensing_return_water_isolation_valve_status_11
  - condensing_return_water_isolation_valve_status_12
  - condensing_return_water_isolation_valve_status_13
  - condensing_return_water_isolation_valve_status_14
  - condensing_return_water_isolation_valve_status_2
  - condensing_return_water_isolation_valve_status_3
  - condensing_return_water_isolation_valve_status_4
  - condensing_return_water_isolation_valve_status_5
  - condensing_return_water_isolation_valve_status_6
  - condensing_return_water_isolation_valve_status_7
  - condensing_return_water_isolation_valve_status_8
  - condensing_return_water_isolation_valve_status_9


CRWIVS:
  guid: "8ea0f73c-6a13-4196-a63d-f68011597239"
  description: "Condensing supply water isolation valve control."
  is_abstract: true
  implements:
  - OPERATIONAL
  uses:
  - condensing_supply_water_isolation_valve_command_1
  - condensing_supply_water_isolation_valve_command_2
  - condensing_supply_water_isolation_valve_command_3
  - condensing_supply_water_isolation_valve_command_4
  - condensing_supply_water_isolation_valve_command_5
  - condensing_supply_water_isolation_valve_command_6
  - condensing_supply_water_isolation_valve_command_7
  - condensing_supply_water_isolation_valve_status_1
  - condensing_supply_water_isolation_valve_status_10
  - condensing_supply_water_isolation_valve_status_11
  - condensing_supply_water_isolation_valve_status_12
  - condensing_supply_water_isolation_valve_status_13
  - condensing_supply_water_isolation_valve_status_14
  - condensing_supply_water_isolation_valve_status_2
  - condensing_supply_water_isolation_valve_status_3
  - condensing_supply_water_isolation_valve_status_4
  - condensing_supply_water_isolation_valve_status_5
  - condensing_supply_water_isolation_valve_status_6
  - condensing_supply_water_isolation_valve_status_7
  - condensing_supply_water_isolation_valve_status_8
  - condensing_supply_water_isolation_valve_status_9


CSWTC:
  guid: "1e4bca21-e4df-42e2-86ac-d3b2db91e7d2"
  description: "Condensing supply water temperature control."
  is_abstract: true
  implements:
  - OPERATIONAL
  uses:
  - condensing_supply_water_temperature_sensor
  - condensing_supply_water_temperature_setpoint


HTWHLSTC:
  guid: "f05a9fca-0e82-41d5-bee2-2db157b5630b"
  description: "Heat wheel which controls supply temperature using speed control."
  is_abstract: true
  implements:
  - CONTROL
  opt_uses:
  - exhaust_air_temperature_sensor
  - heat_wheel_speed_percentage_sensor
  - return_air_temperature_sensor
  - failed_exhaust_air_temperature_alarm
  - high_return_air_temperature_alarm
  - high_supply_air_temperature_alarm
  - low_return_air_temperature_alarm
  - low_supply_air_temperature_alarm
  uses:
  - heat_wheel_run_command
  - heat_wheel_run_status
  - heat_wheel_speed_percentage_command
  - outside_air_temperature_sensor
  - supply_air_temperature_sensor
  - supply_air_temperature_setpoint

#New abstracts for CH ZRH EURD
CAM:
  guid: "c37a0e19-19c0-4246-8a8b-f376aa089d56"
  description: "ztc alarm monitoring based on moisture sensor on coil or in pan."
  is_abstract: true
  implements:
  - MONITORING
  uses:
  - condensate_water_alarm


DPHCC:
  guid: "4719b91a-9a90-4336-a6cb-8d2109d8e572"
  description: "Two-pipe heating and cooling control. Has a single control valve
    that is fed by two separate headers for heating and cooling water. There is an
    isolation valve for each incoming system and a single control valve. Valve and
    mode control to zone temperature (heating/cooling setpoint configuration)."
  is_abstract: true
  opt_uses:
  - chilled_return_water_isolation_valve_percentage_command
  - chilled_supply_water_isolation_valve_percentage_command
  - heating_return_water_isolation_valve_percentage_command
  - heating_supply_water_isolation_valve_percentage_command
  - supply_water_valve_flowrate_sensor
  - zone_air_cooling_temperature_setpoint
  - zone_air_heating_temperature_setpoint
  - zone_conditioning_mode
  - condensate_water_alarm
  - failed_zone_air_temperature_alarm
  - high_zone_air_temperature_alarm
  - low_zone_air_temperature_alarm
  uses:
  - supply_water_valve_percentage_command
  - water_riser_mode
  - zone_air_temperature_sensor


HHCDM:
  guid: "60e8ae3a-2331-40e2-828c-e9b61a560352"
  description: "Hydronic heating and cooling distribution monitoring"
  is_abstract: true
  implements:
  - MONITORING
  uses:
  - chilled_return_water_isolation_valve_percentage_command
  - chilled_supply_water_isolation_valve_percentage_command
  - cooling_request_count
  - heating_request_count
  - heating_return_water_isolation_valve_percentage_command
  - heating_supply_water_isolation_valve_percentage_command
  opt_uses:
  - average_zone_air_temperature_sensor


HHRU:
  guid: "29f20adc-716d-43ce-81a7-3a8af3bc039d"
  description: "Hydronic heat recovery unit for ahu's with bypass valve and circulation pump"
  is_abstract: true
  implements:
  - MONITORING
  uses:
  - return_air_temperature_sensor
  - supply_air_temperature_sensor
  - supply_air_temperature_setpoint
  - supply_water_temperature_sensor
  - supply_water_valve_percentage_command
  - supply_water_valve_percentage_sensor
  opt_uses:
  - exhaust_air_temperature_sensor
  - outside_air_temperature_sensor
  - failed_exhaust_air_temperature_alarm
  - high_return_air_temperature_alarm
  - high_supply_air_temperature_alarm
  - high_supply_water_temperature_alarm
  - low_return_air_temperature_alarm
  - low_supply_air_temperature_alarm
  - low_supply_water_temperature_alarm


PHRU:
  guid: "708f68a9-f6f6-4563-b3a0-9d8f17637ced"
  description: "heat recovery unit for ahu's with plate heat exchanger valve and  bypass damper"
  is_abstract: true
  implements:
  - MONITORING
  uses:
  - bypass_air_damper_percentage_command
  - return_air_temperature_sensor
  - supply_air_temperature_sensor
  - supply_air_temperature_setpoint
  opt_uses:
  - bypass_air_damper_command
  - bypass_air_damper_status
  - bypass_air_damper_percentage_sensor
  - exhaust_air_temperature_sensor
  - outside_air_temperature_sensor
  - failed_exhaust_air_temperature_alarm
  - high_return_air_temperature_alarm
  - high_supply_air_temperature_alarm
  - low_return_air_temperature_alarm
  - low_supply_air_temperature_alarm

PHRUD:
  guid: "a43c1a7c-ec35-4eb8-8c3a-b6291ef79d31"
  description: "single zone heat recovery unit for ahu's with plate heat exchanger valve and bypass damper"
  is_abstract: true
  implements:
  - MONITORING
  uses:
  - bypass_air_damper_percentage_command
  - return_air_temperature_sensor
  - discharge_air_temperature_sensor
  - discharge_air_temperature_setpoint
  opt_uses:
  - bypass_air_damper_command
  - bypass_air_damper_status
  - bypass_air_damper_percentage_sensor
  - exhaust_air_temperature_sensor
  - outside_air_temperature_sensor
  - failed_exhaust_air_temperature_alarm
  - high_return_air_temperature_alarm
  - high_discharge_air_temperature_alarm
  - low_return_air_temperature_alarm
  - low_discharge_air_temperature_alarm
  
CHWDT2X:
  guid: "956a597b-e5e5-4c1c-9c06-834b7b8d28b4"
  description: "Temperature differential across chilled water with two sets of sensors."
  is_abstract: true
  implements:
  - MONITORING
  uses:
  - chilled_return_water_temperature_sensor_1
  - chilled_return_water_temperature_sensor_2
  - chilled_supply_water_temperature_sensor_1
  - chilled_supply_water_temperature_sensor_2


HLSAFS:
  guid: "15bc5aa4-939f-420f-9146-17f6835badc0"
  description: "Duct VAV type with high and low limit setpoint"
  is_abstract: true
  uses:
  - high_limit_supply_air_flowrate_setpoint
  - low_limit_supply_air_flowrate_setpoint
  - supply_air_flowrate_setpoint
  implements:
  - CONTROL


RHDHS:
  guid: "8b06668f-b1c3-4cda-9fc6-967d06239ae8"
  description: "Return humidification/dehumidification monitor."
  is_abstract: true
  uses:
  - dehumidification_run_status
  - humidification_run_status
  - return_air_relative_humidity_sensor
  - return_air_relative_humidity_setpoint
  implements:
  - MONITORING
  opt_uses:
  - failed_humidifier_alarm
  - high_return_air_relative_humidity_alarm
  - low_return_air_relative_humidity_alarm


CO2DFVSC:
  guid: "e52dd216-585b-447a-9f30-2efe9639f949"
  description: "Carbon dioxide levels controlled by a variable speed discharge fan."
  is_abstract: true
  uses:
  - discharge_fan_speed_percentage_command
  - zone_air_co2_concentration_sensor
  - zone_air_co2_concentration_setpoint
  implements:
  - CONTROL
  opt_uses:
  - high_zone_air_co2_concentration_alarm


CO2EFVSC:
  guid: "9100a54f-3a01-439a-b009-7b4df6bedc1c"
  description: "Carbon dioxide levels controlled by a variable speed exhaust fan."
  is_abstract: true
  opt_uses:
  - exhaust_fan_speed_percentage_sensor
  - high_zone_air_co2_concentration_alarm
  uses:
  - exhaust_fan_speed_percentage_command
  - zone_air_co2_concentration_sensor
  - zone_air_co2_concentration_setpoint
  implements:
  - CONTROL


RACO2C:
  guid: "38ba1a66-8aa5-4c79-b755-734804901626"
  description: "Returned air carbon dioxide levels controls."
  is_abstract: true
  uses:
  - return_air_co2_concentration_sensor
  - return_air_co2_concentration_setpoint


DX2DDC:
  guid: "fbee3bb9-dc8b-4a49-a3eb-97439d0851bc"
  description: "Two compressor run control with dual setpoint control on discharge side"
  is_abstract: true
  opt_uses:
  - compressor_speed_percentage_command
  - cooling_percentage_command
  - failed_discharge_air_temperature_alarm
  uses:
  - compressor_run_command_1
  - compressor_run_command_2
  - compressor_run_status_1
  - compressor_run_status_2
  - discharge_air_cooling_temperature_setpoint
  - discharge_air_heating_temperature_setpoint
  - discharge_air_temperature_sensor
  implements:
  - CONTROL


HWDT:
  guid: "197d48e2-b069-492d-8ae4-4545b844e3a8"
  description: "Temperature differential across heating water for heat recovery chiller."
  is_abstract: true
  implements:
  - MONITORING
  uses:
  - heating_return_water_temperature_sensor
  - heating_supply_water_temperature_sensor


HPDDC:
  guid: "002edb3a-e58d-4802-9c4b-6dc924d261dc"
  description: "Dual setpoint discharge side heat pump control."
  is_abstract: true
  opt_uses:
  - compressor_speed_percentage_command
  - cooling_percentage_command
  - cooling_thermal_power_capacity
  - heating_thermal_power_capacity
  - compressor_lost_power_alarm
  - failed_compressor_alarm
  - failed_discharge_air_temperature_alarm
  - overload_compressor_alarm
  uses:
  - compressor_run_command
  - compressor_run_status
  - discharge_air_cooling_temperature_setpoint
  - discharge_air_heating_temperature_setpoint
  - discharge_air_temperature_sensor
  - reversing_valve_command
  implements:
  - CONTROL


EC2SC:
  guid: "6bf5cfa7-5659-4919-8c34-d60c8e931492"
  description: "Evaporative cooler control on supply side."
  is_abstract: true
  opt_uses:
  - cooling_percentage_sensor
  - cooling_request_count
  - evaporative_cooler_run_status_1
  - evaporative_cooler_run_status_2
  - high_supply_air_temperature_alarm
  - low_supply_air_temperature_alarm
  uses:
  - evaporative_cooler_run_command_1
  - evaporative_cooler_run_command_2
  - supply_air_temperature_sensor
  - supply_air_temperature_setpoint
  implements:
  - CONTROL


HWDDC:
  guid: "b257d777-1ff2-41d7-8230-58a18d568f40"
  description: "Heating water valve with dual setpoint control on discharge side."
  is_abstract: true
  opt_uses:
  - discharge_air_relative_humidity_sensor
  - heating_thermal_power_capacity
  - heating_water_flowrate_sensor
  - heating_water_valve_percentage_sensor
  - failed_discharge_air_temperature_alarm
  uses:
  - discharge_air_heating_temperature_setpoint
  - discharge_air_temperature_sensor
  - heating_water_valve_percentage_command
  implements:
  - CONTROL


CFDPM:
  guid: "be3e3bc0-e927-46a1-9b63-62717fa740ca"
  description: "Carbon filter pressure monitoring, where specific filter type is required."
  is_abstract: true
  uses:
  - carbon_filter_differential_pressure_sensor
  implements:
  - MONITORING


VOADM2X:
  guid: "bce9e194-e5cc-459f-be23-d73af8394b25"
  description: "Variable outside air damper monitoring, where there are two separate, equal sets of dampers that operate in conjunction."
  is_abstract: true
  opt_uses:
  - economizer_mode
  - low_limit_outside_air_damper_percentage_command
  - mixed_air_temperature_sensor
  - outside_air_damper_percentage_sensor_1
  - outside_air_damper_percentage_sensor_2
  - outside_air_flowrate_sensor_1
  - outside_air_flowrate_sensor_2
  - failed_mixed_air_temperature_alarm
  uses:
  - outside_air_damper_percentage_command_1
  - outside_air_damper_percentage_command_2
  - outside_air_temperature_sensor
  implements:
  - MONITORING


EHHRC:
  guid: "350243a7-bac9-45b8-b614-6ada6cf48ef6"
  description: "Exhaust hydronic heat recovery coil with an isolation valve."
  is_abstract: true
  uses:
  - entering_heat_recovery_coil_temperature_sensor
  - exhaust_air_flowrate_sensor
  - heat_recovery_water_isolation_valve_command
  - leaving_heat_recovery_coil_temperature_sensor
  implements:
  - MONITORING


DPBHCC:
  guid: "064adc2f-b5aa-4bc6-bd8e-4d72bed60070"
  description: "Two-pipe binary (open/closed) heating and cooling control. There
    is an isolation valve for each incoming system. Valve and mode control to zone
    temperature (heating/cooling setpoint configuration)."
  is_abstract: true
  opt_uses:
  - cooling_request_count
  - heating_request_count
  - zone_air_relative_humidity_sensor
  - failed_zone_air_temperature_alarm
  - high_zone_air_temperature_alarm
  - low_zone_air_temperature_alarm
  uses:
  - chilled_supply_water_isolation_valve_command
  - chilled_supply_water_isolation_valve_status
  - heating_supply_water_isolation_valve_command
  - heating_supply_water_isolation_valve_status
  - zone_air_cooling_temperature_setpoint
  - zone_air_heating_temperature_setpoint
  - zone_air_temperature_sensor
  implements:
  - CONTROL


FTC:
  guid: "26877aed-9bea-44a8-afca-c7dea27d9b35"
  description: "Floor temperature control, where the temperature sensors are embedded in the floor (as opposed to open to the air)."
  is_abstract: true
  uses:
  - zone_floor_temperature_sensor
  - zone_floor_temperature_setpoint
  implements:
  - OPERATIONAL


DPCHWHRWSC:
  guid: "e7feffef-9d26-4393-b02c-8b5a26be97d6"
  description: "Two-pipe chilled water and heat recovery water control using the same coils."
  is_abstract: true
  opt_uses:
  - chilled_return_water_isolation_valve_status
  - chilled_return_water_temperature_sensor
  - chilled_supply_water_isolation_valve_status
  - chilled_supply_water_temperature_sensor
  - heat_recovery_return_water_isolation_valve_status
  - heat_recovery_return_water_temperature_sensor
  - heat_recovery_supply_water_isolation_valve_status
  - heat_recovery_supply_water_temperature_sensor
  - leaving_coil_temperature_sensor
  - supply_water_valve_percentage_sensor
  - high_supply_air_temperature_alarm
  - low_supply_air_temperature_alarm
  uses:
  - chilled_supply_water_isolation_valve_command
  - heat_recovery_run_command
  - heat_recovery_supply_water_isolation_valve_command
  - supply_air_temperature_sensor
  - supply_air_temperature_setpoint
  - supply_water_valve_percentage_command
  implements:
  - CONTROL


CPVSC2X:
  guid: "1be3e1ba-1a25-4b9a-9784-e4bbd9313db5"
  description: "Circulation pump variable speed control with 2 circulation pumps."
  is_abstract: true
  uses:
  - circulation_pump_run_command_1
  - circulation_pump_run_command_2
  - circulation_pump_run_status_1
  - circulation_pump_run_status_2
  - circulation_pump_speed_percentage_command_1
  - circulation_pump_speed_percentage_command_2
  implements:
  - OPERATIONAL


HWTTC:
  guid: "141c33da-9691-4e45-a572-3b06402a54d7"
  description: "Hot water tank temperature control."
  is_abstract: true
  opt_uses:
  - high_water_temperature_alarm
  uses:
  - hot_water_tank_temperature_sensor
  - hot_water_tank_temperature_setpoint
  implements:
  - OPERATIONAL


PHWTTC:
  guid: "8da5a38c-e6de-43c1-9888-689c7cd35ff2"
  description: "Preheating water tank temperature control."
  is_abstract: true
  uses:
  - preheating_water_tank_temperature_sensor
  - preheating_water_tank_temperature_setpoint
  implements:
  - OPERATIONAL


RCKTM:
  guid: "8ea49daa-0f94-46fe-a919-8614752b1f9f"
  description: "Refrigeration circuit monitoring for a DX compressor loop."
  is_abstract: true
  uses:
  - refrigerant_discharge_pressure_sensor
  - refrigerant_discharge_temperature_sensor
  - refrigerant_liquid_pressure_sensor
  - refrigerant_liquid_saturation_temperature_sensor
  - refrigerant_liquid_temperature_sensor
  - refrigerant_subcooling_temperature_sensor
  - refrigerant_suction_pressure_sensor
  - refrigerant_suction_saturation_temperature_sensor
  - refrigerant_suction_superheat_temperature_sensor
  - refrigerant_suction_temperature_sensor


RCKTM2X:
  guid: "c8303789-9f0f-4a0f-9f27-474771b554a3"
  description: "Refrigeration circuits (2x) monitoring for a DX compressor loop."
  is_abstract: true
  uses:
  - refrigerant_discharge_pressure_sensor_1
  - refrigerant_discharge_pressure_sensor_2
  - refrigerant_discharge_temperature_sensor_1
  - refrigerant_discharge_temperature_sensor_2
  - refrigerant_liquid_pressure_sensor_1
  - refrigerant_liquid_pressure_sensor_2
  - refrigerant_liquid_saturation_temperature_sensor_1
  - refrigerant_liquid_saturation_temperature_sensor_2
  - refrigerant_liquid_temperature_sensor_1
  - refrigerant_liquid_temperature_sensor_2
  - refrigerant_subcooling_temperature_sensor_1
  - refrigerant_subcooling_temperature_sensor_2
  - refrigerant_suction_pressure_sensor_1
  - refrigerant_suction_pressure_sensor_2
  - refrigerant_suction_saturation_temperature_sensor_1
  - refrigerant_suction_saturation_temperature_sensor_2
  - refrigerant_suction_superheat_temperature_sensor_1
  - refrigerant_suction_superheat_temperature_sensor_2
  - refrigerant_suction_temperature_sensor_1
  - refrigerant_suction_temperature_sensor_2


CCM:
  guid: "4690242f-f5fe-47cb-9340-771cfc6cecb3"
  description: "Compressor current monitoring."
  is_abstract: true
  uses:
  - compressor_current_sensor
  - compressor_run_command


CC2XM:
  guid: "6eabfba1-1cc6-43d7-a46a-baaaeb0782d5"
  description: "Compressor current monitoring for 2 compressors."
  is_abstract: true
  uses:
  - compressor_current_sensor_1
  - compressor_current_sensor_2
  - compressor_run_command_1
  - compressor_run_command_2

CFCM:
  guid: "6e4901e4-67f5-44d9-8239-84a1a2379419"
  description: "Condenser fan current monitoring for a single fan."
  is_abstract: true
  uses:
  - condensing_fan_current_sensor
  
CFCM4X:
  guid: "3b5df213-0616-400f-a025-69e72cda4d7b"
  description: "Condenser fan current monitoring for 4 fans."
  is_abstract: true
  uses:
  - condensing_fan_current_sensor_1
  - condensing_fan_current_sensor_2
  - condensing_fan_current_sensor_3
  - condensing_fan_current_sensor_4

CFCM6X:
  guid: "47dcd13d-d95c-44bf-988b-ce8ec32cebe2"
  description: "Condenser fan current monitoring for 6 fans."
  is_abstract: true
  uses:
  - condensing_fan_current_sensor_1
  - condensing_fan_current_sensor_2
  - condensing_fan_current_sensor_3
  - condensing_fan_current_sensor_4
  - condensing_fan_current_sensor_5
  - condensing_fan_current_sensor_6

SSSPC:
  guid: "f933f42e-faf1-4039-801a-83f3eff24461"
  description: "Supply static steam pressure control for steam/water heat exchanger"
  is_abstract: true
  uses:
  - steam_valve_percentage_command
  - supply_steam_static_pressure_sensor
  - supply_steam_static_pressure_setpoint
  implements:
  - CONTROL


SCHWISOVPM:
  guid: "39e76027-e924-48af-a507-dd33948e455b"
  description: "Secondary chilled water return side isolation valve percentage monitoring."
  is_abstract: true
  uses:
  - secondary_chilled_return_water_isolation_valve_percentage_command
  - secondary_chilled_return_water_isolation_valve_percentage_sensor
  implements:
  - MONITORING


SCHWDT:
  guid: "bafc8c7a-fd40-4cd6-8b95-e3beb268eac9"
  description: "Secondary-side chilled water delta-T monitoring."
  is_abstract: true
  implements:
  - MONITORING
  uses:
  - secondary_chilled_return_water_temperature_sensor
  - secondary_chilled_supply_water_temperature_sensor


SHWDT:
  guid: "6dd5a198-e339-406e-9f43-f2682218bd9c"
  description: "Secondary-side heating water delta-T monitoring."
  is_abstract: true
  implements:
  - MONITORING
  uses:
  - secondary_heating_return_water_temperature_sensor
  - secondary_heating_supply_water_temperature_sensor


PCHWDT:
  guid: "cfb74347-2e51-4034-8e5d-0015bdbe59a5"
  description: "Temperature differential across primary chilled water loop."
  is_abstract: true
  implements:
  - MONITORING
  uses:
  - primary_chilled_return_water_temperature_sensor
  - primary_chilled_supply_water_temperature_sensor


PHWDT:
  guid: "06e84e2c-8935-4c9a-80cb-f08890005f4a"
  description: "Temperature differential across primary heating water loop."
  is_abstract: true
  implements:
  - MONITORING
  uses:
  - primary_heating_return_water_temperature_sensor
  - primary_heating_supply_water_temperature_sensor


TDTM:
  guid: "5c4a89f4-a163-4b73-9064-aa3dfd8361e7"
  description: "water tank delta-T monitoring."
  is_abstract: true
  uses:
  - entering_water_tank_temperature_sensor
  - leaving_water_tank_temperature_sensor
  implements:
  - MONITORING


HLPM:
  guid: "ae617b98-6deb-4c17-8d63-4504feea2988"
  description: "Heating thermal power sensor."
  is_abstract: true
  uses:
  - heating_thermal_power_sensor
  implements:
  - MONITORING


CWRWISOVM:
  guid: "857f28d7-c853-41bb-929c-23b942bcb5b8"
  description: "Condensing water supply side isolation valve monitoring."
  is_abstract: true
  uses:
  - condensing_return_water_isolation_valve_command
  - condensing_return_water_isolation_valve_status
  implements:
  - MONITORING


CWRWISOVPM:
  guid: "f9c6f9f6-aad8-4ea8-ab7d-fbd343a53830"
  description: "Condensing water return side isolation valve percentage monitoring."
  is_abstract: true
  uses:
  - condensing_return_water_isolation_valve_percentage_command
  - condensing_return_water_isolation_valve_percentage_sensor
  implements:
  - MONITORING


OCWRWISOVM:
  guid: "daec7559-f465-4117-9606-92353b8a1ae1"
  description: "Open-loop CDW return side isolation valve monitoring."
  is_abstract: true
  uses:
  - outside_condensing_loop_return_water_isolation_valve_command
  - outside_condensing_loop_return_water_isolation_valve_status
  implements:
  - MONITORING


OCWRWISOVPM:
  guid: "16a303e1-ab6a-49d1-8c3b-6e02c6a78cca"
  description: "Open-loop CDW return side isolation valve monitoring."
  is_abstract: true
  uses:
  - outside_condensing_loop_return_water_isolation_valve_percentage_command
  - outside_condensing_loop_return_water_isolation_valve_percentage_sensor
  implements:
  - MONITORING


HWRWISOVM:
  guid: "a2ca0c24-c44d-44ea-95cb-728da67d7c78"
  description: "Heating return side isolation valve monitoring."
  is_abstract: true
  uses:
  - heating_return_water_isolation_valve_command
  - heating_return_water_isolation_valve_status
  implements:
  - MONITORING


HWSWISOVM:
  guid: "1f0a45f0-b5fd-47b3-a870-bd11dccb7239"
  description: "Heating supply side isolation valve monitoring."
  is_abstract: true
  uses:
  - heating_supply_water_isolation_valve_command
  - heating_supply_water_isolation_valve_status
  implements:
  - MONITORING


HWRWISOVPM:
  guid: "b02b1e0e-ca30-4fb0-8700-84225bf8d635"
  description: "Heating return side isolation valve percentage monitoring."
  is_abstract: true
  uses:
  - heating_return_water_isolation_valve_percentage_command
  - heating_return_water_isolation_valve_percentage_sensor
  implements:
  - MONITORING


DEFSS:
  guid: "7102dc2c-4f27-4bbb-a9a4-965e71f3ac79"
  description: "defrost run command and status (start/stop) "
  is_abstract: true
  uses:
  - defrost_run_command
  - defrost_run_status
  implements:
  - MONITORING
  opt_uses:
  - frost_alarm


DEFSTC:
  guid: "c52e2a01-3e72-449c-9215-93d4af12ffc6"
  description: "Defrost temperature control."
  is_abstract: true
  uses:
  - defrost_temperature_sensor
  - defrost_temperature_setpoint
  opt_uses:
  - frost_alarm


VOADC2X:
  guid: "c3072c9a-71f4-41e8-a728-c2730f327fc6"
  description: "Variable outside air damper control and monitoring, where there are two separate, equal sets of dampers that operate in conjunction."
  is_abstract: true
  uses:
  - outside_air_damper_percentage_command_1
  - outside_air_damper_percentage_command_2
  - outside_air_damper_percentage_sensor_1
  - outside_air_damper_percentage_sensor_2
  implements:
  - OPERATIONAL


RAIDC:
  guid: "07b8b6ca-5fb7-471d-a50e-2ad266eb4a31"
  description: "Return air isolation damper control and monitoring."
  is_abstract: true
  uses:
  - return_air_isolation_damper_command
  - return_air_isolation_damper_status
  opt_uses:
  - failed_return_air_isolation_damper_alarm


RAIDC3X:
  guid: "8d678b8d-244a-41b3-9e2b-e72fd5dd1778"
  description: "Return air isolation damper control and monitoring, where there are three separate, equal sets of dampers that operate in conjunction."
  is_abstract: true
  uses:
  - return_air_isolation_damper_command_1
  - return_air_isolation_damper_command_2
  - return_air_isolation_damper_command_3
  - return_air_isolation_damper_status_1
  - return_air_isolation_damper_status_2
  - return_air_isolation_damper_status_3
  implements:
  - MONITORING


RAIDC2X:
  guid: "a75ae9d1-c1bd-4fb5-9908-cc59f6b2f321"
  description: "Return air isolation damper control and monitoring, where there are two separate, equal sets of dampers that operate in conjunction."
  is_abstract: true
  uses:
  - return_air_isolation_damper_command_1
  - return_air_isolation_damper_command_2
  - return_air_isolation_damper_status_1
  - return_air_isolation_damper_status_2
  implements:
  - MONITORING


DAIDC2X:
  guid: "a31bfc83-51f3-4c0f-8f60-eb21bf9e5688"
  description: "Discharge air isolation damper control and monitoring, where there are two separate, equal sets of dampers that operate in conjunction."
  is_abstract: true
  uses:
  - discharge_air_isolation_damper_command_1
  - discharge_air_isolation_damper_command_2
  - discharge_air_isolation_damper_status_1
  - discharge_air_isolation_damper_status_2
  implements:
  - MONITORING


DAIDC:
  guid: "35f6ae55-3f74-4fcc-bfb2-3412670f8d60"
  description: "Discharge air isolation damper control and monitoring."
  is_abstract: true
  uses:
  - discharge_air_isolation_damper_command
  - discharge_air_isolation_damper_status
  implements:
  - MONITORING
  opt_uses:
  - failed_discharge_air_isolation_damper_alarm


RAIDC4X:
  guid: "2a234621-dfb8-4aab-a825-49e3bfc107b6"
  description: "Return air isolation damper control and monitoring, where there are four separate, equal sets of dampers that operate in conjunction."
  is_abstract: true
  uses:
  - return_air_isolation_damper_command_1
  - return_air_isolation_damper_command_2
  - return_air_isolation_damper_command_3
  - return_air_isolation_damper_command_4
  - return_air_isolation_damper_status_1
  - return_air_isolation_damper_status_2
  - return_air_isolation_damper_status_3
  - return_air_isolation_damper_status_4
  implements:
  - MONITORING


SAIDC:
  guid: "9c0ec280-99e6-4f44-9b67-7ea5f4bdfeba"
  description: "isolation damper status monitoring and control on the supply side."
  is_abstract: true
  uses:
  - supply_air_isolation_damper_command
  - supply_air_isolation_damper_status
  implements:
  - MONITORING
  opt_uses:
  - failed_supply_air_isolation_damper_alarm


SAIDC2X:
  guid: "2fd14ae4-e0c5-4057-a998-9fe72d27a494"
  description: "isolation damper status monitoring and control on the supply side, where there are two separate, equal sets of dampers that operate in conjunction."
  is_abstract: true
  uses:
  - supply_air_isolation_damper_command_1
  - supply_air_isolation_damper_command_2
  - supply_air_isolation_damper_status_1
  - supply_air_isolation_damper_status_2
  implements:
  - MONITORING


SAIDC3X:
  guid: "2ad5c08c-1d77-4df3-af6b-92aecc5b8eaa"
  description: "isolation damper status monitoring and control on the supply side, where there are three separate, equal sets of dampers that operate in conjunction."
  is_abstract: true
  uses:
  - supply_air_isolation_damper_command_1
  - supply_air_isolation_damper_command_2
  - supply_air_isolation_damper_command_3
  - supply_air_isolation_damper_status_1
  - supply_air_isolation_damper_status_2
  - supply_air_isolation_damper_status_3
  implements:
  - MONITORING


SSPC2X:
  guid: "52328bf9-1e7e-42b3-a66d-fbdeabf1105f"
  description: "Supply static pressure control via supply fan speed with 2 sensors"
  is_abstract: true
  opt_uses:
  - average_supply_air_static_pressure_sensor
  - pressurization_request_count
  - supply_air_damper_percentage_command
  - supply_air_flowrate_sensor
  - supply_fan_run_command
  - supply_fan_run_status
  - supply_fan_speed_frequency_sensor
  - supply_fan_speed_percentage_command
  - failed_supply_fan_alarm
  uses:
  - supply_air_static_pressure_sensor_1
  - supply_air_static_pressure_sensor_2
  - supply_air_static_pressure_setpoint_1
  - supply_air_static_pressure_setpoint_2
  implements:
  - OPERATIONAL


SFMSC:
  guid: "b95a77b1-35fd-4447-8a8a-f156f6b363b6"
  description: "Supply fan multi-speed control."
  is_abstract: true
  uses:
  - supply_fan_run_command
  - supply_fan_run_mode
  - supply_fan_run_status
  - supply_fan_speed_mode
  opt_uses:
  - schedule_run_command
  - failed_supply_fan_alarm


MIPVCM:
  guid: "59c2ed91-daa7-4f30-916d-78ac67105014"
  description: "Motor phase-level input current and voltage monitoring."
  is_abstract: true
  implements:
  - MONITORING
  uses:
  - input_phase1_line_motor_current_sensor
  - input_phase1_phase2_line_motor_voltage_sensor
  - input_phase1_phase3_line_motor_voltage_sensor
  - input_phase2_line_motor_current_sensor
  - input_phase2_phase3_line_motor_voltage_sensor
  - input_phase3_line_motor_current_sensor
  opt_uses:
  - average_input_inter_line_motor_voltage_sensor
  - average_input_line_motor_current_sensor


MIPWM:
  guid: "c859ef99-c44d-4f64-9fa7-461af73ede05"
  description: "Motor input power monitoring."
  is_abstract: true
  implements:
  - MONITORING
  uses:
  - input_motor_power_sensor
  opt_uses:
  - input_motor_frequency_sensor
  - motor_powerfactor_sensor


MSM:
  guid: "6994d3a0-7a74-44df-b5d6-88ea384fa22a"
  description: "Motor speed monitoring for fan."
  is_abstract: true
  implements:
  - MONITORING
  uses:
  - discharge_fan_run_status
  - high_discharge_fan_speed_status
  - low_discharge_fan_speed_status
  opt_uses:
  - failed_discharge_fan_alarm


INVOPWM:
  guid: "3fe50f00-5db3-4fea-9838-111e78ce489f"
  description: "Inverter (VFD) output power monitoring."
  is_abstract: true
  implements:
  - MONITORING
  uses:
  - output_inverter_power_sensor
  opt_uses:
  - input_inverter_frequency_sensor
  - output_inverter_voltage_sensor


INVIPCM:
  guid: "d830e49e-08d3-4ae6-a741-7ac12f5215e8"
  description: "Inverter (VFD) 3-phase input current monitoring."
  is_abstract: true
  implements:
  - MONITORING
  uses:
  - input_phase1_line_inverter_current_sensor
  - input_phase2_line_inverter_current_sensor
  - input_phase3_line_inverter_current_sensor


CWSWISOVPM:
  guid: "70698046-b9b1-462c-bb75-3c06d9b7628c"
  description: "Condensing water supply side isolation valve percentage monitoring."
  is_abstract: true
  uses:
  - condensing_supply_water_isolation_valve_percentage_command
  - condensing_supply_water_isolation_valve_percentage_sensor
  implements:
  - MONITORING


GTWFCISOVM:
  guid: "649fa2ba-7374-49a7-8989-6b6ac728178e"
  description: "Geothermal water free-cooling isolation valve monitoring; exclusively using ground as heat sink for building load."
  is_abstract: true
  uses:
  - chilled_side_ground_return_economizer_isolation_valve_command
  - chilled_side_ground_return_economizer_isolation_valve_status
  - chilled_side_ground_supply_economizer_isolation_valve_status
  implements:
  - MONITORING


GTWGRISOVM:
  guid: "a323f1e9-8722-4126-a5be-d8e9c2e27f7d"
  description: "Geothermal water ground-recharge isolation valve monitoring; rejecting ground heat to atmosphere via cooling towers."
  is_abstract: true
  uses:
  - heating_side_ground_return_economizer_isolation_valve_command
  - heating_side_ground_return_economizer_isolation_valve_status
  - heating_side_ground_supply_economizer_isolation_valve_status
  implements:
  - MONITORING


GTWHEISOVM:
  guid: "0568720c-dc0f-404a-8139-af79401d0c43"
  description: "Geothermal water heat-extraction isolation valve monitoring; extracting ground heat to to use in building."
  is_abstract: true
  uses:
  - chilled_side_ground_return_water_isolation_valve_status
  - chilled_side_ground_supply_water_isolation_valve_command
  - chilled_side_ground_supply_water_isolation_valve_status
  implements:
  - MONITORING


GTWHRISOVM:
  guid: "c17a6215-3493-4693-bef1-52e8d079742f"
  description: "Geothermal water heat-rejection isolation valve monitoring; rejecting building heat to ground."
  is_abstract: true
  uses:
  - heating_side_ground_return_water_isolation_valve_status
  - heating_side_ground_supply_water_isolation_valve_command
  - heating_side_ground_supply_water_isolation_valve_status
  implements:
  - MONITORING


COCDSP:
  guid: "c4c91584-0506-4ba5-95ad-f49d57eb3c67"
  description: "Dual setpoint CO concentration control."
  is_abstract: true
  uses:
  - high_limit_zone_air_co_concentration_setpoint
  - low_limit_zone_air_co_concentration_setpoint
  - zone_air_co_concentration_sensor
  implements:
  - CONTROL
  opt_uses:
  - high_zone_air_co_concentration_alarm


NOCDSP:
  guid: "df6c124a-fdd8-4422-b33d-56f46d66dbc8"
  description: "Dual setpoint NO concentration control."
  is_abstract: true
  uses:
  - high_limit_zone_air_no_concentration_setpoint
  - low_limit_zone_air_no_concentration_setpoint
  - zone_air_no_concentration_sensor
  implements:
  - CONTROL


EFHLC:
  guid: "6951a8f3-40e6-461a-a225-70041409441f"
  description: "Two-speed exhaust fan (low/high)."
  is_abstract: true
  uses:
  - high_exhaust_fan_speed_command
  - high_exhaust_fan_speed_status
  - low_exhaust_fan_speed_command
  - low_exhaust_fan_speed_status
  implements:
  - OPERATIONAL

HLC:
  guid: "c225f8c3-1bd8-4f59-aabe-012c1eb992b5"
  description: "Two-speed motor (high/low)."
  is_abstract: true
  opt_uses:
  - high_speed_status
  - low_speed_status
  uses:
  - high_speed_command
  - low_speed_command
  implements:
  - OPERATIONAL

SWCM:
  guid: "b82c4b84-96ae-48ee-a36b-29f274f6a41a"
  description: "Solenoid water valve control and monitoring."
  is_abstract: true
  uses:
  - valve_command
  - valve_status


SCRSS:
  guid: "636b1262-b08b-4e1b-b130-e1a510b79a0c"
  description: "Scurbber start stop monitoring."
  is_abstract: true
  opt_uses:
  - bypass_air_damper_percentage_command
  - bypass_air_damper_percentage_sensor
  - differential_pressure_sensor
  - differential_pressure_setpoint
  - scrubber_run_mode
  - filter_alarm
  - fire_alarm
  - high_differential_pressure_alarm
  - low_differential_pressure_alarm
  uses:
  - scrubber_run_command
  - scrubber_run_status
  implements:
  - OPERATIONAL

##Abstracts for sensors
PCM:
  guid: "b661d7aa-4f70-41c8-817a-7514a74ccebc"
  description: "General particulate matter monitoring."
  is_abstract: true
  uses:
  - particle_concentration_sensor
  implements:
  - MONITORING


PMM:
  guid: "9c7fa9be-b9ec-46e1-8986-8e70b4ab04e3"
  description: "Zone air particulate matter monitoring."
  is_abstract: true
  uses:
  - zone_air_pm10pt0_concentration_sensor
  - zone_air_pm2pt5_concentration_sensor
  implements:
  - MONITORING


PHWTC:
  guid: "f2d309b1-dc35-4aa3-8cf8-dc986cc05a79"
  description: "potable water temperature monitoring and control."
  is_abstract: true
  uses:
  - potable_hot_water_temperature_sensor


LM:
  guid: "debce299-ec12-4d13-86fd-93e0cf10102e"
  description: "level monitoring of devices storing media."
  is_abstract: true
  uses:
  - level_status
  - percentage_sensor


PLPM:
  guid: "87da5960-a441-49a1-8f80-05acdbf32426"
  description: "Pipeline Fluid pressure monitoring"
  is_abstract: true
  uses:
  - line_pressure_sensor


CO2M4X:
  guid: "860e4db3-a171-4575-ad91-0002b01ea783"
  description: "Basic carbon dioxide monitoring for 4 Zones."
  is_abstract: true
  uses:
  - zone_air_co2_concentration_sensor_1
  - zone_air_co2_concentration_sensor_2
  - zone_air_co2_concentration_sensor_3
  - zone_air_co2_concentration_sensor_4
  implements:
  - MONITORING


CO2M6X:
  guid: "3bea6d49-a70b-42c4-bd0c-592991dbf0f5"
  description: "Basic carbon dioxide monitoring for 6 Zones."
  is_abstract: true
  opt_uses:
  - average_zone_air_co2_concentration_sensor
  - max_zone_air_co2_concentration_sensor
  uses:
  - zone_air_co2_concentration_sensor_1
  - zone_air_co2_concentration_sensor_2
  - zone_air_co2_concentration_sensor_3
  - zone_air_co2_concentration_sensor_4
  - zone_air_co2_concentration_sensor_5
  - zone_air_co2_concentration_sensor_6
  implements:
  - MONITORING


MIPCVM:
  guid: "17630266-40d3-4bc5-a9cd-9d70f10ef839"
  description: "Motor phase-level input current and voltage monitoring."
  is_abstract: true
  implements:
  - MONITORING
  uses:
  - average_input_inter_line_motor_voltage_sensor
  - average_input_line_motor_current_sensor
  - input_motor_power_sensor


EPM:
  guid: "5976839e-9e26-48ef-8d7f-24106a6b7f97"
  description: "Basic Electrical parameter monitoring."
  is_abstract: true
  opt_uses:
  - power_status
  uses:
  - current_sensor
  - energy_accumulator
  - power_sensor
  - voltage_sensor
  implements:
  - MONITORING


DFRMM:
  guid: "055a7881-d815-4bcd-aba5-2fac9a0d8e42"
  description: "Discharge fan run mode monitoring."
  is_abstract: true
  uses:
  - discharge_fan_run_mode
  implements:
  - MONITORING


RDC:
  guid: "ca7914b6-f639-4d67-a6fc-22f5a4e613ff"
  description: "Return air damper percentage monitoring"
  is_abstract: true
  uses:
  - return_air_damper_percentage_command
  - return_air_damper_percentage_sensor
  implements:
  - MONITORING


RFSS:
  guid: "2ca79174-7d36-4341-a820-0db83cd9470c"
  description: "Basic combination of return fan run command and status (start/stop)."
  is_abstract: true
  opt_uses:
  - return_fan_current_sensor
  - return_fan_power_sensor
  uses:
  - return_fan_run_command
  - return_fan_run_status
  implements:
  - OPERATIONAL


RFSS2X:
  guid: "8a0e3c63-308e-49d1-bab5-2780998cc6ac"
  description: "Return fan start-stop and feedback with two fan."
  is_abstract: true
  opt_uses:
  - return_fan_current_sensor_1
  - return_fan_current_sensor_2
  - return_fan_power_sensor_1
  - return_fan_power_sensor_2
  uses:
  - return_fan_run_command_1
  - return_fan_run_command_2
  - return_fan_run_status_1
  - return_fan_run_status_2
  implements:
  - OPERATIONAL


RFVSC:
  guid: "e36cc2ed-5694-4171-94b0-d32a94bb271c"
  description: "Variable speed control for a return fan."
  is_abstract: true
  opt_uses:
  - return_fan_current_sensor
  - return_fan_power_sensor
  - return_fan_speed_frequency_sensor
  - return_fan_speed_percentage_sensor
  uses:
  - return_fan_run_command
  - return_fan_run_status
  - return_fan_speed_percentage_command
  implements:
  - OPERATIONAL


RFVSC2X:
  guid: "3326bd01-506e-4dba-a410-9a34252b2d59"
  description: "Return fan variable speed control with feedback and sensoring for two fans."
  is_abstract: true
  opt_uses:
  - return_fan_current_sensor_1
  - return_fan_current_sensor_2
  - return_fan_power_sensor_1
  - return_fan_power_sensor_2
  - return_fan_speed_frequency_sensor_1
  - return_fan_speed_frequency_sensor_2
  - return_fan_speed_percentage_sensor_1
  - return_fan_speed_percentage_sensor_2
  uses:
  - return_fan_run_command_1
  - return_fan_run_command_2
  - return_fan_run_status_1
  - return_fan_run_status_2
  - return_fan_speed_percentage_command_1
  - return_fan_speed_percentage_command_2
  implements:
  - OPERATIONAL

SEWTM:
  guid: "bca463b0-2ecb-41df-8ad9-aab7690751d7"
  description: "Secondary water temperature monitoring"
  opt_uses:
  - secondary_supply_water_temperature_sensor
  uses:
  - secondary_return_water_temperature_sensor
  implements:
  - MONITORING

EXTOR:
  guid: "6f650a5a-06d3-4316-af26-7d4b8241aecf"
  description: "shade control with extension monitoring based on outside illuminance"
  is_abstract: true
  uses:
  - shade_extent_percentage_command
  - outside_illuminance_sensor
  - low_limit_illuminance_setpoint
  - high_limit_illuminance_setpoint

DPHC2:
  guid: "6393d7b6-c538-4f2c-a43e-224f6f36ca6c"
  description: "Two-pipe heating and cooling control for radiant panels"
  is_abstract: true
  opt_uses:
  - supply_water_temperature_sensor
  - return_water_temperature_sensor
  uses:
  - water_riser_mode
  - supply_water_valve_percentage_command

DPHC4:
  guid: "3d81e58b-2596-4a8a-97d2-8ef62de6b823"
  description: "Four pipe heating and cooling controls for radiant panels"
  is_abstract: true
  opt_uses:
  - heating_supply_water_temperature_sensor
  - heating_return_water_temperature_sensor
  - chilled_supply_water_temperature_sensor
  - chilled_return_water_temperature_sensor
  uses:
  - cooling_output_percentage_command
  - heating_output_percentage_command

HHCD42:
  guid: "994cd48f-ef49-4aa6-8be6-98f05d17c0b7"
  description: "Hydronic heating and cooling distribution monitoring for change over group with a heat and a cold exchanger. Primary side: Four-pipe installation 
                with flow control valves for cooling and heating. Two pipe installation with isolation valves on the secondary side towards the radiant panels. 
                Heating or cooling only"
  is_abstract: true
  implements:
  - MONITORING
  uses:
  - heating_supply_water_isolation_valve_status
  - heating_return_water_isolation_valve_status
  - chilled_supply_water_isolation_valve_status
  - chilled_return_water_isolation_valve_status
  - chilled_water_valve_percentage_command
  - heating_water_valve_percentage_command
  - secondary_heating_supply_water_temperature_sensor
  - secondary_heating_return_water_temperature_sensor
  - secondary_chilled_supply_water_temperature_sensor
  - secondary_chilled_return_water_temperature_sensor
  - heating_request_count
  - cooling_request_count
  opt_uses:
  - average_zone_air_temperature_sensor
  - primary_chilled_supply_water_temperature_sensor
  - primary_heating_supply_water_temperature_sensor

HHCD44:
  guid: "da375227-c57b-4818-91ab-c7e9060ad1cc"
  description: "Hydronic heating and cooling distribution monitoring for change over group with a heat and a cold exchanger. Primary side: Four-pipe installation 
                with flow control valves for cooling and heating. Four pipe installation with isolation valves on the secondary side towards the radiant panels.
                Heating and cooling in parallel"
  is_abstract: true
  implements:
  - MONITORING
  uses:
  - heating_supply_water_isolation_valve_status
  - heating_return_water_isolation_valve_status
  - chilled_supply_water_isolation_valve_status
  - chilled_return_water_isolation_valve_status
  - chilled_water_valve_percentage_command
  - heating_water_valve_percentage_command
  - secondary_heating_supply_water_temperature_sensor
  - secondary_heating_return_water_temperature_sensor
  - secondary_chilled_supply_water_temperature_sensor
  - secondary_chilled_return_water_temperature_sensor
  - heating_request_count
  - cooling_request_count
  opt_uses:
  - average_zone_air_temperature_sensor
  - primary_chilled_supply_water_temperature_sensor
  - primary_heating_supply_water_temperature_sensor

RCO2M:
  guid: "09a6c4bb-9bb3-4318-aa43-8ad379493788"
  description: "Return air co2 monitoring"
  is_abstract: true
  uses:
  - return_air_co2_concentration_sensor
  implements:
  - MONITORING

VMADC:
  guid: "796e1551-7648-40cf-962d-9bbb28c8056b"
  description: "Variable mixed air damper monitoring (for recirculated air in AHU)."
  is_abstract: true
  uses:
  - mixed_air_damper_percentage_command
  - mixed_air_damper_percentage_sensor
  implements:
  - CONTROL

OAQM:
  guid: "99e4f482-278e-40ee-9524-9f687c41ba22"
  description: "Outside air quality monitoring (particulates and gases)"
  is_abstract: true
  uses:
  - outside_air_pm1pt0_density_sensor
  - outside_air_pm2pt5_density_sensor
  - outside_air_pm10pt0_density_sensor
  - outside_air_no_density_sensor
  - outside_air_no2_density_sensor
  - outside_air_so2_density_sensor
  - outside_air_co_concentration_sensor
  opt_uses:
  - outside_air_co2_concentration_sensor
  implements:
  - MONITORING

<<<<<<< HEAD
UDEC:
  description: "Up and down extension control for shades."
  is_abstract: true
  uses:
  - up_shade_command
  - down_shade_command
  opt_uses:
  - shade_extent_percentage_sensor
=======
VSMC:
  guid: "6ff088d6-002e-4842-85a1-c40d3aef52a3"
  description: "Variable speed control mode."
  is_abstract: true
  uses:
  - speed_mode
  - run_command
  - run_status
  opt_uses:
  - low_speed_status
  - high_speed_status
  - schedule_run_command
>>>>>>> 2f5134e7
<|MERGE_RESOLUTION|>--- conflicted
+++ resolved
@@ -6791,7 +6791,6 @@
   implements:
   - MONITORING
 
-<<<<<<< HEAD
 UDEC:
   description: "Up and down extension control for shades."
   is_abstract: true
@@ -6800,7 +6799,7 @@
   - down_shade_command
   opt_uses:
   - shade_extent_percentage_sensor
-=======
+
 VSMC:
   guid: "6ff088d6-002e-4842-85a1-c40d3aef52a3"
   description: "Variable speed control mode."
@@ -6813,4 +6812,3 @@
   - low_speed_status
   - high_speed_status
   - schedule_run_command
->>>>>>> 2f5134e7
