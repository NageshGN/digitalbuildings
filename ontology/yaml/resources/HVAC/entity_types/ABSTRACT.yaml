--- conflicted
+++ resolved
@@ -5150,7 +5150,7 @@
   implements:
   - OPERATIONAL
 
-<<<<<<< HEAD
+
 
   
   
@@ -5159,7 +5159,8 @@
 
 
 
-=======
+
+
 CO2M4X:
   description: "Basic carbon dioxide monitoring for 4 Zones."
   is_abstract: true
@@ -5191,4 +5192,3 @@
   - discharge_fan_run_mode
   implements:
   - MONITORING
->>>>>>> 2748c2d1
