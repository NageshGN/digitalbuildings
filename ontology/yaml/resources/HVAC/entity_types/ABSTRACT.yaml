# Copyright 2020 Google LLC
#
# Licensed under the Apache License, Version 2.0 (the License);
# you may not use this file except in compliance with the License.
# You may obtain a copy of the License at
#
#    https://www.apache.org/licenses/LICENSE-2.0
#
# Unless required by applicable law or agreed to in writing, software
# distributed under the License is distributed on an AS IS BASIS,
# WITHOUT WARRANTIES OR CONDITIONS OF ANY KIND, either express or implied.
# See the License for the specific language governing permissions and
# limitations under the License.

### ABSTRACT TYPES

# This defines subtypes by function. They are not necessarily specific to any type of equipment.
# TODO: Variable speed compressors?
# TODO: For types which use multiple sensors as control points (e.g. differential_pressure_sensor_1
# and _2) they should be reconstructed using virtual points (and the 2X types should be deprecated).

SD:
  id: "11449987124388954112"
  description: "Single duct VAV type, with basic airflow control."
  is_abstract: true
  opt_uses:
  - run_command
  - supply_air_ventilation_flowrate_requirement
  - supply_air_cooling_flowrate_capacity
  - supply_air_heating_flowrate_capacity
  - cooling_thermal_power_capacity
  - supply_air_temperature_sensor
  uses:
  - supply_air_flowrate_sensor
  - supply_air_flowrate_setpoint
  - supply_air_damper_percentage_command
  implements:
  - CONTROL
  


RDM:
  id: "10008693406630412288"
  description: "Very basic system run duration monitoring. "
  is_abstract: true
  uses:
  - run_time_accumulator
  implements:
  - MONITORING
  

DD:
  id: "8927971333061476352"
  description: "Dual duct flow control (hot deck, cold deck)."
  is_abstract: true
  opt_uses:
  - supply_air_ventilation_flowrate_requirement
  - supply_air_cooling_flowrate_capacity
  - supply_air_heating_flowrate_capacity
  - cooling_thermal_power_capacity
  - heating_thermal_power_capacity
  - discharge_air_temperature_sensor
  - run_command
  uses:
  - cooling_air_damper_percentage_command
  - cooling_air_flowrate_sensor
  - cooling_air_flowrate_setpoint
  - heating_air_damper_percentage_command
  - heating_air_flowrate_sensor
  - heating_air_flowrate_setpoint
  implements:
  - CONTROL


SRC:
  id: "6232425119080251392"
  description: "Very basic run scheduling command. "
  is_abstract: true
  uses:
  - schedule_run_command
  implements:
  - CONTROL  

# Not deprecated but probably not useful
OADM:
  id: "13985513714598543360"
  description: "Outside air damper monitoring."
  uses:
  - outside_air_damper_command

MOAFC:
  id: "1519549946037010432"
  description: "Minimum (ventilation) outside air flow control."
  is_abstract: true
  opt_uses:
  - economizer_mode
  uses:
  - ventilation_outside_air_damper_percentage_command
  - ventilation_outside_air_flowrate_setpoint
  - ventilation_outside_air_flowrate_sensor
  implements:
  - CONTROL

OAFC:
  id: "12724505818934804480"
  description: "Outside Air Flow Control"
  is_abstract: true
  opt_uses:
  - economizer_mode
  - mixed_air_temperature_sensor
  uses:
  - outside_air_flowrate_setpoint
  - outside_air_flowrate_sensor
  - outside_air_damper_percentage_command
  implements:
  - CONTROL

ZTM:
  id: "5662861603217866752"
  description: "Zone temperature monitoring."
  is_abstract: true
  opt_uses:
  - discharge_air_temperature_sensor
  uses:
  - zone_air_temperature_sensor
  implements:
  - MONITORING

REFM:
  id: "18151343369916252160"
  description: "Refrigerant leak monitoring."
  is_abstract: true
  implements:
  - MONITORING
  uses:
  - zone_air_refrigerant_concentration_sensor

CSP:
  id: "2456298668530073600"
  description: "Single cooling setpoint control (IDF room typically)."
  is_abstract: true
  implements:
  - OPERATIONAL
  opt_uses:
  - zone_air_relative_humidity_sensor
  - discharge_air_temperature_sensor
  uses:
  - zone_air_temperature_sensor
  - zone_air_cooling_temperature_setpoint

ZTC:
  id: "10742921982891786240"
  description: "Single control setpoint with deadband."
  is_abstract: true
  implements:
  - OPERATIONAL
  opt_uses:
  - zone_air_deadband_temperature_setpoint
  - zone_air_relative_humidity_sensor
  uses:
  - zone_air_temperature_setpoint
  - zone_air_temperature_sensor

DSARC:
  id: "9767289031682424832"
  description: "AHU dual supply air reset control."
  is_abstract: true
  opt_uses:
  - supply_air_flowrate_sensor
  - heating_request_count
  uses:
  - supply_air_cooling_temperature_setpoint
  - supply_air_heating_temperature_setpoint
  - supply_air_static_pressure_setpoint
  - cooling_request_count
  - pressurization_request_count
  implements:
  - CONTROL

DFMSS:
  id: "15946227720434745344"
  description: "Discharge fan Start Stop with uneven statuses."
  is_abstract: true
  implements:
  - OPERATIONAL
  opt_uses:
  - discharge_air_flowrate_capacity
  - discharge_fan_power_capacity
  - discharge_fan_current_sensor
  - discharge_fan_power_sensor
  uses:
  - discharge_fan_run_command
  - discharge_fan_run_status_1
  - discharge_fan_run_status_2

DX2RC:
  id: "14529282687673303040"
  description: "Compressor run control on retun side (RC)."
  is_abstract: true
  opt_uses:
  - discharge_air_temperature_sensor
  - leaving_cooling_coil_temperature_sensor
  - cooling_thermal_power_capacity
  - cooling_percentage_command
  - compressor_speed_percentage_command
  uses:
  - return_air_temperature_setpoint
  - return_air_temperature_sensor
  - compressor_run_command_1
  - compressor_run_command_2
  - compressor_run_status_1
  - compressor_run_status_2
  implements:
  - CONTROL

DFSMC:
  id: "2774887660236308480"
  description: "Discharge fan multi-speed control."
  is_abstract: true
  uses:
  - discharge_fan_run_command
  - discharge_fan_speed_mode

DSP:
  id: "8112819800507416576"
  description: "Dual setpoint control (heating/cooling thresholds with deadband in between)."
  is_abstract: true
  implements:
  - OPERATIONAL
  opt_uses:
  - discharge_air_temperature_sensor
  - zone_air_relative_humidity_sensor
  uses:
  - zone_air_temperature_sensor
  - zone_air_cooling_temperature_setpoint
  - zone_air_heating_temperature_setpoint

DDSP:
  id: "15044396188704964608"
  description: "Dual setpoint control (heating/cooling thresholds with deadband in between) with two zone temp sensors."
  is_abstract: true
  implements:
  - OPERATIONAL
  opt_uses:
  - discharge_air_temperature_sensor
  uses:
  - zone_air_temperature_sensor_1
  - zone_air_temperature_sensor_2
  - zone_air_cooling_temperature_setpoint
  - zone_air_heating_temperature_setpoint

CO2C:
  id: "14886233640072642560"
  description: "Carbon dioxide control."
  is_abstract: true
  implements:
  - OPERATIONAL
  uses:
  - zone_air_co2_concentration_sensor
  - zone_air_co2_concentration_setpoint

COC:
  id: "11679670705384849408"
  description: "Carbon monoxide control."
  is_abstract: true
  implements:
  - OPERATIONAL
  uses:
  - zone_air_co_concentration_sensor
  - zone_air_co_concentration_setpoint

BPC:
  id: "16869691043929391104"
  description: "Building pressure control (stand-alone fan)."
  is_abstract: true
  uses:
  - building_air_static_pressure_sensor
  - building_air_static_pressure_setpoint
  implements:
  - OPERATIONAL

EDPM:
  id: "18075318737925308416"
  description: "Exhaust air damper percentage monitoring."
  is_abstract: true
  uses:
  - exhaust_air_damper_percentage_command
  - exhaust_air_damper_percentage_sensor

EDM:
  id: "3621015733879701504"
  description: "Exhaust air damper monitoring."
  is_abstract: true
  uses:
  - exhaust_air_damper_command
  - exhaust_air_damper_status

EDBPC:
  id: "15769475728711614464"
  description: "Building static control with exhaust damper."
  is_abstract: true
  opt_uses:
  - exhaust_air_differential_pressure_sensor
  - exhaust_air_damper_percentage_sensor
  uses:
  - building_air_static_pressure_sensor
  - building_air_static_pressure_setpoint
  - exhaust_air_damper_percentage_command
  implements:
  - CONTROL

EFFC:
  id: "3108154032661725184"
  description: "Exhaust fan flow control."
  is_abstract: true
  uses:
  - speed_percentage_command
  - exhaust_air_flowrate_setpoint
  - exhaust_air_flowrate_sensor
  implements:
  - CONTROL

BSPC:
  id: "6131235964464398336"
  description: "Building static pressure control (as part of a composite device)."
  is_abstract: true
  opt_uses:
  - exhaust_air_damper_percentage_command
  - exhaust_fan_run_status
  uses:
  - building_air_static_pressure_sensor
  - building_air_static_pressure_setpoint
  - exhaust_fan_run_command
  implements:
  - CONTROL

VSC:
  id: "3357018594004172800"
  description: "Variable speed control generic."
  is_abstract: true
  opt_uses:
  - current_sensor
  - speed_percentage_sensor
  - speed_frequency_sensor
  - power_sensor
  - voltage_sensor
<<<<<<< HEAD
  - failed_alarm
  - motor_temperature_sensor
  - torque_sensor
  - energy_accumulator
  - speed_mode
  - run_mode
  - run_time_accumulator
  - lost_power_alarm
=======
  - lost_power_alarm
  - master_alarm
  - failed_alarm
  - speed_mode
  - run_mode
  - run_time_accumulator
  - energy_accumulator
  - torque_sensor
>>>>>>> b55929b3
  - control_mode
  uses:
  - speed_percentage_command
  - run_status
  - run_command
  implements:
  - OPERATIONAL

EFVSC:
  id: "12580390630858948608"
  description: "Variable speed control for exhaust fans."
  is_abstract: true
  opt_uses:
  - exhaust_fan_speed_frequency_sensor
  - exhaust_fan_speed_percentage_sensor
  - exhaust_fan_current_sensor
  - exhaust_fan_power_sensor
  uses:
  - exhaust_fan_run_command
  - exhaust_fan_run_status
  - exhaust_fan_speed_percentage_command
  implements:
  - OPERATIONAL

VSFC:
  id: "17941929285778407424"
  description: "Variable speed control or monitor in frequency"
  is_abstract: true
  uses:
  - speed_frequency_command
  - speed_frequency_sensor

SFVSC:
  id: "16291356723812237312"
  description: "Variable speed control for supply fans."
  is_abstract: true
  opt_uses:
  - supply_fan_speed_frequency_sensor
  - supply_fan_speed_percentage_sensor
  - supply_fan_current_sensor
  - supply_fan_power_sensor
  - supply_fan_voltage_sensor
  - supply_fan_torque_sensor
  - supply_fan_run_time_accumulator
  - supply_fan_energy_accumulator
  - supply_fan_lost_power_alarm
  - supply_fan_failed_alarm
  - control_mode
  - supply_fan_power_status
  uses:
  - supply_fan_run_command
  - supply_fan_run_status
  - supply_fan_speed_percentage_command
  implements:
  - OPERATIONAL

DFVSC:
  id: "3825392955250704384"
  description: "Variable speed control for discharge fans."
  is_abstract: true
  opt_uses:
  - discharge_fan_current_sensor
  - discharge_fan_power_sensor
  - discharge_fan_speed_frequency_sensor
  - discharge_fan_speed_percentage_sensor
  - discharge_fan_lost_power_alarm
  - discharge_fan_voltage_sensor
  - discharge_fan_torque_sensor
  - discharge_fan_run_time_accumulator
  - discharge_fan_energy_accumulator
  - discharge_fan_failed_alarm
  - control_mode
  uses:
  - discharge_fan_speed_percentage_command
  - discharge_fan_run_status
  - discharge_fan_run_command
  implements:
  - OPERATIONAL

DFVSC2X:
  id: "2339665773590478848"
  description: "Variable speed control for discharge fans for 2 separate zones."
  is_abstract: true
  opt_uses:
  - discharge_fan_current_sensor_1
  - discharge_fan_power_sensor_1
  - discharge_fan_speed_frequency_sensor_1
  - discharge_fan_speed_percentage_sensor_1
  - discharge_fan_lost_power_alarm_1
  - discharge_fan_current_sensor_2
  - discharge_fan_power_sensor_2
  - discharge_fan_speed_frequency_sensor_2
  - discharge_fan_speed_percentage_sensor_2
  - discharge_fan_lost_power_alarm_2
  uses:
  - discharge_fan_speed_percentage_command_1
  - discharge_fan_run_status_1
  - discharge_fan_run_command_1
  - discharge_fan_speed_percentage_command_2
  - discharge_fan_run_status_2
  - discharge_fan_run_command_2
  implements:
  - OPERATIONAL

DFVSFC:
  id: "3819485279274663936"
  description: "Variable speed control with frequency setting for discharge fans."
  is_abstract: true
  uses:
  - discharge_fan_speed_frequency_command
  - discharge_fan_run_status
  - discharge_fan_run_command
  opt_uses:
  - discharge_fan_speed_frequency_sensor
  implements:
  - OPERATIONAL

DFMSC:
  id: "13122696153957138432"
  description: "Discharge fan multi-speed control."
  is_abstract: true
  uses:
  - discharge_fan_run_command
  - discharge_fan_run_status
  - discharge_fan_speed_mode
  opt_uses:
  - discharge_fan_run_mode
  - schedule_run_command 
  
 

ZHM:
  id: "17192076649286336512"
  description: "Zone humidity monitoring."
  is_abstract: true
  implements:
  - MONITORING
  uses:
  - zone_air_relative_humidity_sensor

DTM:
  id: "7968704612431560704"
  description: "Discharge temperature monitoring."
  is_abstract: true
  opt_uses:
  - discharge_air_relative_humidity_sensor
  - discharge_air_specificenthalpy_sensor
  uses:
  - discharge_air_temperature_sensor
  implements:
  - MONITORING

SS:
  id: "2875133433875529728"
  description: "Basic combination of run command and status (start/stop)."
  is_abstract: true
  implements:
  - /SS
  - OPERATIONAL
  opt_uses:
  - power_capacity
  - flowrate_capacity
  - powerfactor_sensor
  - current_sensor
  - power_sensor

  - run_time_accumulator


  

SSPC:
  id: "10526749200778002432"
  description: "Supply static pressure control via supply fan speed"
  is_abstract: true
  opt_uses:
  - supply_fan_speed_frequency_sensor
  - supply_fan_run_command
  - supply_fan_run_status
  - pressurization_request_count
  - supply_air_damper_percentage_command
  - supply_air_flowrate_sensor
  - supply_fan_speed_percentage_command
  uses:
  - supply_air_static_pressure_sensor
  - supply_air_static_pressure_setpoint
  implements:
  - OPERATIONAL

SPSS:
  id: "8029265712889462784"
  description: "Spray pump start stop monitoring."
  is_abstract: true
  uses:
  - spray_pump_run_command
  - spray_pump_run_status
  implements:
  - OPERATIONAL

EFSS:
  id: "618830020562911232"
  description: "Basic combination of exhaust fan run command and status (start/stop)."
  is_abstract: true
  implements:
  - OPERATIONAL
  opt_uses:
  - exhaust_fan_current_sensor
  - exhaust_fan_power_sensor
  - exhaust_air_flowrate_capacity
  - exhaust_fan_power_capacity
  - exhaust_fan_run_mode
  uses:
  - exhaust_fan_run_command
  - exhaust_fan_run_status

DFSS:
  id: "8437078973678092288"
  description: "Basic combination of discharge fan run command and status (start/stop)."
  is_abstract: true
  implements:
  - OPERATIONAL
  opt_uses:
  - discharge_air_flowrate_capacity
  - discharge_fan_power_capacity
  - discharge_fan_current_sensor
  - discharge_fan_power_sensor
  - discharge_air_static_pressure_sensor
  - discharge_fan_lost_power_alarm
  - schedule_run_command
  - discharge_fan_run_time_accumulator
  uses:
  - discharge_fan_run_command
  - discharge_fan_run_status

HT2RC:
  id: "12331526069516500992"
  description: "Two gas or electric heater control on zone side (HSP, DSP)."
  is_abstract: true
  opt_uses:
  - discharge_air_temperature_sensor
  - heating_thermal_power_capacity
  - heating_percentage_command
  uses:
  - heater_run_command_1
  - heater_run_command_2
  - return_air_temperature_setpoint
  - return_air_temperature_sensor
  implements:
  - CONTROL

HTZTC:
  id: "4417012674366275584"
  description: "Gas or electric heater control on zone side (ZC)."
  is_abstract: true
  opt_uses:
  - heating_thermal_power_capacity
  - discharge_air_temperature_sensor
  - heating_percentage_command
  - heater_run_status
  uses:
  - heater_run_command
  - zone_air_temperature_setpoint
  - zone_air_temperature_sensor
  implements:
  - CONTROL

HT3ZTC:
  id: "5155603013255036928"
  description: "Two gas or electric heater control on zone side (HSP, ZTC)."
  is_abstract: true
  opt_uses:
  - discharge_air_temperature_sensor
  - heating_thermal_power_capacity
  - heating_percentage_command
  uses:
  - heater_run_command_1
  - heater_run_command_2
  - heater_run_command_3
  - zone_air_temperature_setpoint
  - zone_air_temperature_sensor
  implements:
  - CONTROL

HSOUC:
  id: "3000067641604833280"
  description: "Heating occupied/unoccupied setpoint control."
  is_abstract: true
  uses:
  - zone_air_unoccupied_heating_temperature_setpoint
  - zone_air_occupied_heating_temperature_setpoint
  - zone_air_temperature_sensor
  implements:
  - CONTROL

HTZOUC:
  id: "11998259697091084288"
  description: "Gas or electric heater control on zone side (ZC)."
  is_abstract: true
  opt_uses:
  - heater_run_status
  uses:
  - heater_run_command
  - zone_air_unoccupied_heating_temperature_setpoint
  - zone_air_occupied_heating_temperature_setpoint
  - zone_air_temperature_sensor
  implements:
  - CONTROL

LCC:
  id: "7719840051089113088"
  description: "Leaving coil temperature control."
  is_abstract: true
  uses:
  - leaving_cooling_coil_temperature_sensor
  - leaving_cooling_coil_temperature_setpoint
  - chilled_water_valve_percentage_command
  implements:
  - CONTROL

LCC2X:
  id: "13640384711221051392"
  description: "Double valve leaving coil temperature control."
  is_abstract: true
  uses:
  - leaving_cooling_coil_temperature_sensor
  - leaving_cooling_coil_temperature_setpoint
  - chilled_water_valve_percentage_command_1
  - chilled_water_valve_percentage_command_2
  implements:
  - CONTROL

SFSS:
  id: "5180976443089223680"
  description: "Basic combination of supply fan run command and status (start/stop)."
  is_abstract: true
  implements:
  - OPERATIONAL
  opt_uses:
  - supply_air_flowrate_capacity
  - supply_fan_power_capacity
  - supply_fan_current_sensor
  - supply_fan_power_sensor
  - supply_fan_run_time_accumulator
  uses:
  - supply_fan_run_command
  - supply_fan_run_status

RHM:
  id: "14781568929201389568"
  description: "Return air humidity monitoring."
  is_abstract: true
  implements:
  - MONITORING
  uses:
  - return_air_relative_humidity_sensor

RTM:
  id: "2924673029776605184"
  description: "Return air temperature monitoring"
  implements:
  - MONITORING
  opt_uses:
  - return_air_relative_humidity_sensor
  - return_air_specificenthalpy_sensor
  uses:
  - return_air_temperature_sensor

DTC:
  id: "14404348479943999488"
  description: "Discharge air temperatore control"
  is_abstract: true
  implements:
  - OPERATIONAL
  uses:
  - discharge_air_temperature_setpoint
  - discharge_air_temperature_sensor

STC:
  id: "2204097089397325824"
  description: "Supply air temperature control"
  is_abstract: true
  opt_uses:
  - heating_request_count
  - cooling_request_count
  uses:
  - supply_air_temperature_setpoint
  - supply_air_temperature_sensor
  implements:
  - OPERATIONAL

RTC:
  id: "7486819452302917632"
  description: "Return air temperature control"
  is_abstract: true
  implements:
  - OPERATIONAL
  uses:
  - return_air_temperature_sensor
  - return_air_temperature_setpoint
 

# Rename to OTM
OA:
  id: "15138435219205390336"
  description: "Basic weather station (drybulb temp and humidity)."
  is_abstract: true
  opt_uses:
  - outside_air_relative_humidity_sensor
  - outside_air_dewpoint_temperature_sensor
  - outside_air_wetbulb_temperature_sensor
  - outside_air_specificenthalpy_sensor
  - outside_air_pressure_sensor
  - wind_linearvelocity_sensor
  - wind_direction_angle_sensor
  - outside_air_rain_level_sensor 
  uses:
  - outside_air_temperature_sensor
  implements:
  - MONITORING

ZA:
  id: "3244379125296660480"
  description: "Grouped type for zone air psychrometric conditions (RH and temp)"
  is_abstract: true
  uses:
  - zone_air_temperature_sensor
  - zone_air_relative_humidity_sensor

WDT:
  id: "12148045066631380992"
  description: "Temperature differential across water."
  is_abstract: true
  implements:
  - MONITORING
  uses:
  - return_water_temperature_sensor
  - supply_water_temperature_sensor

CHWDT:
  id: "6815783107824713728"
  description: "Temperature differential across chilled water."
  is_abstract: true
  implements:
  - MONITORING
  uses:
  - chilled_return_water_temperature_sensor
  - chilled_supply_water_temperature_sensor

CHWDPSC:
  id: "9028698692793663488"
  description: "Chilled water valve controlling supply air dewpoint temperature."
  is_abstract: true
  opt_uses:
  - leaving_cooling_coil_temperature_sensor
  - cooling_thermal_power_capacity
  - chilled_supply_water_temperature_sensor
  uses:
  - supply_air_dewpoint_temperature_sensor
  - supply_air_dewpoint_temperature_setpoint
  - chilled_water_valve_percentage_command
  implements:
  - CONTROL

CHWDPSC2X:
  id: "14378975050109812736"
  description: "Chilled water valves (2x) controlling supply air dewpoint temperature."
  is_abstract: true
  opt_uses:
  - leaving_cooling_coil_temperature_sensor
  - cooling_thermal_power_capacity
  uses:
  - supply_air_dewpoint_temperature_sensor
  - supply_air_dewpoint_temperature_setpoint
  - chilled_water_valve_percentage_command_1
  - chilled_water_valve_percentage_command_2
  implements:
  - CONTROL

CWDT:
  id: "16710191489157693440"
  description: "Temperature differential across condenser water."
  is_abstract: true
  implements:
  - MONITORING
  uses:
  - condensing_return_water_temperature_sensor
  - condensing_supply_water_temperature_sensor

# Rename SFN TOTAL_
SWTC:
  id: "3609220173136920576"
  description: "Supply water temperature control."
  is_abstract: true
  implements:
  - OPERATIONAL
  opt_uses:
  - cooling_request_count
  - heating_request_count
  - return_water_temperature_sensor
  - run_command
  uses:
  - supply_water_temperature_setpoint
  - supply_water_temperature_sensor

RWTC:
  id: "4684780039613448192"
  description: "Return water temperature control."
  is_abstract: true
  implements:
  - OPERATIONAL
  opt_uses:
  - supply_water_temperature_sensor
  - run_command
  uses:
  - return_water_temperature_setpoint
  - return_water_temperature_sensor

PSWTC:
  id: "10474579573063286784"
  description: "Process water temperature control."
  is_abstract: true
  opt_uses:
  - process_return_water_temperature_sensor
  uses:
  - process_supply_water_temperature_sensor
  - process_supply_water_temperature_setpoint
  implements:
  - OPERATIONAL

SCHWTC:
  id: "10166461230588362752"
  description: "Supply chilled water temperature control."
  is_abstract: true
  implements:
  - OPERATIONAL
  opt_uses:
  - cooling_request_count
  - chilled_return_water_temperature_sensor
  - cooling_percentage_command
  uses:
  - chilled_supply_water_temperature_setpoint
  - chilled_supply_water_temperature_sensor

WDPC:
  id: "7536359048203993088"
  description: "Differential pressure control in whichever system."
  is_abstract: true
  implements:
  - OPERATIONAL
  opt_uses:
  - pressurization_request_count
  uses:
  - differential_pressure_sensor
  - differential_pressure_setpoint

CGRWTC:
  id: "8601082128077160448"
  description: "Cogeneration return water temperature control."
  is_abstract: true
  implements:
  - OPERATIONAL
  opt_uses:
  - cogeneration_supply_water_temperature_sensor
  uses:
  - cogeneration_return_water_temperature_sensor
  - cogeneration_return_water_temperature_setpoint

WDPC2X:
  id: "14149516868997611520"
  description: "Differential pressure control in whichever system, 2 sensors."
  is_abstract: true
  implements:
  - OPERATIONAL
  opt_uses:
  - pressurization_request_count
  - run_command
  uses:
  - differential_pressure_sensor_1
  - differential_pressure_sensor_2
  - differential_pressure_setpoint

# Change to low_limit_flowrate_setpoint
MINFC:
  id: "16039155144679489536"
  description: "Minimum flow control for entire loop."
  is_abstract: true
  implements:
  - CONTROL
  uses:
  - bypass_valve_percentage_command
  - min_flowrate_setpoint
  - flowrate_sensor

# Rename to CPSS
CPC:
  id: "1722211929268682752"
  description: "Circulation pump control"
  is_abstract: true
  uses:
  - circulation_pump_run_status
  - circulation_pump_run_command


### NET NEW TYPES
ETM:
  id: "13050638559919210496"
  description: "Basic exhaust temperature monitoring."
  is_abstract: true
  uses:
  - exhaust_air_temperature_sensor
  implements:
  - MONITORING

ED:
  id: "8438952541491822592"
  description: "Exhaust air flow control."
  is_abstract: true
  opt_uses:
  - exhaust_air_damper_percentage_sensor
  - exhaust_air_static_pressure_sensor
  uses:
  - exhaust_air_flowrate_setpoint
  - exhaust_air_flowrate_sensor
  - exhaust_air_damper_percentage_command
  implements:
  - CONTROL

RD:
  id: "17662324578346598400"
  description: "Return damper flow control."
  is_abstract: true
  uses:
  - return_air_flowrate_setpoint
  - return_air_flowrate_sensor
  - return_air_damper_percentage_command
  implements:
  - CONTROL

MTM:
  id: "944962761547317248"
  description: "Mixed air temperature monitoring."
  is_abstract: true
  opt_uses:
  - mixed_air_relative_humidity_sensor
  - mixed_air_dewpoint_temperature_sensor
  uses:
  - mixed_air_temperature_sensor
  implements:
  - MONITORING

MTC:
  id: "10168334798402093056"
  description: "Mixed air temperature control."
  is_abstract: true
  uses:
  - mixed_air_temperature_sensor
  - mixed_air_temperature_setpoint
  implements:
  - OPERATIONAL

STM:
  id: "5556648779974705152"
  description: "Basic supply temperature monitoring."
  is_abstract: true
  uses:
  - supply_air_temperature_sensor
  implements:
  - MONITORING

STDSPC:
  id: "14780020816829480960"
  description: "Supply temperature control dual setpoint."
  is_abstract: true
  opt_uses:
  - heating_request_count
  - cooling_request_count
  uses:
  - supply_air_cooling_temperature_setpoint
  - supply_air_heating_temperature_setpoint
  - supply_air_temperature_sensor
  implements:
  - OPERATIONAL

DSPRTC:
  id: "3250805770761011200"
  description: "Dual setpoint return air temp control."
  is_abstract: true
  opt_uses:
  - discharge_air_temperature_sensor
  - return_air_relative_humidity_sensor
  uses:
  - return_air_temperature_sensor
  - return_air_cooling_temperature_setpoint
  - return_air_heating_temperature_setpoint
  implements:
  - OPERATIONAL

ZHC:
  id: "7286031036884975616"
  description: "Zone relative humidity control."
  is_abstract: true
  uses:
  - zone_air_relative_humidity_sensor
  - zone_air_relative_humidity_setpoint
  implements:
  - OPERATIONAL

RHC:
  id: "2169941860192092160"
  description: "Return air relative humidity control."
  is_abstract: true
  uses:
  - return_air_relative_humidity_sensor
  - return_air_relative_humidity_setpoint
  implements:
  - OPERATIONAL

RHDHC:
  id: "18310842924687949824"
  description: "Return humidification/dehumidification control."
  is_abstract: true
  opt_uses:
  - economizer_mode
  - humidification_percentage_command
  uses:
  - return_air_relative_humidity_sensor
  - return_air_relative_humidity_setpoint
  - dehumidification_run_command
  - humidification_run_command
  implements:
  - CONTROL

ZHDHC:
  id: "4475784869405786112"
  description: "Zone humidification/dehumidification control."
  is_abstract: true
  opt_uses:
  - humidification_percentage_command
  uses:
  - zone_air_relative_humidity_sensor
  - zone_air_relative_humidity_setpoint
  - dehumidification_run_command
  - humidification_run_command
  implements:
  - CONTROL

RHHC:
  id: "8019953948913827840"
  description: "Zone humidification control."
  is_abstract: true
  opt_uses:
  - humidification_percentage_command
  uses:
  - humidification_run_command
  - return_air_relative_humidity_setpoint
  - return_air_relative_humidity_sensor

SHC:
  id: "12474177807615787008"
  description: "Supply air relative humidity control."
  is_abstract: true
  opt_uses:
  - humidification_percentage_command
  uses:
  - dehumidification_run_command
  - humidification_run_command
  - supply_air_dehumidification_relative_humidity_setpoint
  - supply_air_humidification_relative_humidity_setpoint
  - supply_air_relative_humidity_sensor
  implements:
  - OPERATIONAL

SHM:
  id: "2378937030399754240"
  description: "Supply air relative humidity monitoring."
  is_abstract: true
  uses:
  - supply_air_relative_humidity_sensor
  implements:
  - MONITORING

REFC:
  id: "3034632988647227392"
  description: "Refrigerant leak control."
  is_abstract: true
  uses:
  - zone_air_refrigerant_concentration_setpoint
  - zone_air_refrigerant_concentration_sensor
  implements:
  - OPERATIONAL

CREFM:
  description: "Cold Room Refrigerator monitoring."
  is_abstract: true
  opt_uses:
   - failed_alarm
   - run_status
   - compressor_run_status
   - run_time_accumulator
  uses:
   - zone_air_temperature_sensor
   - defrost_temperature_sensor

EPC:
  id: "11105083520895156224"
  description: "Exhaust pressure control."
  is_abstract: true
  uses:
  - exhaust_air_static_pressure_sensor
  - exhaust_air_static_pressure_setpoint
  opt_uses:
  - exhaust_air_flowrate_sensor
  implements:
  - OPERATIONAL

CO2M:
  id: "7862491789188399104"
  description: "Basic carbon dioxide monitoring."
  is_abstract: true
  uses:
  - zone_air_co2_concentration_sensor
  implements:
  - MONITORING

VOCM:
  id: "17085863826043174912"
  description: "Volatile organic compound monitoring."
  is_abstract: true
  uses:
  - zone_air_voc_concentration_sensor
  implements:
  - MONITORING

VOCC:
  id: "2097884266154164224"
  description: "Volatile organic compound control."
  is_abstract: true
  uses:
  - zone_air_voc_concentration_setpoint
  - zone_air_voc_concentration_sensor
  implements:
  - OPERATIONAL

RAVOCC:
  id: "1041182123605622784"
  description: "Volatile organic compound control for return air from zone."
  is_abstract: true
  uses:
  - return_air_voc_concentration_setpoint
  - return_air_voc_concentration_sensor
  implements:
  - OPERATIONAL
  
VOCPC:
  id: "668891884487180288"
  description: "Volatile organic compound percentage control."
  is_abstract: true
  uses:
  - zone_air_voc_percentage_setpoint
  - zone_air_voc_percentage_sensor
  implements:
  - OPERATIONAL

BFSS:
  id: "11321256303008940032"
  description: "Booster fan start-stop and feedback."
  is_abstract: true
  uses:
  - boost_fan_run_command
  - boost_fan_run_status
  implements:
  - OPERATIONAL

DFHLC:
  id: "3539036146912722944"
  description: "Discharge fan three-speed (high/low/off) speed control."
  is_abstract: true
  opt_uses:
  - discharge_fan_run_status
  - discharge_fan_run_command
  uses:
  - low_discharge_fan_speed_command
  - high_discharge_fan_speed_command
  implements:
  - OPERATIONAL
  - REMAP_REQUIRED

DFHMLC:
  id: "8727182917643534336"
  description: "Discharge fan three-speed (high/medium/low/off) speed control."
  is_abstract: true
  opt_uses:
  - discharge_fan_run_status
  - discharge_fan_run_command
  uses:
  - low_discharge_fan_speed_command
  - medium_discharge_fan_speed_command
  - high_discharge_fan_speed_command
  implements:
  - OPERATIONAL
  - REMAP_REQUIRED

ESPC:
  id: "6709570284581552128"
  description: "Exhaust air static pressure control."
  is_abstract: true
  uses:
  - exhaust_air_damper_percentage_command
  - exhaust_fan_run_command
  - exhaust_fan_run_status
  - exhaust_fan_speed_percentage_command
  - exhaust_air_static_pressure_sensor
  - exhaust_air_static_pressure_setpoint
  implements:
  - OPERATIONAL

SSPM:
  id: "15932942321436327936"
  description: "Supply static pressure monitoring."
  is_abstract: true
  uses:
  - supply_air_static_pressure_sensor
  implements:
  - MONITORING

ZSPC:
  id: "4403727275367858176"
  description: "Zone static pressure control."
  is_abstract: true
  uses:
  - zone_air_static_pressure_setpoint
  - zone_air_static_pressure_sensor
  implements:
  - OPERATIONAL

ZSPM:
  id: "13627099312222633984"
  description: "Zone static pressure monitoring."
  is_abstract: true
  uses:
  - zone_air_static_pressure_sensor
  implements:
  - MONITORING

RSPC:
  id: "9015413293795246080"
  description: "Return air static pressure control."
  is_abstract: true
  uses:
  - return_air_static_pressure_sensor
  - return_air_static_pressure_setpoint
  implements:
  - OPERATIONAL

PWDPC:
  id: "18238785330650021888"
  description: "Process water differential pressure control."
  is_abstract: true
  uses:
  - process_water_differential_pressure_sensor
  - process_water_differential_pressure_setpoint
  implements:
  - OPERATIONAL

PWDT:
  id: "289266803299844096"
  description: "Primary-side water delta-T monitoring."
  is_abstract: true
  uses:
  - primary_supply_water_temperature_sensor
  - primary_return_water_temperature_sensor


CHPM:
  id: "224386821168037888"
  description: "Chiller pressure monitoring."
  is_abstract: true
  uses:
  - evaporator_pressure_sensor
  - condenser_pressure_sensor
  - differential_pressure_sensor # consider removing or renaming, may not be descriptive enough for WCC
  implements:
  - MONITORING

ESFM:
  id: "12354224387560308736"
  description: " An Electrostatic filter used to maintain air quality its run status and alarm monitoring"
  is_abstract: true
  uses:
  - electrostatic_filter_run_status
  opt_uses:
  - electrostatic_filter_alarm
  implements:
  - MONITORING

FDPM:
  id: "9447758858022813696"
  description: "Filter pressure monitoring."
  is_abstract: true
  uses:
  - filter_differential_pressure_sensor
  implements:
  - MONITORING

FDPSM:
  id: "5397007388203024384"
  description: "Filter pressure status monitoring."
  is_abstract: true
  uses:
  - filter_differential_pressure_status
  opt_uses:
  - filter_alarm
  implements:
  - MONITORING

# Chilled water valve control

CHWDC:
  id: "16581460667777679360"
  description: "Chilled water valve monitoring on discharge side."
  is_abstract: true
  opt_uses:
  - leaving_cooling_coil_temperature_sensor
  - cooling_thermal_power_capacity
  - chilled_water_valve_percentage_sensor
  - chilled_water_flowrate_sensor
  uses:
  - discharge_air_temperature_sensor
  - discharge_air_temperature_setpoint
  - chilled_water_valve_percentage_command
  implements:
  - CONTROL

CHWSC:
  id: "4836072839595425792"
  description: "Chilled water valve monitoring on supply side."
  is_abstract: true
  opt_uses:
  - leaving_cooling_coil_temperature_sensor
  - cooling_thermal_power_capacity
  - chilled_supply_water_temperature_sensor
  - chilled_water_valve_percentage_sensor
  - cooling_request_count
  - supply_air_relative_humidity_sensor
  uses:
  - supply_air_temperature_sensor
  - supply_air_temperature_setpoint
  - chilled_water_valve_percentage_command
  implements:
  - CONTROL

CHWSDC:
  id: "2207518769582964736"
  description: "Chilled water valve monitoring on supply side."
  is_abstract: true
  opt_uses:
  - leaving_cooling_coil_temperature_sensor
  - cooling_thermal_power_capacity
  - chilled_water_valve_percentage_sensor
  uses:
  - supply_air_temperature_sensor
  - supply_air_heating_temperature_setpoint
  - supply_air_cooling_temperature_setpoint
  - chilled_water_valve_percentage_command
  implements:
  - CONTROL

CHW2XSC:
  id: "14565396147087605760"
  description: "Two chilled water valves."
  is_abstract: true
  opt_uses:
  - leaving_cooling_coil_temperature_sensor
  - cooling_thermal_power_capacity
  - chilled_supply_water_temperature_sensor
  - chilled_water_valve_percentage_sensor
  - cooling_request_count
  uses:
  - supply_air_temperature_sensor
  - supply_air_temperature_setpoint
  - chilled_water_valve_percentage_command_1
  - chilled_water_valve_percentage_command_2
  implements:
  - CONTROL

CHWRC:
  id: "10816853144743444480"
  description: "Chilled water valve monitoring on return side."
  is_abstract: true
  opt_uses:
  - discharge_air_temperature_sensor
  - leaving_cooling_coil_temperature_sensor
  - cooling_thermal_power_capacity
  - return_air_relative_humidity_sensor
  - chilled_water_valve_percentage_sensor
  - chilled_water_flowrate_sensor
  uses:
  - return_air_temperature_setpoint
  - return_air_temperature_sensor
  - chilled_water_valve_percentage_command
  implements:
  - CONTROL

CHWZC:
  id: "2746402612495515648"
  description: "Chilled water valve monitoring on zone side (DSP, CSP)."
  is_abstract: true
  opt_uses:
  - discharge_air_temperature_sensor
  - leaving_cooling_coil_temperature_sensor
  - cooling_thermal_power_capacity
  - chilled_water_valve_percentage_sensor
  - chilled_supply_water_isolation_valve_command
  - chilled_supply_water_isolation_valve_status
  - chilled_supply_water_temperature_sensor
  uses:
  - zone_air_cooling_temperature_setpoint
  - zone_air_temperature_sensor
  - chilled_water_valve_percentage_command
  implements:
  - CONTROL

CHWZTC:
  id: "14203560064526057472"
  description: "Chilled water valve monitoring on zone side (ZTC)."
  is_abstract: true
  opt_uses:
  - discharge_air_temperature_sensor
  - leaving_cooling_coil_temperature_sensor
  - cooling_thermal_power_capacity
  - chilled_water_flowrate_sensor
  - chilled_water_valve_percentage_sensor
  uses:
  - zone_air_temperature_setpoint
  - zone_air_temperature_sensor
  - chilled_water_valve_percentage_command
  implements:
  - CONTROL

CHWPVM:
  id: "10410116305838407680"
  description: "Chilled water pressure valve command and position monitoring (without regard to what controls it)."
  is_abstract: true
  opt_uses:
  - chilled_water_flowrate_sensor
  uses:
  - chilled_water_valve_percentage_sensor
  implements:
  - OPERATIONAL

CHWZTC2X:
  id: "12977168093439590400"
  description: "Chilled water valve control on zone side (ZTC) for two separate zones. Chilled water valve controls to the worst zone."
  is_abstract: true
  opt_uses:
  - discharge_air_temperature_sensor_1
  - discharge_air_temperature_sensor_2
  - leaving_cooling_coil_temperature_sensor
  - cooling_thermal_power_capacity
  - chilled_water_flowrate_sensor
  - chilled_water_valve_percentage_sensor
  uses:
  - zone_air_temperature_setpoint_1
  - zone_air_temperature_setpoint_2
  - zone_air_temperature_sensor_1
  - zone_air_temperature_sensor_2
  - chilled_water_valve_percentage_command
  implements:
  - CONTROL

# DX Control

DXZTC:
  id: "13699156906260561920"
  description: "Compressor run control on zone side (ZTC)."
  is_abstract: true
  opt_uses:
  - discharge_air_temperature_sensor
  - leaving_cooling_coil_temperature_sensor
  - cooling_thermal_power_capacity
  - cooling_percentage_command
  - compressor_speed_percentage_command
  - compressor_run_time_accumulator
  uses:
  - zone_air_temperature_setpoint
  - zone_air_temperature_sensor
  - compressor_run_command
  - compressor_run_status
  implements:
  - CONTROL

DX2ZTC:
  id: "7764960709758156800"
  description: "Compressor run control on zone side (ZTC)."
  is_abstract: true
  opt_uses:
  - discharge_air_temperature_sensor
  - leaving_cooling_coil_temperature_sensor
  - cooling_thermal_power_capacity
  - cooling_percentage_command
  - compressor_speed_percentage_command
  - compressor_run_time_accumulator_1
  - compressor_run_time_accumulator_2   
  uses:
  - zone_air_temperature_setpoint
  - zone_air_temperature_sensor
  - compressor_run_command_1
  - compressor_run_command_2
  - compressor_run_status_1
  - compressor_run_status_2
  implements:
  - CONTROL

DXZC:
  id: "5052245621709209600"
  description: "Compressor run control on zone side (DSP, CSP)."
  is_abstract: true
  opt_uses:
  - discharge_air_temperature_sensor
  - leaving_cooling_coil_temperature_sensor
  - cooling_thermal_power_capacity
  - cooling_percentage_command
  - compressor_speed_percentage_command
  uses:
  - zone_air_cooling_temperature_setpoint
  - zone_air_temperature_sensor
  - compressor_run_command
  - compressor_run_status
  implements:
  - CONTROL


DXDSPRTC:
  id: "13463632719497920512"
  description: "Compressor run control with dual return temp control."
  is_abstract: true
  opt_uses:
  - discharge_air_temperature_sensor
  - leaving_cooling_coil_temperature_sensor
  - cooling_thermal_power_capacity
  - cooling_percentage_command
  - compressor_speed_percentage_command
  uses:
  - return_air_cooling_temperature_setpoint
  - return_air_heating_temperature_setpoint
  - return_air_temperature_sensor
  - compressor_run_command
  - compressor_run_status
  implements:
  - CONTROL


DX2ZC:
  id: "5844879156126416896"
  description: "Two compressor run control on zone side (DSP, CSP)."
  is_abstract: true
  opt_uses:
  - discharge_air_temperature_sensor
  - leaving_cooling_coil_temperature_sensor
  - cooling_thermal_power_capacity
  - cooling_percentage_command
  - compressor_speed_percentage_command
  uses:
  - zone_air_cooling_temperature_setpoint
  - zone_air_temperature_sensor
  - compressor_run_command_1
  - compressor_run_command_2
  - compressor_run_status_1
  - compressor_run_status_2
  implements:
  - CONTROL

DX3ZC:
  id: "14059444876450201600"
  description: "Three compressor run control on zone side."
  is_abstract: true
  opt_uses:
  - discharge_air_temperature_sensor
  - leaving_cooling_coil_temperature_sensor
  - cooling_thermal_power_capacity
  - cooling_percentage_command
  - compressor_speed_percentage_command
  uses:
  - compressor_run_command_1
  - compressor_run_command_2
  - compressor_run_command_3
  - compressor_run_status_1
  - compressor_run_status_2
  - compressor_run_status_3
  - zone_air_temperature_sensor
  - zone_air_cooling_temperature_setpoint
  implements:
  - CONTROL

DX4ZC:
  id: "7395665540313776128"
  description: "Four compressor run control on zone side."
  is_abstract: true
  opt_uses:
  - discharge_air_temperature_sensor
  - leaving_cooling_coil_temperature_sensor
  - cooling_thermal_power_capacity
  - cooling_percentage_command
  - compressor_speed_percentage_command
  uses:
  - compressor_run_command_1
  - compressor_run_command_2
  - compressor_run_command_3
  - compressor_run_command_4
  - compressor_run_status_1
  - compressor_run_status_2
  - compressor_run_status_3
  - compressor_run_status_4
  - zone_air_temperature_sensor
  - zone_air_cooling_temperature_setpoint
  implements:
  - CONTROL

DX2ZC2X:
  id: "2288583562875633664"
  description: "Two compressor run control on zone side (DSP, CSP) with two zone temp sensors."
  is_abstract: true
  opt_uses:
  - discharge_air_temperature_sensor
  - leaving_cooling_coil_temperature_sensor
  - cooling_thermal_power_capacity
  - cooling_percentage_command
  - compressor_speed_percentage_command
  uses:
  - zone_air_cooling_temperature_setpoint
  - zone_air_temperature_sensor_1
  - zone_air_temperature_sensor_2
  - compressor_run_command_1
  - compressor_run_command_2
  - compressor_run_status_1
  - compressor_run_status_2
  implements:
  - CONTROL

DXSC:
  id: "2530229830381731840"
  description: "Compressor run control on supply air side (STC)."
  opt_uses:
  - leaving_cooling_coil_temperature_sensor
  - cooling_thermal_power_capacity
  - cooling_percentage_command #Serves as a duty cycle for single-stage DX sections.
  - compressor_speed_percentage_command
  - cooling_request_count
  uses:
  - compressor_run_status
  - compressor_run_command
  - supply_air_temperature_sensor
  - supply_air_temperature_setpoint
  implements:
  - CONTROL

DX2SC:
  id: "11753601867236507648"
  description: "Two compressor run control on supply air side."
  is_abstract: true
  opt_uses:
  - leaving_cooling_coil_temperature_sensor
  - cooling_thermal_power_capacity
  - cooling_percentage_command
  - compressor_speed_percentage_command
  - cooling_request_count
  uses:
  - compressor_run_command_1
  - compressor_run_command_2
  - compressor_run_status_1
  - compressor_run_status_2
  - supply_air_temperature_sensor
  - supply_air_temperature_setpoint
  implements:
  - CONTROL

DX3SC:
  id: "7141915848809119744"
  description: "Three compressor run control on supply air side."
  is_abstract: true
  opt_uses:
  - leaving_cooling_coil_temperature_sensor
  - cooling_thermal_power_capacity
  - cooling_percentage_command
  - compressor_speed_percentage_command
  - cooling_request_count
  uses:
  - compressor_run_command_1
  - compressor_run_command_2
  - compressor_run_command_3
  - compressor_run_status_1
  - compressor_run_status_2
  - compressor_run_status_3
  - supply_air_temperature_sensor
  - supply_air_temperature_setpoint
  implements:
  - CONTROL

DX4SC:
  id: "16365287885663895552"
  description: "Four compressor run control on supply air side."
  is_abstract: true
  opt_uses:
  - leaving_cooling_coil_temperature_sensor
  - cooling_thermal_power_capacity
  - cooling_percentage_command
  - compressor_speed_percentage_command
  - cooling_request_count
  uses:
  - compressor_run_status_1
  - compressor_run_status_2
  - compressor_run_status_3
  - compressor_run_status_4
  - compressor_run_command_1
  - compressor_run_command_2
  - compressor_run_command_3
  - compressor_run_command_4
  - supply_air_temperature_sensor
  - supply_air_temperature_setpoint
  implements:
  - CONTROL


DX2SDC:
  id: "17195498329471975424"
  description: "Two compressor run control on supply air side (dual temp setpoint)."
  is_abstract: true
  opt_uses:
  - leaving_cooling_coil_temperature_sensor
  - cooling_thermal_power_capacity
  - cooling_percentage_command
  - compressor_speed_percentage_command
  uses:
  - compressor_run_command_1
  - compressor_run_command_2
  - compressor_run_status_1
  - compressor_run_status_2
  - supply_air_temperature_sensor
  - supply_air_heating_temperature_setpoint
  - supply_air_cooling_temperature_setpoint
  implements:
  - CONTROL


DX4SWC:
  id: "1377308325774884864"
  description: "Four compressor run control on supply water side."
  is_abstract: true
  opt_uses:
  - cooling_thermal_power_capacity
  - cooling_percentage_command
  - compressor_speed_percentage_command
  - compressor_speed_percentage_sensor
  uses:
  - compressor_run_command_1
  - compressor_run_command_2
  - compressor_run_command_3
  - compressor_run_command_4
  - compressor_run_status_1
  - compressor_run_status_2
  - compressor_run_status_3
  - compressor_run_status_4
  - supply_water_temperature_sensor
  - supply_water_temperature_setpoint
  implements:
  - CONTROL

DX2SWC:
  id: "8232701752307089408"
  description: "Two compressor run control on supply water side."
  is_abstract: true
  opt_uses:
  - cooling_thermal_power_capacity
  - cooling_percentage_command
  - compressor_speed_percentage_command
  - compressor_speed_percentage_sensor
  uses:
  - compressor_run_command_1
  - compressor_run_command_2
  - compressor_run_status_1
  - compressor_run_status_2
  - supply_water_temperature_sensor
  - supply_water_temperature_setpoint
  implements:
  - CONTROL


DXSWC:
  id: "11457067979271831552"
  description: "Compressor run control on supply water side."
  is_abstract: true
  opt_uses:
  - cooling_thermal_power_capacity
  - cooling_percentage_command
  - compressor_speed_percentage_command
  - compressor_speed_percentage_sensor
  uses:
  - compressor_run_command
  - compressor_run_status
  - supply_water_temperature_sensor
  - supply_water_temperature_setpoint
  implements:
  - CONTROL

DX5SC:
  id: "10600680362629660672"
  description: "Five compressor run control on supply side."
  is_abstract: true
  opt_uses:
  - leaving_cooling_coil_temperature_sensor
  - cooling_thermal_power_capacity
  - cooling_percentage_command
  - compressor_speed_percentage_command
  - cooling_request_count
  uses:
  - compressor_run_command_1
  - compressor_run_command_2
  - compressor_run_command_3
  - compressor_run_command_4
  - compressor_run_command_5
  - compressor_run_status_1
  - compressor_run_status_2
  - compressor_run_status_3
  - compressor_run_status_4
  - compressor_run_status_5
  - supply_air_temperature_sensor
  - supply_air_temperature_setpoint
  implements:
  - CONTROL

DXRC:
  id: "5628706374012633088"
  description: "Compressor run control on return air side (RC)."
  opt_uses:
  - discharge_air_temperature_sensor
  - leaving_cooling_coil_temperature_sensor
  - cooling_thermal_power_capacity
  - cooling_percentage_command
  - compressor_speed_percentage_command
  - compressor_failed_alarm
  uses:
  - return_air_temperature_setpoint
  - return_air_temperature_sensor
  - compressor_run_command
  - compressor_run_status
  implements:
  - CONTROL

DXDC:
  id: "5988994344202272768"
  description: "Compressor run control on discharge air side (DTC)."
  opt_uses:
  - leaving_cooling_coil_temperature_sensor
  - cooling_thermal_power_capacity
  - cooling_percentage_command
  - compressor_speed_percentage_command
  - compressor_run_time_accumulator
  uses:
  - compressor_run_status
  - compressor_run_command
  - discharge_air_temperature_sensor
  - discharge_air_temperature_setpoint
  implements:
  - CONTROL

DX2DC:
  id: "8944903812129226752"
  description: "Two compressor run control on discharge side (DTC)."
  is_abstract: true
  opt_uses:
  - leaving_cooling_coil_temperature_sensor
  - cooling_thermal_power_capacity
  - cooling_percentage_command
  - compressor_speed_percentage_command
  - compressor_run_time_accumulator_1
  - compressor_run_time_accumulator_2  
  uses:
  - discharge_air_temperature_sensor
  - discharge_air_temperature_setpoint
  - compressor_run_command_1
  - compressor_run_command_2
  - compressor_run_status_1
  - compressor_run_status_2
  implements:
  - CONTROL

DX3DC:
  id: "13988935394784182272"
  description: "Three compressor run control on discharge side (DTC)."
  is_abstract: true
  opt_uses:
  - leaving_cooling_coil_temperature_sensor
  - cooling_thermal_power_capacity
  - cooling_percentage_command
  - compressor_speed_percentage_command
  uses:
  - discharge_air_temperature_sensor
  - discharge_air_temperature_setpoint
  - compressor_run_command_1
  - compressor_run_command_2
  - compressor_run_command_3
  - compressor_run_status_1
  - compressor_run_status_2
  - compressor_run_status_3
  implements:
  - CONTROL

HPSC:
  id: "15212366381057048576"
  description: "Supply side heat pump control."
  is_abstract: true
  opt_uses:
  - cooling_thermal_power_capacity
  - heating_thermal_power_capacity
  - compressor_speed_percentage_command
  - cooling_request_count
  - heating_request_count
  uses:
  - supply_air_temperature_sensor
  - supply_air_temperature_setpoint
  - compressor_run_command
  - compressor_run_status
  - reversing_valve_command
  implements:
  - CONTROL

HP2SC:
  id: "3360440274189811712"
  description: "Supply side heat pump control."
  is_abstract: true
  opt_uses:
  - cooling_thermal_power_capacity
  - heating_thermal_power_capacity
  - compressor_speed_percentage_command
  - cooling_request_count
  - heating_request_count
  uses:
  - supply_air_temperature_sensor
  - supply_air_temperature_setpoint
  - compressor_run_command_1
  - compressor_run_command_2
  - compressor_run_status_1
  - compressor_run_status_2
  - reversing_valve_command
  implements:
  - CONTROL

HPDC:
  id: "3683151334988578816"
  description: "Discharge side heat pump control."
  is_abstract: true
  opt_uses:
  - cooling_thermal_power_capacity
  - heating_thermal_power_capacity
  - compressor_speed_percentage_command
  uses:
  - discharge_air_temperature_sensor
  - discharge_air_temperature_setpoint
  - compressor_run_command
  - compressor_run_status
  - reversing_valve_command
  implements:
  - CONTROL

HPZTC:
  id: "4115496899216146432"
  description: "Zone temp heat pump control (ZTC)."
  is_abstract: true
  opt_uses:
  - discharge_air_temperature_sensor
  - cooling_thermal_power_capacity
  - heating_thermal_power_capacity
  - compressor_speed_percentage_command
  uses:
  - zone_air_temperature_setpoint
  - zone_air_temperature_sensor
  - compressor_run_command
  - compressor_run_status
  - reversing_valve_command
  implements:
  - CONTROL

HPZC:
  id: "15428539163170832384"
  description: "Zone temp heat pump control (CSP or DSP)."
  is_abstract: true
  opt_uses:
  - discharge_air_temperature_sensor
  - cooling_thermal_power_capacity
  - heating_thermal_power_capacity
  - compressor_speed_percentage_command
  uses:
  - zone_air_cooling_temperature_setpoint
  - zone_air_heating_temperature_setpoint
  - zone_air_temperature_sensor
  - compressor_run_command
  - compressor_run_status
  - reversing_valve_command
  implements:
  - CONTROL

HP2ZC:
  id: "16221172697588039680"
  description: "Zone temp heat pump control with two compressors."
  is_abstract: true
  opt_uses:
  - discharge_air_temperature_sensor
  - cooling_thermal_power_capacity
  - heating_thermal_power_capacity
  - compressor_speed_percentage_command
  uses:
  - zone_air_cooling_temperature_setpoint
  - zone_air_heating_temperature_setpoint
  - zone_air_temperature_sensor
  - compressor_run_command_1
  - compressor_run_command_2
  - compressor_run_status_1
  - compressor_run_status_2
  - reversing_valve_command
  implements:
  - CONTROL

HWDC:
  id: "16507327195786510336"
  description: "Heating water valve monitoring on discharge air side."
  is_abstract: true
  opt_uses:
  - heating_water_valve_percentage_sensor
  - heating_thermal_power_capacity
  - discharge_air_relative_humidity_sensor
  - heating_water_flowrate_sensor
  uses:
  - heating_water_valve_percentage_command
  - discharge_air_temperature_setpoint
  - discharge_air_temperature_sensor
  implements:
  - CONTROL

HWRC:
  id: "17386253701286461440"
  description: "Heating water valve monitoring on discharge air side."
  is_abstract: true
  opt_uses:
  - heating_water_valve_percentage_sensor
  - heating_thermal_power_capacity
  - discharge_air_relative_humidity_sensor
  - heating_water_flowrate_sensor
  uses:
  - heating_water_valve_percentage_command
  - return_air_temperature_setpoint
  - return_air_temperature_sensor
  implements:
  - CONTROL

HWSC:
  id: "12906523371843354624"
  description: "Heating water valve monitoring on supply air side."
  is_abstract: true
  opt_uses:
  - heating_water_valve_percentage_sensor
  - heating_thermal_power_capacity
  - leaving_heating_coil_temperature_sensor
  - heating_request_count
  uses:
  - heating_water_valve_percentage_command
  - supply_air_temperature_setpoint
  - supply_air_temperature_sensor
  implements:
  - CONTROL

HW2SC:
  id: "15111346551231873024"
  description: "Two heating water valves on supply air side."
  is_abstract: true
  opt_uses:
  - heating_thermal_power_capacity
  - leaving_heating_coil_temperature_sensor
  - heating_request_count
  uses:
  - heating_water_valve_percentage_command_1
  - heating_water_valve_percentage_command_2
  - supply_air_temperature_setpoint
  - supply_air_temperature_sensor
  implements:
  - CONTROL

HWZC:
  id: "12546235401653714944"
  description: "Heating water valve monitoring on zone side (DSP/CSP)."
  is_abstract: true
  opt_uses:
  - discharge_air_temperature_sensor
  - heating_water_valve_percentage_sensor
  - heating_thermal_power_capacity
  - heating_supply_water_isolation_valve_command
  - heating_supply_water_isolation_valve_status
  uses:
  - heating_water_valve_percentage_command
  - zone_air_heating_temperature_setpoint
  - zone_air_temperature_sensor
  implements:
  - CONTROL

HWZTC:
  id: "2674345018457587712"
  description: "Heating water valve monitoring on zone side (ZTC)."
  is_abstract: true
  opt_uses:
  - discharge_air_temperature_sensor
  - heating_water_valve_percentage_sensor
  - heating_thermal_power_capacity
  - heating_water_flowrate_sensor
  uses:
  - heating_water_valve_percentage_command
  - zone_air_temperature_setpoint
  - zone_air_temperature_sensor
  implements:
  - CONTROL

HWSWC:
  id: "8294837353415966720"
  description: "Heating water valve monitoring on supply water side."
  is_abstract: true
  opt_uses:
  - heating_water_valve_percentage_sensor
  - heating_thermal_power_capacity
  - return_water_temperature_sensor
  uses:
  - heating_water_valve_percentage_command
  - supply_water_temperature_setpoint
  - supply_water_temperature_sensor
  implements:
  - CONTROL

PHWSC:
  id: "17518209390270742528"
  description: "Preheating water valve monitoring on supply air side."
  is_abstract: true
  opt_uses:
  - leaving_air_preheating_coil_temperature_sensor
  uses:
  - preheating_water_valve_percentage_command
  - supply_air_temperature_setpoint
  - supply_air_temperature_sensor
  implements:
  - CONTROL
  
HWPVM:
  id: "5829955484802613248"
  description: "Heating water pressure valve command and position monitoring (without regard to what controls it)."
  is_abstract: true
  opt_uses:
  - heating_water_flowrate_sensor
  uses:
  - heating_water_valve_percentage_sensor
  implements:
  - OPERATIONAL
  

HTDC:
  id: "656732385395605504"
  description: "Gas or electric heater control on discharge side."
  is_abstract: true
  opt_uses:
  - heating_thermal_power_capacity
  - heating_percentage_command
  - heater_run_status
  uses:
  - heater_run_command
  - discharge_air_temperature_setpoint
  - discharge_air_temperature_sensor
  implements:
  - CONTROL

HT2DC:
  id: "5268418403822993408"
  description: "Two gas or electric heater control on discharge control."
  is_abstract: true
  opt_uses:
  - heating_thermal_power_capacity
  - heating_percentage_command
  - leaving_heating_coil_temperature_sensor
  uses:
  - heater_run_command_1
  - heater_run_command_2
  - discharge_air_heating_temperature_setpoint
  - discharge_air_temperature_sensor
  implements:
  - CONTROL


HTSC:
  id: "800847573471461376"
  description: "Gas or electric heater control on supply side."
  is_abstract: true
  opt_uses:
  - heating_thermal_power_capacity
  - heating_percentage_command
  - heater_run_status
  - heating_request_count
  uses:
  - heater_run_command
  - supply_air_temperature_setpoint
  - supply_air_temperature_sensor
  implements:
  - CONTROL


HTSDC:
  id: "16700102370461220864"
  description: "Gas or electric heater control on supply side."
  is_abstract: true
  opt_uses:
  - heating_thermal_power_capacity
  - heater_run_status
  - heating_percentage_command
  uses:
  - heater_run_command
  - supply_air_heating_temperature_setpoint
  - supply_air_cooling_temperature_setpoint
  - supply_air_temperature_sensor
  implements:
  - CONTROL



HTRC:
  id: "80271633092182016"
  description: "Gas or electric heater control on return side (RC)."
  is_abstract: true
  opt_uses:
  - heating_thermal_power_capacity
  - discharge_air_temperature_sensor
  - heating_percentage_command
  - heater_run_status
  uses:
  - heater_run_command
  - return_air_temperature_setpoint
  - return_air_temperature_sensor
  implements:
  - CONTROL

HTZC:
  id: "2386114642305875968"
  description: "Gas or electric heater control on zone side (ZC)."
  is_abstract: true
  opt_uses:
  - heating_thermal_power_capacity
  - discharge_air_temperature_sensor
  - heating_percentage_command
  - heater_run_status
  uses:
  - heater_run_command
  - zone_air_heating_temperature_setpoint
  - zone_air_temperature_sensor
  implements:
  - CONTROL

HT2ZC:
  id: "6997800660733263872"
  description: "Two gas or electric heater control on zone side (HSP, DSP)."
  is_abstract: true
  opt_uses:
  - discharge_air_temperature_sensor
  - heating_thermal_power_capacity
  - heating_percentage_command
  uses:
  - heater_run_command_1
  - heater_run_command_2
  - zone_air_heating_temperature_setpoint
  - zone_air_temperature_sensor
  implements:
  - CONTROL

HT2XZTC2X:
  id: "18111271668641955840"
  description: "Two separate heating sections going to two different zones on the device, with independent heating control."
  is_abstract: true
  opt_uses:
  - heating_percentage_command_1
  - discharge_air_temperature_sensor_1
  - heating_percentage_command_2
  - discharge_air_temperature_sensor_2
  uses:
  - zone_air_temperature_setpoint_1
  - zone_air_temperature_sensor_1
  - heater_run_command_1
  - heater_run_status_1
  - zone_air_temperature_setpoint_2
  - zone_air_temperature_sensor_2
  - heater_run_command_2
  - heater_run_status_2
  implements:
  - CONTROL

HT3ZC:
  id: "3504555462265667584"
  description: "Two gas or electric heater control on zone side (HSP, DSP)."
  is_abstract: true
  opt_uses:
  - discharge_air_temperature_sensor
  - heating_thermal_power_capacity
  uses:
  - heater_run_command_1
  - heater_run_command_2
  - heater_run_command_3
  - zone_air_heating_temperature_setpoint
  - zone_air_temperature_sensor
  implements:
  - CONTROL



HTSWC:
  id: "2162764248285970432"
  description: "Two gas or electric heater control on supply water side."
  is_abstract: true
  opt_uses:
  - heating_thermal_power_capacity
  - heating_percentage_command
  uses:
  - heater_run_command
  - supply_water_temperature_sensor
  - supply_water_temperature_setpoint
  implements:
  - CONTROL


HT2SWC:
  id: "10024219610326237184"
  description: "Two gas or electric heater control on supply water side."
  is_abstract: true
  opt_uses:
  - heating_thermal_power_capacity
  - heating_percentage_command
  uses:
  - heater_run_command_1
  - heater_run_command_2
  - supply_water_temperature_sensor
  - supply_water_temperature_setpoint
  implements:
  - CONTROL

HT4SWC:
  id: "15090909928606400512"
  description: "Four gas or electric heater control on supply water side."
  is_abstract: true
  opt_uses:
  - heating_thermal_power_capacity
  - heating_percentage_command
  uses:
  - heater_run_command_1
  - heater_run_command_2
  - heater_run_command_3
  - heater_run_command_4
  - supply_water_temperature_sensor
  - supply_water_temperature_setpoint
  implements:
  - CONTROL


HT2SC:
  id: "5412533591898849280"
  description: "Two gas or electric heater control on supply side."
  is_abstract: true
  opt_uses:
  - heating_thermal_power_capacity
  - heating_percentage_command
  - heating_request_count
  uses:
  - heater_run_command_1
  - heater_run_command_2
  - supply_air_temperature_sensor
  - supply_air_temperature_setpoint
  implements:
  - CONTROL


HT3SC:
  id: "10953790720913178624"
  description: "Three gas or electric heater control on supply side."
  is_abstract: true
  opt_uses:
  - heating_thermal_power_capacity
  - heating_percentage_command
  - heating_request_count
  uses:
  - heater_run_command_1
  - heater_run_command_2
  - heater_run_command_3
  - supply_air_temperature_sensor
  - supply_air_temperature_setpoint
  implements:
  - CONTROL


HT4SC:
  id: "13793873235923697664"
  description: "Four gas or electric heater control on supply side."
  is_abstract: true
  opt_uses:
  - heating_thermal_power_capacity
  - heating_percentage_command
  - heating_request_count
  uses:
  - heater_run_command_1
  - heater_run_command_2
  - heater_run_command_3
  - heater_run_command_4
  - supply_air_temperature_sensor
  - supply_air_temperature_setpoint
  implements:
  - CONTROL

HT2SDC:
  id: "7476730333606445056"
  description: "Two gas or electric heater control on supply side (dual setpoint)."
  is_abstract: true
  opt_uses:
  - heating_thermal_power_capacity
  - heating_percentage_command
  uses:
  - heater_run_command_1
  - heater_run_command_2
  - supply_air_temperature_sensor
  - supply_air_heating_temperature_setpoint
  - supply_air_cooling_temperature_setpoint
  implements:
  - CONTROL

HTVSC:
  id: "14635905628753625088"
  description: "Variable gas to electric control on supply air side."
  is_abstract: true
  opt_uses:
  - heating_thermal_power_capacity
  - heating_request_count
  uses:
  - heater_run_command
  - heater_run_status
  - heating_percentage_command
  - supply_air_temperature_setpoint
  - supply_air_temperature_sensor
  implements:
  - CONTROL

ECON:
  id: "3106690582685155328"
  description: "Economizer mode control"
  is_abstract: true
  opt_uses:
  - low_limit_outside_air_damper_percentage_command
  - supply_air_temperature_sensor
  - outside_air_flowrate_sensor
  - outside_air_flowrate_setpoint
  - return_air_damper_percentage_command
  uses:
  - outside_air_temperature_sensor
  - economizer_mode
  - mixed_air_temperature_sensor
  - supply_air_temperature_setpoint
  - outside_air_damper_percentage_command
  - return_air_temperature_sensor
  implements:
  - CONTROL


ECOND:
  id: "2000353186723921920"
  description: "Economizer mode control - single zone"
  is_abstract: true
  opt_uses:
  - return_air_temperature_sensor
  - outside_air_flowrate_sensor
  - outside_air_flowrate_setpoint
  - mixed_air_temperature_sensor
  - outside_air_damper_percentage_sensor
  - low_limit_outside_air_damper_percentage_command
  - return_air_damper_percentage_command
  uses:
  - outside_air_temperature_sensor
  - economizer_mode
  - discharge_air_temperature_sensor
  - discharge_air_temperature_setpoint
  - outside_air_damper_percentage_command
  implements:
  - CONTROL

ECONM:
  id: "8728731030015442944"
  description: "Economizer mode control"
  is_abstract: true
  opt_uses:
  - outside_air_flowrate_sensor
  - outside_air_flowrate_setpoint
  - supply_air_temperature_sensor
  - outside_air_damper_percentage_sensor
  - low_limit_outside_air_damper_percentage_command
  - return_air_damper_percentage_command
  uses:
  - outside_air_temperature_sensor
  - economizer_mode
  - mixed_air_temperature_sensor
  - mixed_air_temperature_setpoint
  - outside_air_damper_percentage_command
  - return_air_temperature_sensor
  implements:
  - CONTROL

ECONM2X:
  id: "10998545242210172928"
  description: "Economizer mode control"
  is_abstract: true
  opt_uses:
  - outside_air_flowrate_sensor
  - outside_air_flowrate_setpoint
  - supply_air_temperature_sensor
  - outside_air_damper_percentage_sensor
  - low_limit_outside_air_damper_percentage_command
  - return_air_damper_percentage_command
  uses:
  - outside_air_temperature_sensor
  - economizer_mode
  - mixed_air_temperature_sensor_1
  - mixed_air_temperature_sensor_2
  - mixed_air_temperature_setpoint
  - outside_air_damper_percentage_command
  - return_air_temperature_sensor
  implements:
  - CONTROL

ECONMD:
  id: "15646260057656524800"
  description: "Economizer mode control - single zone"
  is_abstract: true
  opt_uses:
  - low_limit_outside_air_damper_percentage_command
  - discharge_air_temperature_sensor
  - outside_air_flowrate_sensor
  - outside_air_flowrate_setpoint
  - return_air_temperature_sensor
  - outside_air_damper_percentage_sensor
  - return_air_damper_percentage_command
  uses:
  - outside_air_temperature_sensor
  - economizer_mode
  - mixed_air_temperature_sensor
  - mixed_air_temperature_setpoint
  - outside_air_damper_percentage_command
  implements:
  - CONTROL

ECONZ:
  id: "10070803718971850752"
  description: "Economizer mode control - single room"
  is_abstract: true
  opt_uses:
  - low_limit_outside_air_damper_percentage_command
  - discharge_air_temperature_sensor
  - outside_air_flowrate_sensor
  - outside_air_relative_humidity_sensor
  - outside_air_flowrate_setpoint
  - return_air_temperature_sensor
  - mixed_air_temperature_sensor
  - outside_air_damper_percentage_sensor
  - return_air_damper_percentage_command
  uses:
  - outside_air_temperature_sensor
  - economizer_mode
  - zone_air_temperature_sensor
  - zone_air_cooling_temperature_setpoint
  - outside_air_damper_percentage_command
  implements:
  - CONTROL
VOADM:
  id: "12330062619539931136"
  description: "Variable outside air damper monitoring."
  is_abstract: true
  opt_uses:
  - economizer_mode
  - mixed_air_temperature_sensor
  - outside_air_damper_percentage_sensor
  - low_limit_outside_air_damper_percentage_command
  uses:
  - outside_air_temperature_sensor
  - outside_air_damper_percentage_command
  implements:
  - MONITORING

BYPDM:
  id: "7718376601112543232"
  description: "Bypass damper monitoring."
  is_abstract: true
  uses:
  - bypass_air_damper_percentage_command
  implements:
  - MONITORING


OAFM:
  id: "7386573678663696384"
  description: "Outside air flow monitoring"
  is_abstract: true
  opt_uses:
  - outside_air_temperature_sensor
  - outside_air_damper_percentage_sensor
  uses:
  - outside_air_flowrate_sensor
  implements:
  - MONITORING

OAFMC:
  id: "16941748637967319040"
  description: "Outside air flow control with minimum setpoint."
  is_abstract: true
  opt_uses:
  - economizer_mode
  - mixed_air_temperature_sensor
  uses:
  - ventilation_outside_air_flowrate_setpoint
  - outside_air_flowrate_sensor
  - outside_air_damper_percentage_command
  implements:
  - CONTROL

OAMC:
  id: "9583248377378766848"
  description: "Outside air flow control."
  is_abstract: true
  opt_uses:
  - outside_air_flowrate_sensor
  uses:
  - outside_air_damper_percentage_sensor
  - outside_air_damper_percentage_command
  implements:
  - CONTROL


OFC:
  id: "18252070729648439296"
  description: "Outside air flow control monitoring (without a damper)."
  is_abstract: true
  uses:
  - outside_air_flowrate_setpoint
  - outside_air_flowrate_sensor
  implements:
  - OPERATIONAL

SFM:
  id: "1953769078078308352"
  description: "Supply air flow monitoring."
  is_abstract: true
  uses:
  - supply_air_flowrate_sensor
  implements:
  - MONITORING

SFC:
  id: "11177141114933084160"
  description: "Supply air flow control."
  is_abstract: true
  uses:
  - supply_air_flowrate_setpoint
  - supply_air_flowrate_sensor
  implements:
  - OPERATIONAL

RFC:
  id: "6565455096505696256"
  description: "Return air flow control."
  is_abstract: true
  uses:
  - return_air_flowrate_setpoint
  - return_air_flowrate_sensor
  implements:
  - OPERATIONAL

SARC:
  id: "15788827133360472064"
  description: "AHU supply air reset control."
  is_abstract: true
  opt_uses:
  - supply_air_flowrate_sensor
  - heating_request_count
  uses:
  - supply_air_temperature_setpoint
  - supply_air_static_pressure_setpoint
  - cooling_request_count
  - pressurization_request_count
  implements:
  - CONTROL

RWISOVPC:
  id: "13482984124146778112"
  description: "Return water isolation valve percentage monitoring."
  is_abstract: true
  opt_uses:
  - run_command
  uses:
  - return_water_valve_percentage_sensor
  - return_water_valve_percentage_command
  implements:
  - OPERATIONAL

CHWISOVM:
  id: "8871298105719390208"
  description: "Chilled water isolation valve monitoring."
  is_abstract: true
  opt_uses:
  - run_command
  uses:
  - chilled_water_isolation_valve_command
  - chilled_water_isolation_valve_status
  implements:
  - MONITORING

CDWISOVM:
  id: "18094670142574166016"
  description: "Condensing water isolation valve monitoring."
  is_abstract: true
  opt_uses:
  - run_command
  uses:
  - condensing_water_isolation_valve_command
  - condensing_water_isolation_valve_status
  implements:
  - MONITORING

CDWISOVPM:
  id: "512617197319749632"
  description: "Condensing water isolation valve percentage monitoring."
  is_abstract: true
  opt_uses:
  - run_command
  uses:
  - condensing_water_isolation_valve_percentage_command
  - condensing_water_isolation_valve_percentage_sensor
  implements:
  - MONITORING

CDWPVM:
  id: "7446747751028621312"
  description: "Condensing water pressure valve command and position monitoring (without regard to what controls it)."
  is_abstract: true
  opt_uses:
  - condensing_water_flowrate_sensor
  uses:
  - condensing_water_valve_percentage_sensor
  implements:
  - OPERATIONAL

CDWFRSM:
  id: "14620379425057800192"
  description: "Condenser water flowrate status monitoring."
  is_abstract: true
  uses:
  - condensing_water_flowrate_status
  implements:
  - OPERATIONAL

BYPVPM:
  id: "9735989234174525440"
  description: "Bypass water valve percentage monitoring."
  is_abstract: true
  opt_uses:
  - bypass_valve_percentage_sensor
  uses:
  - bypass_valve_percentage_command
  implements:
  - MONITORING

MWVPM:
  id: "5124303215747137536"
  description: "Make-up water valve percentage monitoring."
  is_abstract: true
  uses:
  - makeup_water_valve_percentage_command
  implements:
  - MONITORING

HXSWISOVPM:
  id: "11812289399880679424"
  description: "Heat exchanger supply isolation water valve percentage monitoring."
  is_abstract: true
  uses:
  - heat_exchange_supply_water_isolation_valve_percentage_command
  - heat_exchange_supply_water_isolation_valve_percentage_sensor
  implements:
  - MONITORING

HXRWISOVPM:
  id: "14124324858582007808"
  description: "Heat exchanger return isolation water valve percentage monitoring."
  is_abstract: true
  uses:
  - heat_exchange_return_water_isolation_valve_percentage_command
  - heat_exchange_return_water_isolation_valve_percentage_sensor
  implements:
  - MONITORING

HXSWISOVM:
  id: "18037952934766968832"
  description: "Heat exchanger supply isolation water valve monitoring."
  is_abstract: true
  uses:
  - heat_exchange_supply_water_isolation_valve_command
  - heat_exchange_supply_water_isolation_valve_status
  implements:
  - MONITORING

HXRWISOVM:
  id: "9182187217496309760"
  description: "Heat exchanger return isolation water valve monitoring."
  is_abstract: true
  uses:
  - heat_exchange_return_water_isolation_valve_command
  - heat_exchange_return_water_isolation_valve_status
  implements:
  - MONITORING

PWISOVM:
  id: "2818460206533443584"
  description: "Process water iso valve monitoring."
  is_abstract: true
  uses:
  - process_water_isolation_valve_command
  implements:
  - MONITORING

PWVPM:
  id: "12041832243388219392"
  description: "Process water valve percentage monitoring."
  is_abstract: true
  uses:
  - process_water_valve_percentage_command
  implements:
  - MONITORING

CHWBZC:
  id: "16609945715518472192"
  description: "Chilled water valve binary (open/closed) control."
  is_abstract: true
  implements:
  - OPERATIONAL
  uses:
  - chilled_water_valve_command
  - zone_air_temperature_sensor
  - zone_air_cooling_temperature_setpoint

CHWBYPVPM:
  id: "7430146224960831488"
  description: "Chilled water bypass valve percentage monitoring."
  is_abstract: true
  uses:
  - chilled_water_bypass_valve_percentage_sensor
  - chilled_water_bypass_valve_percentage_command
  implements:
  - MONITORING

MXVPM:
  id: "16653518261815607296"
  description: "Mixing valve percent monitoring."
  is_abstract: true
  uses:
  - mixing_valve_percentage_command
  implements:
  - MONITORING

WFRM:
  id: "1665538701926596608"
  description: "Water flowrate monitoring."
  is_abstract: true
  uses:
  - flowrate_sensor
  implements:
  - MONITORING

WFRC:
  id: "10888910738781372416"
  description: "Water flowrate control."
  is_abstract: true
  uses:
  - flowrate_sensor
  - flowrate_setpoint
  implements:
  - OPERATIONAL

MWFRC:
  id: "6277224720353984512"
  description: "Minimum water flowrate control."
  is_abstract: true
  uses:
  - flowrate_sensor
  - low_limit_flowrate_setpoint
  implements:
  - OPERATIONAL

CHWFRM:
  id: "15500596757208760320"
  description: "Chilled water flowrate monitoring."
  is_abstract: true
  uses:
  - chilled_water_flowrate_sensor
  implements:
  - MONITORING

CHWFRSM:
  id: "11667988394339729408"
  description: "Chilled water flowrate status monitoring."
  is_abstract: true
  uses:
  - chilled_water_flowrate_status
  implements:
  - MONITORING

SEPM:
  id: "3971381711140290560"
  description: "Shade extent monitoring."
  is_abstract: true
  uses:
  - shade_extent_percentage_command
  implements:
  - MONITORING

STPM:
  id: "13194753747995066368"
  description: "Shade tilt monitoring."
  is_abstract: true
  uses:
  - shade_tilt_percentage_command
  implements:
  - MONITORING

IGM:
  id: "8583067729567678464"
  description: "Inlet guidevane monitoring."
  is_abstract: true
  uses:
  - inlet_guidevane_percentage_sensor
  implements:
  - OPERATIONAL

CLPM:
  id: "17806439766422454272"
  description: "Cooling thermal monitoring."
  is_abstract: true
  uses:
  - cooling_thermal_power_sensor
  implements:
  - MONITORING

PCLPM:
  id: "1089077949623173120"
  description: "Process cooling thermal monitoring."
  is_abstract: true
  uses:
  - process_cooling_thermal_power_sensor
  implements:
  - MONITORING


### POTENTIALLY ONE-OFF TYPES ###
DDCO:
  id: "10312449986477948928"
  description: "Flow control - dual duct, but only cooling."
  is_abstract: true
  uses:
  - cooling_air_flowrate_setpoint_2
  - cooling_air_flowrate_setpoint_1
  - cooling_air_flowrate_sensor_2
  - cooling_air_flowrate_sensor_1
  - cooling_air_damper_percentage_command_2
  - cooling_air_damper_percentage_command_1
  implements:
  - CONTROL

FDPM2X:
  id: "871492295067697152"
  description: "Filter pressure monitoring (2 sensors)."
  is_abstract: true
  uses:
  - filter_differential_pressure_sensor_1
  - filter_differential_pressure_sensor_2
  implements:
  - MONITORING

FDPSM2X:
  id: "14032659673685950464"
  description: "Filter pressure status monitoring (2 sensors)."
  is_abstract: true
  uses:
  - filter_differential_pressure_status_1
  - filter_differential_pressure_status_2
  opt_uses:
  - filter_alarm_1
  - filter_alarm_2
  implements:
  - MONITORING

FDPM3X:
  id: "16670119787883397120"
  description: "Filter pressure monitoring (3 sensors)."
  is_abstract: true
  uses:
  - filter_differential_pressure_sensor_1
  - filter_differential_pressure_sensor_2
  - filter_differential_pressure_sensor_3
  implements:
  - MONITORING

FDPM4X:
  id: "5700763968050561024"
  description: "Filter pressure monitoring (4 sensors)."
  is_abstract: true
  uses:
  - filter_differential_pressure_sensor_1
  - filter_differential_pressure_sensor_2
  - filter_differential_pressure_sensor_3
  - filter_differential_pressure_sensor_4
  implements:
  - MONITORING

CO2C2X:
  id: "14924136004905336832"
  description: "Carbon dioxide control with dual zone sensors."
  is_abstract: true
  uses:
  - zone_air_co2_concentration_setpoint
  - zone_air_co2_concentration_sensor_1
  - zone_air_co2_concentration_sensor_2
  implements:
  - OPERATIONAL

DSP3X:
  id: "3394920958836867072"
  description: "Dual setpoint zone temp control with 3 temp sensors."
  is_abstract: true
  opt_uses:
  - discharge_air_temperature_sensor
  uses:
  - zone_air_temperature_sensor_1
  - zone_air_temperature_sensor_2
  - zone_air_temperature_sensor_3
  - zone_air_cooling_temperature_setpoint
  - zone_air_heating_temperature_setpoint
  implements:
  - OPERATIONAL


EFSS2X:
  id: "12618292995691642880"
  description: "Exhaust fan start-stop and feedback with two fans."
  is_abstract: true
  opt_uses:
  - exhaust_fan_current_sensor_1
  - exhaust_fan_power_sensor_1
  - exhaust_fan_current_sensor_2
  - exhaust_fan_power_sensor_2
  - exhaust_air_flowrate_capacity
  - exhaust_fan_power_capacity
  uses:
  - exhaust_fan_run_command_1
  - exhaust_fan_run_status_1
  - exhaust_fan_run_command_2
  - exhaust_fan_run_status_2
  implements:
  - OPERATIONAL

EFSS3X:
  id: "8006606977264254976"
  description: "Exhaust fan start-stop and feedback with three fans."
  is_abstract: true
  opt_uses:
  - exhaust_fan_current_sensor_1
  - exhaust_fan_power_sensor_1
  - exhaust_fan_current_sensor_2
  - exhaust_fan_power_sensor_2
  - exhaust_fan_current_sensor_3
  - exhaust_fan_power_sensor_3
  - exhaust_air_flowrate_capacity
  - exhaust_fan_power_capacity
  uses:
  - exhaust_fan_run_command_1
  - exhaust_fan_run_status_1
  - exhaust_fan_run_command_2
  - exhaust_fan_run_status_2
  - exhaust_fan_run_command_3
  - exhaust_fan_run_status_3
  implements:
  - OPERATIONAL

EFSS4X:
  id: "17229979014119030784"
  description: "Exhaust fan start-stop and feedback with four fans."
  is_abstract: true
  opt_uses:
  - exhaust_air_flowrate_capacity
  - exhaust_fan_power_capacity
  - exhaust_fan_current_sensor_1
  - exhaust_fan_power_sensor_1
  - exhaust_fan_current_sensor_2
  - exhaust_fan_power_sensor_2
  - exhaust_fan_current_sensor_3
  - exhaust_fan_power_sensor_3
  - exhaust_fan_current_sensor_4
  - exhaust_fan_power_sensor_4
  uses:
  - exhaust_fan_run_command_1
  - exhaust_fan_run_status_1
  - exhaust_fan_run_command_2
  - exhaust_fan_run_status_2
  - exhaust_fan_run_command_3
  - exhaust_fan_run_status_3
  - exhaust_fan_run_command_4
  - exhaust_fan_run_status_4
  implements:
  - OPERATIONAL

DF2XSS:
  id: "9591874046098669568"
  description: "Discharge fan start-stop and feedback (2 pts)."
  is_abstract: true
  opt_uses:
  - discharge_fan_current_sensor
  - discharge_fan_power_sensor
  uses:
  - discharge_fan_run_status_1
  - discharge_fan_run_status_2
  - discharge_fan_run_command_1
  - discharge_fan_run_command_2
  implements:
  - OPERATIONAL

SFSS2X:
  id: "2241999454230020096"
  description: "Supply fan start-stop and feedback for two fans."
  is_abstract: true
  opt_uses:
  - supply_air_flowrate_capacity
  - supply_fan_power_capacity
  - supply_fan_current_sensor_1
  - supply_fan_current_sensor_2
  - supply_fan_power_sensor_1
  - supply_fan_power_sensor_2
  uses:
  - supply_fan_run_command_1
  - supply_fan_run_status_1
  - supply_fan_run_command_2
  - supply_fan_run_status_2
  implements:
  - OPERATIONAL

SFSS3X:
  id: "11465371491084795904"
  description: "Supply fan start-stop and feedback for three fans."
  is_abstract: true
  opt_uses:
  - supply_air_flowrate_capacity
  - supply_fan_power_capacity
  - supply_fan_current_sensor_1
  - supply_fan_current_sensor_2
  - supply_fan_current_sensor_3
  - supply_fan_power_sensor_1
  - supply_fan_power_sensor_2
  - supply_fan_power_sensor_3
  uses:
  - supply_fan_run_command_1
  - supply_fan_run_status_1
  - supply_fan_run_command_2
  - supply_fan_run_status_2
  - supply_fan_run_command_3
  - supply_fan_run_status_3
  implements:
  - OPERATIONAL

SFSS4X:
  id: "12662092041384099840"
  description: "Supply fan start-stop and feedback for four fans."
  is_abstract: true
  opt_uses:
  - supply_air_flowrate_capacity
  - supply_fan_power_capacity
  - supply_fan_current_sensor_1
  - supply_fan_current_sensor_2
  - supply_fan_current_sensor_3
  - supply_fan_current_sensor_4
  - supply_fan_power_sensor_1
  - supply_fan_power_sensor_2
  - supply_fan_power_sensor_3
  - supply_fan_power_sensor_4
  uses:
  - supply_fan_run_command_1
  - supply_fan_run_status_1
  - supply_fan_run_command_2
  - supply_fan_run_status_2
  - supply_fan_run_command_3
  - supply_fan_run_status_3
  - supply_fan_run_command_4
  - supply_fan_run_status_4
  implements:
  - OPERATIONAL

EFVSC2X:
  id: "6853685472657408000"
  description: "Exhaust fan variable speed control with feedback and sensoring for two fans."
  is_abstract: true
  opt_uses:
  - exhaust_fan_speed_frequency_sensor_1
  - exhaust_fan_speed_percentage_sensor_1
  - exhaust_fan_current_sensor_1
  - exhaust_fan_power_sensor_1
  - exhaust_fan_speed_frequency_sensor_2
  - exhaust_fan_speed_percentage_sensor_2
  - exhaust_fan_current_sensor_2
  - exhaust_fan_power_sensor_2
  uses:
  - exhaust_fan_run_command_1
  - exhaust_fan_run_status_1
  - exhaust_fan_speed_percentage_command_1
  - exhaust_fan_run_command_2
  - exhaust_fan_run_status_2
  - exhaust_fan_speed_percentage_command_2
  implements:
  - OPERATIONAL

EFVSC3X:
  id: "16077057509512183808"
  description: "Exhaust fan variable speed control with feedback and sensoring for three fans."
  is_abstract: true
  opt_uses:
  - exhaust_fan_speed_frequency_sensor_1
  - exhaust_fan_speed_percentage_sensor_1
  - exhaust_fan_current_sensor_1
  - exhaust_fan_power_sensor_1
  - exhaust_fan_speed_frequency_sensor_2
  - exhaust_fan_speed_percentage_sensor_2
  - exhaust_fan_current_sensor_2
  - exhaust_fan_power_sensor_2
  - exhaust_fan_speed_frequency_sensor_3
  - exhaust_fan_speed_percentage_sensor_3
  - exhaust_fan_current_sensor_3
  - exhaust_fan_power_sensor_3
  uses:
  - exhaust_fan_run_command_1
  - exhaust_fan_run_status_1
  - exhaust_fan_speed_percentage_command_1
  - exhaust_fan_run_command_2
  - exhaust_fan_run_status_2
  - exhaust_fan_speed_percentage_command_2
  - exhaust_fan_run_command_3
  - exhaust_fan_run_status_3
  - exhaust_fan_speed_percentage_command_3
  implements:
  - OPERATIONAL

EFVSC4X:
  id: "4547842463443714048"
  description: "Exhaust fan variable speed control with feedback and sensoring for four fans."
  is_abstract: true
  opt_uses:
  - exhaust_fan_speed_frequency_sensor_1
  - exhaust_fan_speed_percentage_sensor_1
  - exhaust_fan_current_sensor_1
  - exhaust_fan_power_sensor_1
  - exhaust_fan_speed_frequency_sensor_2
  - exhaust_fan_speed_percentage_sensor_2
  - exhaust_fan_current_sensor_2
  - exhaust_fan_power_sensor_2
  - exhaust_fan_speed_frequency_sensor_3
  - exhaust_fan_speed_percentage_sensor_3
  - exhaust_fan_current_sensor_3
  - exhaust_fan_power_sensor_3
  - exhaust_fan_speed_frequency_sensor_4
  - exhaust_fan_speed_percentage_sensor_4
  - exhaust_fan_current_sensor_4
  - exhaust_fan_power_sensor_4
  uses:
  - exhaust_fan_run_command_1
  - exhaust_fan_run_status_1
  - exhaust_fan_speed_percentage_command_1
  - exhaust_fan_run_command_2
  - exhaust_fan_run_status_2
  - exhaust_fan_speed_percentage_command_2
  - exhaust_fan_run_command_3
  - exhaust_fan_run_status_3
  - exhaust_fan_speed_percentage_command_3
  - exhaust_fan_run_command_4
  - exhaust_fan_run_status_4
  - exhaust_fan_speed_percentage_command_4
  implements:
  - OPERATIONAL

SFVSC2X:
  id: "13771214500298489856"
  description: "Supply fan variable speed control with feedback and sensoring with two fans."
  is_abstract: true
  opt_uses:
  - supply_fan_speed_frequency_sensor_1
  - supply_fan_speed_percentage_sensor_1
  - supply_fan_current_sensor_1
  - supply_fan_power_sensor_1
  - supply_fan_speed_frequency_sensor_2
  - supply_fan_speed_percentage_sensor_2
  - supply_fan_current_sensor_2
  - supply_fan_power_sensor_2
  uses:
  - supply_fan_run_command_1
  - supply_fan_run_status_1
  - supply_fan_speed_percentage_command_1
  - supply_fan_run_command_2
  - supply_fan_run_status_2
  - supply_fan_speed_percentage_command_2
  implements:
  - OPERATIONAL

SFVSC3X:
  id: "6519182149650743296"
  description: "Supply fan variable speed control with feedback and sensoring with three fans."
  is_abstract: true
  opt_uses:
  - supply_fan_speed_frequency_sensor_1
  - supply_fan_speed_percentage_sensor_1
  - supply_fan_current_sensor_1
  - supply_fan_power_sensor_1
  - supply_fan_speed_frequency_sensor_2
  - supply_fan_speed_percentage_sensor_2
  - supply_fan_current_sensor_2
  - supply_fan_power_sensor_2
  - supply_fan_speed_frequency_sensor_3
  - supply_fan_speed_percentage_sensor_3
  - supply_fan_current_sensor_3
  - supply_fan_power_sensor_3
  - dc_voltage_sensor_1
  - dc_voltage_sensor_2
  - dc_voltage_sensor_3
  - ac_voltage_sensor_1
  - ac_voltage_sensor_2
  - ac_voltage_sensor_3 
  - supply_fan_run_time_accumulator_1
  - supply_fan_run_time_accumulator_2
  - supply_fan_run_time_accumulator_3
  - supply_fan_run_mode_1
  - supply_fan_run_mode_2
  - supply_fan_run_mode_3  
  uses:
  - supply_fan_run_command_1
  - supply_fan_run_status_1
  - supply_fan_speed_percentage_command_1
  - supply_fan_run_command_2
  - supply_fan_run_status_2
  - supply_fan_speed_percentage_command_2
  - supply_fan_run_command_3
  - supply_fan_run_status_3
  - supply_fan_speed_percentage_command_3
  implements:
  - OPERATIONAL

SFVSC4X:
  id: "17733145221803278336"
  description: "Supply fan variable speed control with feedback and sensoring with four fans."
  is_abstract: true
  opt_uses:
  - supply_fan_speed_frequency_sensor_1
  - supply_fan_speed_percentage_sensor_1
  - supply_fan_current_sensor_1
  - supply_fan_power_sensor_1
  - supply_fan_speed_frequency_sensor_2
  - supply_fan_speed_percentage_sensor_2
  - supply_fan_current_sensor_2
  - supply_fan_power_sensor_2
  - supply_fan_speed_frequency_sensor_3
  - supply_fan_speed_percentage_sensor_3
  - supply_fan_current_sensor_3
  - supply_fan_power_sensor_3
  - supply_fan_speed_frequency_sensor_4
  - supply_fan_speed_percentage_sensor_4
  - supply_fan_current_sensor_4
  - supply_fan_power_sensor_4
  uses:
  - supply_fan_run_command_1
  - supply_fan_run_status_1
  - supply_fan_speed_percentage_command_1
  - supply_fan_run_command_2
  - supply_fan_run_status_2
  - supply_fan_speed_percentage_command_2
  - supply_fan_run_command_3
  - supply_fan_run_status_3
  - supply_fan_speed_percentage_command_3
  - supply_fan_run_command_4
  - supply_fan_run_status_4
  - supply_fan_speed_percentage_command_4
  implements:
  - OPERATIONAL

BYPSSPC:
  id: "622251700748550144"
  description: "Supply static pressure control with bypass damper."
  is_abstract: true
  opt_uses:
  - supply_air_flowrate_sensor
  uses:
  - supply_air_static_pressure_sensor
  - supply_air_static_pressure_setpoint
  - supply_fan_run_command
  - supply_fan_run_status
  - bypass_air_damper_percentage_command
  implements:
  - CONTROL

BYPSSPC2X: # Consider virtual point for instances where dampers control to same value.
  id: "7071406367143100416"
  description: "Supply static pressure control with bypass damper."
  is_abstract: true
  opt_uses:
  - supply_air_flowrate_sensor
  uses:
  - supply_air_static_pressure_sensor
  - supply_air_static_pressure_setpoint
  - supply_fan_run_command
  - supply_fan_run_status
  - bypass_air_damper_percentage_command_1
  - bypass_air_damper_percentage_command_2
  implements:
  - CONTROL

SWISOVM:
  id: "5867537891751624704"
  description: "Supply side isolation valve monitoring."
  is_abstract: true
  uses:
  - supply_water_isolation_valve_command
  - supply_water_isolation_valve_status
  implements:
  - MONITORING

SWISOVPM:
  id: "3561694882537930752"
  description: "Supply side isolation valve monitoring."
  is_abstract: true
  uses:
  - supply_water_isolation_valve_percentage_command
  - supply_water_isolation_valve_percentage_sensor
  implements:
  - MONITORING

RWISOVM:
  id: "9884748759366107136"
  description: "Return side isolation valve monitoring."
  is_abstract: true
  uses:
  - return_water_isolation_valve_command
  - return_water_isolation_valve_status
  implements:
  - MONITORING

RWISOVPM:
  id: "5273062740938719232"
  description: "Return side isolation valve monitoring."
  is_abstract: true
  uses:
  - return_water_isolation_valve_percentage_command
  - return_water_isolation_valve_percentage_sensor
  implements:
  - MONITORING

CICHVISOVM3X:
  id: "2503444627617480704"
  description: "Circuit changeover valve for switching between Hot water system and Chiller "
  is_abstract: true
  uses:
  - circulation_changeover_isolation_valve_status_1
  - circulation_changeover_isolation_valve_status_2
  - circulation_changeover_isolation_valve_status_3
  implements:
  - MONITORING

CHWRWISOVPM:
  id: "10432710170277576704"
  description: "Return side isolation valve monitoring."
  is_abstract: true
  uses:
  - chilled_return_water_isolation_valve_percentage_command
  - chilled_return_water_isolation_valve_percentage_sensor
  implements:
  - MONITORING

CHWRWISOVM:
  id: "10538544761520783360"
  description: "Return side isolation valve monitoring."
  is_abstract: true
  uses:
  - chilled_return_water_isolation_valve_command
  - chilled_return_water_isolation_valve_status
  implements:
  - MONITORING


CHWSWISOVPM:
  id: "493265792670892032"
  description: "Supply side isolation valve monitoring."
  is_abstract: true
  uses:
  - chilled_supply_water_isolation_valve_percentage_command
  - chilled_supply_water_isolation_valve_percentage_sensor
  implements:
  - MONITORING

CHWSWISOVM:
  id: "16767023046174179328"
  description: "Supply side isolation valve monitoring."
  is_abstract: true
  uses:
  - chilled_supply_water_isolation_valve_command
  - chilled_supply_water_isolation_valve_status
  implements:
  - MONITORING


PRWDT:
  id: "73094021186060288"
  description: "Temperature differential across process water."
  is_abstract: true
  implements:
  - MONITORING
  opt_uses:
  - process_cooling_thermal_power_sensor
  uses:
  - process_return_water_temperature_sensor
  - process_supply_water_temperature_sensor

PRWDT2X:
  id: "2264658189855227904"
  description: "Temperature differential across 2 process water headers."
  is_abstract: true
  implements:
  - MONITORING
  opt_uses:
  - process_cooling_thermal_power_sensor_1
  - process_cooling_thermal_power_sensor_2
  uses:
  - process_return_water_temperature_sensor_1
  - process_return_water_temperature_sensor_2
  - process_supply_water_temperature_sensor_1
  - process_supply_water_temperature_sensor_2


PWFRM:
  id: "2595109812513538048"
  description: "Flowrate monitoring for process water."
  is_abstract: true
  implements:
  - MONITORING
  uses:
  - process_water_flowrate_sensor

PWFRM2X:
  id: "9296466058040836096"
  description: "Flowrate monitoring for 2 process water headers."
  is_abstract: true
  implements:
  - MONITORING
  uses:
  - process_water_flowrate_sensor_1
  - process_water_flowrate_sensor_2

PWDPM:
  id: "455899989512552448"
  description: "Differential pressure monitoring for process water."
  is_abstract: true
  implements:
  - MONITORING
  uses:
  - process_water_differential_pressure_sensor

PWDPM2X:
  id: "7200603381453291520"
  description: "Differential pressure monitoring for 2 process water headers."
  is_abstract: true
  implements:
  - MONITORING
  uses:
  - process_water_differential_pressure_sensor_1
  - process_water_differential_pressure_sensor_2


CWRISOVPM:
  id: "5821024151850188800"
  description: "Condensing water return isolation monitoring."
  is_abstract: true
  uses:
  - condensing_return_water_isolation_valve_percentage_sensor
  - condensing_return_water_isolation_valve_percentage_command
  implements:
  - MONITORING

CWRISOVM:
  id: "8126867161063882752"
  description: "Condensing water return isolation monitoring."
  is_abstract: true
  uses:
  - condensing_return_water_isolation_valve_status
  - condensing_return_water_isolation_valve_command
  implements:
  - MONITORING


CWSISOVPM:
  id: "9716637829525667840"
  description: "Condensing water supply isolation monitoring."
  is_abstract: true
  uses:
  - condensing_supply_water_isolation_valve_percentage_sensor
  - condensing_supply_water_isolation_valve_percentage_command
  implements:
  - MONITORING

CWSISOVM:
  id: "1779043486285168640"
  description: "Condensing water supply isolation monitoring."
  is_abstract: true
  uses:
  - condensing_supply_water_isolation_valve_status
  - condensing_supply_water_isolation_valve_command
  implements:
  - MONITORING




CHWRISOVPM:
  id: "17456073789161865216"
  description: "Chilled water return isolation monitoring."
  is_abstract: true
  uses:
  - chilled_return_water_isolation_valve_percentage_sensor
  - chilled_return_water_isolation_valve_percentage_command
  implements:
  - MONITORING


WDPM:
  id: "6845381960844443648"
  description: "Differential pressure monitoring."
  is_abstract: true
  uses:
  - differential_pressure_sensor


CHWDPM:
  id: "17350239197918658560"
  description: "Differential pressure monitoring for chilled water."
  is_abstract: true
  uses:
  - chilled_water_differential_pressure_sensor


CHDX4SC:
  id: "5104951811098279936"
  description: "Chiller control."
  is_abstract: true
  opt_uses:
  - chilled_return_water_temperature_sensor
  - cooling_percentage_command
  - compressor_speed_frequency_sensor
  - compressor_speed_percentage_command
  - compressor_speed_percentage_sensor
  uses:
  - compressor_run_command_1
  - compressor_run_command_2
  - compressor_run_command_3
  - compressor_run_command_4
  - compressor_run_status_1
  - compressor_run_status_2
  - compressor_run_status_3
  - compressor_run_status_4
  - chilled_supply_water_temperature_sensor
  - chilled_supply_water_temperature_setpoint

CHDX2SC:
  id: "11002415523139944448"
  description: "Chiller control."
  is_abstract: true
  opt_uses:
  - chilled_return_water_temperature_sensor
  - cooling_percentage_command
  - compressor_speed_frequency_sensor
  - compressor_speed_percentage_command
  - compressor_speed_percentage_sensor
  - cooling_request_count
  uses:
  - compressor_run_command_1
  - compressor_run_command_2
  - compressor_run_status_1
  - compressor_run_status_2
  - chilled_supply_water_temperature_sensor
  - chilled_supply_water_temperature_setpoint


CHDXSC:
  id: "738711972362584064"
  description: "Chiller control single stage."
  is_abstract: true
  opt_uses:
  - chilled_return_water_temperature_sensor
  - cooling_percentage_command
  - compressor_speed_frequency_sensor
  - compressor_speed_percentage_command
  - compressor_speed_percentage_sensor
  uses:
  - compressor_run_command
  - compressor_run_status
  - chilled_supply_water_temperature_sensor
  - chilled_supply_water_temperature_setpoint

CHDXVSC:
  id: "16068753997699219456"
  description: "Variable speed compressor control."
  is_abstract: true
  uses:
  - compressor_speed_percentage_sensor
  - compressor_run_command
  - compressor_run_status
  opt_uses:
  - compressor_current_sensor
  - compressor_voltage_sensor
  - compressor_lost_power_alarm
  - compressor_speed_frequency_sensor
  - compressor_failed_alarm
 
CDWFRM:
  id: "632877381119377408"
  description: "Condenser water flowrate monitoring."
  is_abstract: true
  uses:
  - condensing_water_flowrate_sensor
  implements:
  - MONITORING

REFSM:
  id: "14328323847953055744"
  description: "Refrigerant saturation monitoring."
  is_abstract: true
  opt_uses:
  - refrigerant_discharge_temperature_sensor
  - refrigerant_suction_temperature_sensor
  uses:
  - refrigerant_condenser_saturation_temperature_sensor
  - refrigerant_evaporator_saturation_temperature_sensor
  implements:
  - MONITORING


PDSCV:
  id: "2539113884334161920"
  description: "Pressure-dependent supply damper control for ventilation purposes (CO2 or VOC)."
  is_abstract: true
  uses:
  - supply_air_damper_percentage_command
  - supply_air_damper_percentage_sensor
  implements:
  - CONTROL

SDBPC:
  id: "11762485921188937728"
  description: "Back-pressure controlling supply damper."
  is_abstract: true
  opt_uses:
  - supply_air_flowrate_sensor
  uses:
  - supply_air_static_pressure_sensor
  - supply_air_static_pressure_setpoint
  - supply_air_damper_percentage_command
  - supply_air_damper_percentage_sensor
  implements:
  - MONITORING

HWVM:
  id: "12990740464972857344"
  description: "Heating water valve command and position monitoring (without regard to what controls it)."
  is_abstract: true
  opt_uses:
  - heating_thermal_power_capacity
  - heating_water_flowrate_sensor
  uses:
  - heating_water_valve_percentage_sensor
  - heating_water_valve_percentage_command
  implements:
  - OPERATIONAL

CHWVM:
  id: "16809792948983037952"
  description: "Chilled water valve command and position monitoring (without regard to what controls it)."
  is_abstract: true
  opt_uses:
  - cooling_thermal_power_capacity
  - chilled_water_flowrate_sensor
  - chilled_water_valve_failed_alarm
  uses:
  - chilled_water_valve_percentage_sensor
  - chilled_water_valve_percentage_command
  implements:
  - OPERATIONAL

RMM:
  id: "16071202610094276608"
  description: "Run mode monitoring."
  is_abstract: true
  uses:
  - run_mode

DSPZDHC:
  id: "8195635016311504896"
  description: "Zone dual setpoint humidification/dehumidification control."
  is_abstract: true
  opt_uses:
  - humidification_percentage_command
  uses:
  - zone_air_relative_humidity_sensor
  - zone_air_dehumidification_relative_humidity_setpoint
  - zone_air_humidification_relative_humidity_setpoint
  - dehumidification_run_command
  - humidification_run_command
  implements:
  - CONTROL

EFC:
  id: "9564729303032135680"
  description: "Exhaust air flow control."
  is_abstract: true
  uses:
  - exhaust_air_flowrate_sensor
  - exhaust_air_flowrate_setpoint
  implements:
  - OPERATIONAL

DXDDC:
  id: "14536703291649163264"
  description: "DX cooling dual setpoint control on discharge side"
  is_abstract: true
  opt_uses:
  - cooling_percentage_command
  - compressor_run_status
  uses:
  - compressor_run_command
  - discharge_air_heating_temperature_setpoint
  - discharge_air_cooling_temperature_setpoint
  - discharge_air_temperature_sensor
  implements:
  - CONTROL

HTDDC:
  id: "11978658703302721536"
  description: "gas or electric heating dual setpoint control on discharge side"
  is_abstract: true
  opt_uses:
  - heating_percentage_command
  - heater_run_status
  uses:
  - heater_run_command
  - discharge_air_heating_temperature_setpoint
  - discharge_air_cooling_temperature_setpoint
  - discharge_air_temperature_sensor
  implements:
  - CONTROL

REFSM2X:
  id: "16374171939616325632"
  description: "Refrigerant temperature monitoring for 2 circuits."
  is_abstract: true
  opt_uses:
  - refrigerant_discharge_temperature_sensor_1
  - refrigerant_discharge_temperature_sensor_2
  - refrigerant_suction_temperature_sensor_1
  - refrigerant_suction_temperature_sensor_2
  uses:
  - refrigerant_condenser_saturation_temperature_sensor_1
  - refrigerant_evaporator_saturation_temperature_sensor_1
  - refrigerant_condenser_saturation_temperature_sensor_2
  - refrigerant_evaporator_saturation_temperature_sensor_2
  implements:
  - MONITORING

REFPM:
  id: "5061129675661639680"
  description: "Refrigerant pressure monitoring for single circuits."
  is_abstract: true
  opt_uses:
  - refrigerant_differential_pressure_sensor
  uses:
  - refrigerant_evaporator_pressure_sensor
  - refrigerant_condenser_pressure_sensor
  implements:
  - MONITORING

REFPM2X:
  id: "3800121779997900800"
  description: "Refrigerant pressure monitoring for 2 circuits."
  is_abstract: true
  uses:
  - refrigerant_evaporator_pressure_sensor_1
  - refrigerant_condenser_pressure_sensor_1
  - refrigerant_evaporator_pressure_sensor_2
  - refrigerant_condenser_pressure_sensor_2
  implements:
  - MONITORING

SWPSS:
  id: "14653796881960796160"
  description: "Sweeper pump start stop monitoring."
  is_abstract: true
  uses:
  - sweeper_pump_run_command
  - sweeper_pump_run_status
  implements:
  - OPERATIONAL

DRPM:
  id: "14779975736852742144"
  description: "Drain pump monitoring."
  is_abstract: true
  opt_uses:
  - water_low_level_status
  - water_high_level_status
  - drain_pump_failed_alarm
  - input_motor_power_status
  uses:
  - drain_pump_run_status
  implements:
  - MONITORING

SDM:
  id: "5997878398154702848"
  description: "Supply air damper monitoring."
  is_abstract: true
  uses:
  - supply_air_damper_command
  - supply_air_damper_status

ECDDC:
  id: "17635179835280064512"
  description: "Evaporative cooler control on discharge side."
  is_abstract: true
  opt_uses:
  - evaporative_cooler_run_status
  - cooling_percentage_sensor
  uses:
  - evaporative_cooler_run_command
  - discharge_air_temperature_sensor
  - discharge_air_cooling_temperature_setpoint
  - discharge_air_heating_temperature_setpoint
  implements:
  - CONTROL

DXSDC:
  id: "3007488245580693504"
  description: "Compressor run control on supply side, dual setpoints."
  is_abstract: true
  opt_uses:
  - leaving_cooling_coil_temperature_sensor
  - cooling_thermal_power_capacity
  - cooling_percentage_command #Serves as a duty cycle for single-stage DX sections.
  - compressor_speed_percentage_command
  - compressor_run_status
  uses:
  - compressor_run_command
  - supply_air_cooling_temperature_setpoint
  - supply_air_heating_temperature_setpoint
  - supply_air_temperature_sensor
  implements:
  - CONTROL

ETM4X:
  id: "11771493120443678720"
  description: "Basic exhaust temperature monitoring."
  is_abstract: true
  uses:
  - exhaust_air_temperature_sensor_1
  - exhaust_air_temperature_sensor_2
  - exhaust_air_temperature_sensor_3
  - exhaust_air_temperature_sensor_4
  implements:
  - MONITORING

DX6SC:
  id: "7258886293818441728"
  description: "Six compressor run control on supply air side."
  is_abstract: true
  opt_uses:
  - leaving_cooling_coil_temperature_sensor
  - cooling_thermal_power_capacity
  - cooling_percentage_command
  - compressor_speed_percentage_command
  - cooling_request_count
  uses:
  - compressor_run_status_1
  - compressor_run_status_2
  - compressor_run_status_3
  - compressor_run_status_4
  - compressor_run_status_5
  - compressor_run_status_6
  - compressor_run_command_1
  - compressor_run_command_2
  - compressor_run_command_3
  - compressor_run_command_4
  - compressor_run_command_5
  - compressor_run_command_6
  - supply_air_temperature_sensor
  - supply_air_temperature_setpoint
  implements:
  - CONTROL

DX2DSPRTC:
  id: "3583948997884116992"
  description: "Two-stage compressor run control with dual return temp control."
  is_abstract: true
  opt_uses:
  - leaving_cooling_coil_temperature_sensor
  - cooling_thermal_power_capacity
  - cooling_percentage_command
  - compressor_speed_percentage_command
  - cooling_stage_run_count
  uses:
  - return_air_cooling_temperature_setpoint
  - return_air_heating_temperature_setpoint
  - return_air_temperature_sensor
  - compressor_run_command_1
  - compressor_run_status_1
  - compressor_run_command_2
  - compressor_run_status_2
  implements:
  - CONTROL

DX4DC:
  id: "233270875120467968"
  description: "Compressor run control on discharge air side (DTC)."
  is_abstract: true
  opt_uses:
  - leaving_cooling_coil_temperature_sensor
  - cooling_thermal_power_capacity
  - cooling_percentage_command
  - compressor_speed_percentage_command
  uses:
  - compressor_run_status_1
  - compressor_run_command_1
  - compressor_run_status_2
  - compressor_run_command_2
  - compressor_run_status_3
  - compressor_run_command_3
  - compressor_run_status_4
  - compressor_run_command_4
  - discharge_air_temperature_sensor
  - discharge_air_temperature_setpoint
  implements:
  - CONTROL


DX6SWC:
  id: "10609564416582090752"
  description: "Six compressor run control on supply water side."
  is_abstract: true
  opt_uses:
  - cooling_thermal_power_capacity
  - cooling_percentage_command
  - compressor_speed_percentage_command
  - compressor_speed_percentage_sensor
  uses:
  - compressor_run_command_1
  - compressor_run_status_1
  - compressor_run_command_2
  - compressor_run_status_2
  - compressor_run_command_3
  - compressor_run_status_3
  - compressor_run_command_4
  - compressor_run_status_4
  - compressor_run_command_5
  - compressor_run_status_5
  - compressor_run_command_6
  - compressor_run_status_6
  - supply_water_temperature_sensor
  - supply_water_temperature_setpoint
  implements:
  - CONTROL


DRSM5X:
  id: "7159807102016290816"
  description: "Dryer status monitoring."
  is_abstract: true
  uses:
  - dryer_run_status_1
  - dryer_run_status_2
  - dryer_run_status_3
  - dryer_run_status_4
  - dryer_run_status_5
  implements:
  - MONITORING

DRSM8X:
  id: "4953043284604747776"
  description: "Dryer status monitoring."
  is_abstract: true
  uses:
  - dryer_run_status_1
  - dryer_run_status_2
  - dryer_run_status_3
  - dryer_run_status_4
  - dryer_run_status_5
  - dryer_run_status_6
  - dryer_run_status_7
  - dryer_run_status_8
  implements:
  - MONITORING
  
AHAC:
  id: "529218723387539456"
  description: "Tag to indicate an after hours activation method e.g. push button associated with this device."
  is_abstract: true
  uses:  
  - user_occupancy_override_status
  - zone_occupancy_status
  implements:
  - OPERATIONAL
  
DFFC:
  id: "10094864331922472960"
  description: "Discharge fan flow control"
  is_abstract: true
  uses:
  - discharge_fan_run_command
  - discharge_fan_run_status
  - discharge_fan_speed_percentage_command
  - discharge_air_flowrate_setpoint
  - discharge_air_flowrate_sensor
  implements:
  - CONTROL

EFM:
  id: "1682140227994386432"
  description: "Exhaust air flow monitoring"
  is_abstract: true
  uses:
  - exhaust_air_flowrate_sensor  
  implements:
  - OPERATIONAL

SWTM:
  id: "12058433769456009216"
  description: "Supply water temperature monitoring."
  is_abstract: true
  implements:
  - MONITORING
  opt_uses:
  - cooling_request_count
  - heating_request_count
  - return_water_temperature_sensor
  uses:
  - supply_water_temperature_sensor  

CWDPM:
  id: "16174723828872642560"
  description: "Differential pressure monitoring for condenser water."
  is_abstract: true
  implements:
  - MONITORING
  uses:
  - condensing_water_differential_pressure_sensor

DICM:
  id: "4971562358951378944"
  description: "Damper isolation control and monitoring. "
  is_abstract: true
  uses:
   - supply_air_isolation_damper_closed_status
   - supply_air_isolation_damper_open_status
   - supply_air_isolation_damper_command

UV:
  id: "6143342686997839872"
  description: "Ultraviolet lamp operation."
  is_abstract: true
  opt_uses:
  - ultraviolet_lamp_run_mode
  uses:
  - ultraviolet_lamp_run_command
  - ultraviolet_lamp_run_status

H3X:
  id: "3243024526971240448"
  description: "Heater monitoring."
  is_abstract: true
  implements:
  - MONITORING
  uses:
  - heater_run_status_1
  - heater_run_status_2
  - heater_run_status_3
  - heater_run_command_1
  - heater_run_command_2
  - heater_run_command_3

CHWBRC:
  id: "9602107200818380800"
  description: "Chilled water valve binary (open/closed) monitoring/controlling. Return air temperature control."
  is_abstract: true
  implements:
  - OPERATIONAL
  uses:
  - chilled_water_valve_command
  - return_air_temperature_sensor
  - return_air_temperature_setpoint

CHWISOVPM:
  id: "10952342664099397632"
  description: "Chllled water isolation valve control."
  is_abstract: true
  implements:
  - OPERATIONAL
  uses:
  - chilled_water_isolation_valve_percentage_command
  - chilled_water_isolation_valve_percentage_sensor

CWCS:
  id: "1207397495399776256"
  description: "Condensing water valve control."
  is_abstract: true
  implements:
  - OPERATIONAL
  uses:
  - condensing_water_valve_percentage_command
  - condensing_water_valve_percentage_sensor

DPM:
  id: "14194934395806154752"
  description: "Damper percentage control."
  is_abstract: true
  implements:
    - OPERATIONAL
  uses:
  - damper_percentage_command
  - damper_percentage_sensor

DFVSMC:
  id: "6412714239709937664"
  description: "Variable speed control mode for discharge fans."
  is_abstract: true
  uses:
  - discharge_fan_speed_mode
  - discharge_fan_run_status
  - discharge_fan_run_command
  implements:
  - OPERATIONAL

DFVDSC:
  id: "7493578150278856704"
  description: "Discharge fan control with toggled variable or discrete speed control. This allows the fan to run either VFD or discrete speed stages (LOW/MED/HIGH, etc.) and to switch between the mode."
  is_abstract: true
  uses:
  - discharge_fan_speed_percentage_command
  - discharge_fan_speed_mode
  - discharge_fan_run_status
  - discharge_fan_run_command
  implements:
  - OPERATIONAL

DFVDSFC:
  id: "15636086276564713472"
  description: "Discharge fan control with toggled variable or discrete speed (frequency) control. This allows the fan to run either VFD or discrete speed stages (LOW/MED/HIGH, etc.) and to switch between the mode."
  is_abstract: true
  uses:
  - discharge_fan_speed_frequency_command
  - discharge_fan_speed_mode
  - discharge_fan_run_status
  - discharge_fan_run_command
  implements:
  - OPERATIONAL

SSPCSCM:
  id: "6685507472607674368"
  description: "Supply air static pressure control for supervisor control (Machine learning)."
  is_abstract: true
  uses:
  - supervisor_control_mode
  - supervisor_supply_air_static_pressure_setpoint
  - program_supply_air_static_pressure_setpoint
  - supply_air_static_pressure_setpoint

STCSCM:
  id: "6577421081550782464"
  description: "Supply air temperature control for supervisor control (Machine learning)."
  is_abstract: true
  uses:
  - supervisor_control_mode
  - supervisor_supply_air_temperature_setpoint
  - program_supply_air_temperature_setpoint
  - supply_air_temperature_setpoint

SWTCSCM:
  id: "8591656014892236800"
  description: "Supply water temperature control for supervisor control (Machine learning)."
  is_abstract: true
  uses:
  - supervisor_control_mode
  - supervisor_supply_water_temperature_setpoint
  - program_supply_water_temperature_setpoint
  - supply_water_temperature_setpoint

WDPCSCM:
  id: "11032607012927045632"
  description: "Water differential pressure control for supervisor control (Machine learning)."
  is_abstract: true
  uses:
  - supervisor_control_mode
  - supervisor_differential_pressure_setpoint
  - program_differential_pressure_setpoint
  - differential_pressure_setpoint

CSWIVS:
  id: "359876340523991040"
  description: "Condensing return water isolation valve control."
  is_abstract: true
  implements:
  - OPERATIONAL
  uses:
  - condensing_return_water_isolation_valve_command_1
  - condensing_return_water_isolation_valve_command_2
  - condensing_return_water_isolation_valve_command_3
  - condensing_return_water_isolation_valve_command_4
  - condensing_return_water_isolation_valve_command_5
  - condensing_return_water_isolation_valve_command_6
  - condensing_return_water_isolation_valve_command_7
  - condensing_return_water_isolation_valve_status_1
  - condensing_return_water_isolation_valve_status_2
  - condensing_return_water_isolation_valve_status_3
  - condensing_return_water_isolation_valve_status_4
  - condensing_return_water_isolation_valve_status_5
  - condensing_return_water_isolation_valve_status_6
  - condensing_return_water_isolation_valve_status_7
  - condensing_return_water_isolation_valve_status_8
  - condensing_return_water_isolation_valve_status_9
  - condensing_return_water_isolation_valve_status_10
  - condensing_return_water_isolation_valve_status_11
  - condensing_return_water_isolation_valve_status_12
  - condensing_return_water_isolation_valve_status_13
  - condensing_return_water_isolation_valve_status_14

CRWIVS:
  id: "10755028705425227776"
  description: "Condensing supply water isolation valve control."
  is_abstract: true
  implements:
  - OPERATIONAL
  uses:
  - condensing_supply_water_isolation_valve_command_1
  - condensing_supply_water_isolation_valve_command_2
  - condensing_supply_water_isolation_valve_command_3
  - condensing_supply_water_isolation_valve_command_4
  - condensing_supply_water_isolation_valve_command_5
  - condensing_supply_water_isolation_valve_command_6
  - condensing_supply_water_isolation_valve_command_7
  - condensing_supply_water_isolation_valve_status_1
  - condensing_supply_water_isolation_valve_status_2
  - condensing_supply_water_isolation_valve_status_3
  - condensing_supply_water_isolation_valve_status_4
  - condensing_supply_water_isolation_valve_status_5
  - condensing_supply_water_isolation_valve_status_6
  - condensing_supply_water_isolation_valve_status_7
  - condensing_supply_water_isolation_valve_status_8
  - condensing_supply_water_isolation_valve_status_9
  - condensing_supply_water_isolation_valve_status_10
  - condensing_supply_water_isolation_valve_status_11
  - condensing_supply_water_isolation_valve_status_12
  - condensing_supply_water_isolation_valve_status_13
  - condensing_supply_water_isolation_valve_status_14

CSWTC:
  id: "14772239573039710208"
  description: "Condensing supply water temperature control."
  is_abstract: true
  implements:
  - OPERATIONAL
  uses:
  - condensing_supply_water_temperature_setpoint
  - condensing_supply_water_temperature_sensor

HTWHLSTC:
  id: "5798430287411019776"
  description: "Heat wheel which controls supply temperature using speed control."
  is_abstract: true
  implements:
  - CONTROL
  opt_uses:
  - heat_wheel_speed_percentage_sensor
  - exhaust_air_temperature_sensor
  - return_air_temperature_sensor
  uses:
  - heat_wheel_speed_percentage_command
  - heat_wheel_run_command
  - heat_wheel_run_status
  - outside_air_temperature_sensor
  - supply_air_temperature_sensor
  - supply_air_temperature_setpoint

#New abstracts for CH ZRH EURD
CAM:
  id: "10932006097032052736"
  description: "ztc alarm monitoring based on moisture sensor on coil or in pan."
  is_abstract: true
  implements:
  - MONITORING
  uses:
  - condensate_water_alarm

DPHCC:
  id: "12422697573691686912"
  description: "Two-pipe heating and cooling control. Has a single control
    valve that is fed by two separate headers for heating and cooling water.
    There is an isolation valve for each incoming system and a single control
    valve. Valve and mode control to zone temperature (heating/cooling
    setpoint configuration)."
  is_abstract: true
  opt_uses:
  - chilled_return_water_isolation_valve_percentage_command
  - heating_return_water_isolation_valve_percentage_command
  - heating_supply_water_isolation_valve_percentage_command
  - chilled_supply_water_isolation_valve_percentage_command
  - zone_air_cooling_temperature_setpoint
  - zone_air_heating_temperature_setpoint
  - condensate_water_alarm
  - zone_conditioning_mode
  - supply_water_valve_flowrate_sensor
  uses:
  - supply_water_valve_percentage_command
  - zone_air_temperature_sensor
  - water_riser_mode

HHCDM:
  id: "3582131505163403264"
  description: "Hydronic heating and cooling distribution monitoring"
  is_abstract: true
  implements:
  - MONITORING
  uses:
  - chilled_supply_water_isolation_valve_percentage_command
  - chilled_return_water_isolation_valve_percentage_command
  - heating_supply_water_isolation_valve_percentage_command
  - heating_return_water_isolation_valve_percentage_command
  - heating_request_count
  - cooling_request_count
  opt_uses:
  - average_zone_air_temperature_sensor


HHRU:
  id: "9211631039376523264"
  description: "Hydronic heat recovery unit for ahu's with bypass valve and circulation pump"
  is_abstract: true
  implements:
  - MONITORING
  uses:
  - supply_air_temperature_sensor
  - supply_air_temperature_setpoint
  - return_air_temperature_sensor
  - supply_water_temperature_sensor
  - supply_water_valve_percentage_command
  - supply_water_valve_percentage_sensor
  opt_uses:
  - exhaust_air_temperature_sensor
  - outside_air_temperature_sensor

PHRU:
  id: "5194420171762040832"
  description: "heat recovery unit for ahu's with plate heat exchanger valve and bypass damper"
  is_abstract: true
  implements:
  - MONITORING
  uses:
  - supply_air_temperature_sensor
  - supply_air_temperature_setpoint
  - return_air_temperature_sensor
  - bypass_air_damper_percentage_command
  opt_uses:
  - exhaust_air_temperature_sensor
  - outside_air_temperature_sensor
  - bypass_air_damper_command
  - bypass_air_damper_status

CHWDT2X:
  id: "17588854111866978304"
  description: "Temperature differential across chilled water with two sets of sensors."
  is_abstract: true
  implements:
  - MONITORING
  uses:
  - chilled_return_water_temperature_sensor_1
  - chilled_supply_water_temperature_sensor_1
  - chilled_return_water_temperature_sensor_2
  - chilled_supply_water_temperature_sensor_2

HLSAFS:
  id: "3550799821818298368"
  description: "Duct VAV type with high and low limit setpoint"
  is_abstract: true
  uses:
  - high_limit_supply_air_flowrate_setpoint
  - low_limit_supply_air_flowrate_setpoint
  - supply_air_flowrate_setpoint
  implements:
  - CONTROL

RHDHS:
  id: "15197108458198401024"
  description: "Return humidification/dehumidification monitor."
  is_abstract: true
  uses:
  - return_air_relative_humidity_sensor
  - return_air_relative_humidity_setpoint
  - dehumidification_run_status
  - humidification_run_status
  implements:
  - MONITORING

CO2DFVSC:
  id: "4574242837138243584"
  description: "Carbon dioxide levels controlled by a variable speed discharge fan."
  uses:
  - zone_air_co2_concentration_sensor
  - zone_air_co2_concentration_setpoint
  - discharge_fan_speed_percentage_command
  implements:
  - CONTROL

RACO2C:
  id: "15503353232859594752"
  description: "Returned air carbon dioxide levels controls."
  uses:
  - return_air_co2_concentration_sensor
  - return_air_co2_concentration_setpoint
  
DX2DDC:
  id: "6446737527519838208"
  description: "Two compressor run control with dual setpoint control on discharge side"
  is_abstract: true
  opt_uses:
  - cooling_percentage_command
  - compressor_speed_percentage_command
  uses:
  - compressor_run_command_1
  - compressor_run_command_2
  - compressor_run_status_1
  - compressor_run_status_2
  - discharge_air_heating_temperature_setpoint
  - discharge_air_cooling_temperature_setpoint
  - discharge_air_temperature_sensor
  implements:
  - CONTROL

HWDT:
  id: "6441530240450691072"
  description: "Temperature differential across heating water for heat recovery chiller."
  is_abstract: true
  implements:
  - MONITORING
  uses:
  - heating_return_water_temperature_sensor
  - heating_supply_water_temperature_sensor

HPDDC:
  id: "5130419798932455424"
  description: "Dual setpoint discharge side heat pump control."
  is_abstract: true
  opt_uses:
  - cooling_thermal_power_capacity
  - heating_thermal_power_capacity
  - compressor_speed_percentage_command
  - cooling_percentage_command
  uses:
  - discharge_air_temperature_sensor
  - discharge_air_cooling_temperature_setpoint
  - discharge_air_heating_temperature_setpoint
  - compressor_run_command
  - compressor_run_status
  - reversing_valve_command
  implements:
  - CONTROL

EC2SC:
  id: "9093587471018491904"
  description: "Evaporative cooler control on supply side."
  is_abstract: true
  opt_uses:
  - evaporative_cooler_run_status_1
  - evaporative_cooler_run_status_2
  - cooling_percentage_sensor
  - cooling_request_count
  uses:
  - evaporative_cooler_run_command_1
  - evaporative_cooler_run_command_2
  - supply_air_temperature_sensor
  - supply_air_temperature_setpoint
  implements:
  - CONTROL

HWDDC:
  id: "5695815066213941248"
  description: "Heating water valve with dual setpoint control on discharge side."
  is_abstract: true
  opt_uses:
  - heating_water_valve_percentage_sensor
  - heating_thermal_power_capacity
  - discharge_air_relative_humidity_sensor
  - heating_water_flowrate_sensor
  uses:
  - heating_water_valve_percentage_command
  - discharge_air_heating_temperature_setpoint
  - discharge_air_temperature_sensor
  implements:
  - CONTROL

CFDPM:
  id: "13838358376871886848"
  description: "Carbon filter pressure monitoring, where specific filter type is required."
  is_abstract: true
  uses:
  - carbon_filter_differential_pressure_sensor
  implements:
  - MONITORING
 
VOADM2X:
  id: "13507343804260155392"
  description: "Variable outside air damper monitoring, where there are two separate, equal sets of dampers that operate in conjunction."
  is_abstract: true
  opt_uses:
  - economizer_mode
  - mixed_air_temperature_sensor
  - outside_air_damper_percentage_sensor_1
  - outside_air_damper_percentage_sensor_2
  - low_limit_outside_air_damper_percentage_command
  - outside_air_flowrate_sensor_1
  - outside_air_flowrate_sensor_2
  uses:
  - outside_air_temperature_sensor
  - outside_air_damper_percentage_command_1
  - outside_air_damper_percentage_command_2
  implements:
  - MONITORING
 
EHHRC:
  id: "3300321589723136"
  description: "Exhaust hydronic heat recovery coil with an isolation valve."
  is_abstract: true
  uses:
  - heat_recovery_water_isolation_valve_command
  - leaving_heat_recovery_coil_temperature_sensor
  - entering_heat_recovery_coil_temperature_sensor
  - exhaust_air_flowrate_sensor
  implements:
  - MONITORING
 
DPBHCC:
  id: "6697901167675965440"
  description: "Two-pipe binary (open/closed) heating and cooling control. There is
  an isolation valve for each incoming system. Valve and mode control to zone temperature
  (heating/cooling setpoint configuration)."
  is_abstract: true
  opt_uses:
  - cooling_request_count
  - heating_request_count
  - zone_air_relative_humidity_sensor
  uses:
  - chilled_supply_water_isolation_valve_command
  - chilled_supply_water_isolation_valve_status
  - heating_supply_water_isolation_valve_command
  - heating_supply_water_isolation_valve_status
  - zone_air_cooling_temperature_setpoint
  - zone_air_heating_temperature_setpoint
  - zone_air_temperature_sensor
  implements:
  - CONTROL
 
FTC:
  id: "18010943431630651392"
  description: "Floor temperature control, where the temperature sensors are embedded in the floor (as opposed to open to the air)."
  is_abstract: true
  uses:
  - zone_floor_temperature_sensor
  - zone_floor_temperature_setpoint
  implements:
  - OPERATIONAL
 
DPCHWHRWSC:
  id: "370343691220418560"
  description: "Two-pipe chilled water and heat recovery water control using the same coils."
  is_abstract: true
  opt_uses:
  - leaving_coil_temperature_sensor
  - chilled_supply_water_temperature_sensor
  - chilled_return_water_temperature_sensor
  - heat_recovery_supply_water_temperature_sensor
  - heat_recovery_return_water_temperature_sensor
  - supply_water_valve_percentage_sensor
  - heat_recovery_return_water_isolation_valve_status
  - heat_recovery_supply_water_isolation_valve_status
  - chilled_return_water_isolation_valve_status
  - chilled_supply_water_isolation_valve_status
  uses:
  - supply_air_temperature_sensor
  - supply_air_temperature_setpoint
  - supply_water_valve_percentage_command
  - heat_recovery_run_command
  - heat_recovery_supply_water_isolation_valve_command
  - chilled_supply_water_isolation_valve_command
  implements:
  - CONTROL

CPVSC2X:
  id: "2309143330803417088"
  description: "Circulation pump variable speed control with 2 circulation pumps."
  is_abstract: true
  uses:
  - circulation_pump_run_command_1
  - circulation_pump_run_status_1
  - circulation_pump_speed_percentage_command_1
  - circulation_pump_run_command_2
  - circulation_pump_run_status_2
  - circulation_pump_speed_percentage_command_2
  implements:
  - OPERATIONAL

HWTTC:
  id: "8895657785832767488"
  description: "Hot water tank temperature control."
  is_abstract: true
  uses:
  - hot_water_tank_temperature_setpoint
  - hot_water_tank_temperature_sensor
  implements:
  - OPERATIONAL

PHWTTC:
  id: "15921273204530741248"
  description: "Preheating water tank temperature control."
  is_abstract: true
  uses:
  - preheating_water_tank_temperature_setpoint
  - preheating_water_tank_temperature_sensor
  implements:
  - OPERATIONAL
  

RCKTM:
  id: "4150552628444528640"
  description: "Refrigeration circuit monitoring for a DX compressor loop."
  is_abstract: true
  uses:
  - refrigerant_discharge_pressure_sensor
  - refrigerant_discharge_temperature_sensor
  - refrigerant_liquid_pressure_sensor
  - refrigerant_liquid_saturation_temperature_sensor
  - refrigerant_liquid_temperature_sensor
  - refrigerant_subcooling_temperature_sensor
  - refrigerant_suction_pressure_sensor
  - refrigerant_suction_saturation_temperature_sensor
  - refrigerant_suction_superheat_temperature_sensor
  - refrigerant_suction_temperature_sensor


RCKTM2X:
  id: "9248627406627930112"
  description: "Refrigeration circuits (2x) monitoring for a DX compressor loop."
  is_abstract: true
  uses:
  - refrigerant_discharge_pressure_sensor_1
  - refrigerant_discharge_temperature_sensor_1
  - refrigerant_liquid_pressure_sensor_1
  - refrigerant_liquid_saturation_temperature_sensor_1
  - refrigerant_liquid_temperature_sensor_1
  - refrigerant_subcooling_temperature_sensor_1
  - refrigerant_suction_pressure_sensor_1
  - refrigerant_suction_saturation_temperature_sensor_1
  - refrigerant_suction_superheat_temperature_sensor_1
  - refrigerant_suction_temperature_sensor_1
  - refrigerant_discharge_pressure_sensor_2
  - refrigerant_discharge_temperature_sensor_2
  - refrigerant_liquid_pressure_sensor_2
  - refrigerant_liquid_saturation_temperature_sensor_2
  - refrigerant_liquid_temperature_sensor_2
  - refrigerant_subcooling_temperature_sensor_2
  - refrigerant_suction_pressure_sensor_2
  - refrigerant_suction_saturation_temperature_sensor_2
  - refrigerant_suction_superheat_temperature_sensor_2
  - refrigerant_suction_temperature_sensor_2


CCM:
  id: "7375129961641803776"
  description: "Compressor current monitoring."
  is_abstract: true
  uses:
  - compressor_run_command
  - compressor_current_sensor

CC2XM:
  id: "15229407711775948800"
  description: "Compressor current monitoring for 2 compressors."
  is_abstract: true
  uses:
  - compressor_run_command_1
  - compressor_current_sensor_1
  - compressor_run_command_2
  - compressor_current_sensor_2

SSSPC:
  id: "12462508690710200320"
  description: "Supply static steam pressure control for steam/water heat exchanger"
  is_abstract: true
  uses:
  - supply_steam_static_pressure_sensor
  - supply_steam_static_pressure_setpoint
  - steam_valve_percentage_command
  implements:
  - CONTROL

SCHWISOVPM:
  id: "428890486376235008"
  description: "Secondary chilled water return side isolation valve percentage monitoring."
  is_abstract: true
  uses:
  - secondary_chilled_return_water_isolation_valve_percentage_command
  - secondary_chilled_return_water_isolation_valve_percentage_sensor
  implements:
  - MONITORING

SCHWDT:
  id: "9593715728075194368"
  description: "Secondary-side chilled water delta-T monitoring."
  is_abstract: true
  implements:
  - MONITORING
  uses:
  - secondary_chilled_supply_water_temperature_sensor
  - secondary_chilled_return_water_temperature_sensor

SHWDT:
  id: "11532515367658192896"
  description: "Secondary-side heating water delta-T monitoring."
  is_abstract: true
  implements:
  - MONITORING
  uses:
  - secondary_heating_supply_water_temperature_sensor
  - secondary_heating_return_water_temperature_sensor

PCHWDT:
  id: "18119029822687543296"
  description: "Temperature differential across primary chilled water loop."
  is_abstract: true
  implements:
  - MONITORING
  uses:
  - primary_chilled_return_water_temperature_sensor
  - primary_chilled_supply_water_temperature_sensor

PHWDT:
  id: "4392058158462271488"
  description: "Temperature differential across primary heating water loop."
  is_abstract: true
  implements:
  - MONITORING
  uses:
  - primary_heating_return_water_temperature_sensor
  - primary_heating_supply_water_temperature_sensor

TDTM:
  id: "9652262523231010816"
  description: "water tank delta-T monitoring."
  is_abstract: true
  uses:
  - leaving_water_tank_temperature_sensor
  - entering_water_tank_temperature_sensor 
  implements:
  - MONITORING

HLPM:
  id: "4982029709647806464"
  description: "Heating thermal power sensor."
  is_abstract: true
  uses:
  - heating_thermal_power_sensor
  implements:
  - MONITORING

CWRWISOVM:
  id: "15646553627261140992"
  description: "Condensing water supply side isolation valve monitoring."
  is_abstract: true
  uses:
  - condensing_return_water_isolation_valve_command
  - condensing_return_water_isolation_valve_status
  implements:
  - MONITORING

CWRWISOVPM:
  id: "7850822672282812416"
  description: "Condensing water return side isolation valve percentage monitoring."
  is_abstract: true
  uses:
  - condensing_return_water_isolation_valve_percentage_command
  - condensing_return_water_isolation_valve_percentage_sensor
  implements:
  - MONITORING

OCWRWISOVM:
  id: "18443288995858219008"
  description: "Open-loop CDW return side isolation valve monitoring."
  is_abstract: true
  uses:
  - outside_condensing_loop_return_water_isolation_valve_command
  - outside_condensing_loop_return_water_isolation_valve_status
  implements:
  - MONITORING

OCWRWISOVPM:
  id: "15705100422416957440"
  description: "Open-loop CDW return side isolation valve monitoring."
  is_abstract: true
  uses:
  - outside_condensing_loop_return_water_isolation_valve_percentage_command
  - outside_condensing_loop_return_water_isolation_valve_percentage_sensor
  implements:
  - MONITORING

HWRWISOVM:
  id: "8729024599620059136"
  description: "Heating return side isolation valve monitoring."
  is_abstract: true
  uses:
  - heating_return_water_isolation_valve_command
  - heating_return_water_isolation_valve_status
  implements:
  - MONITORING

HWSWISOVM:
  id: "4614986340017111040"
  description: "Heating supply side isolation valve monitoring."
  is_abstract: true
  uses:
  - heating_supply_water_isolation_valve_command
  - heating_supply_water_isolation_valve_status
  implements:
  - MONITORING

HWRWISOVPM:
  id: "13399257413203263488"
  description: "Heating return side isolation valve percentage monitoring."
  is_abstract: true
  uses:
  - heating_return_water_isolation_valve_percentage_command
  - heating_return_water_isolation_valve_percentage_sensor
  implements:

  - MONITORING 

DEFSS:
  id: "8292821948602253312"
  description: "defrost run command and status (start/stop) "
  is_abstract: true
  uses:
  - defrost_run_status
  - defrost_run_command  
  implements:
  - MONITORING

DEFSTC:
  id: "13973831403553423360"
  description: "Defrost temperature control."
  is_abstract: true
  uses:
  - defrost_temperature_sensor
  - defrost_temperature_setpoint  
    
VOADC2X:
  id: "15455797155935027200"
  description: "Variable outside air damper control and monitoring, where there are two separate, equal sets of dampers that operate in conjunction."
  is_abstract: true
  uses:
  - outside_air_damper_percentage_sensor_1
  - outside_air_damper_percentage_sensor_2
  - outside_air_damper_percentage_command_1
  - outside_air_damper_percentage_command_2
  implements:
  - OPERATIONAL  
  
RAIDC:
  id: "8470714133883387904"
  description: "Return air isolation damper control and monitoring."
  is_abstract: true
  uses:
  - return_air_isolation_damper_status
  - return_air_isolation_damper_command
 

RAIDC3X:
  id: "6574698690760409088"
  description: "Return air isolation damper control and monitoring, where there are three separate, equal sets of dampers that operate in conjunction."
  is_abstract: true
  uses:
  - return_air_isolation_damper_status_1
  - return_air_isolation_damper_status_2
  - return_air_isolation_damper_status_3 
  - return_air_isolation_damper_command_1
  - return_air_isolation_damper_command_2
  - return_air_isolation_damper_command_3   
  implements:
  - MONITORING

RAIDC2X:
  id: "11726816664472256512"
  description: "Return air isolation damper control and monitoring, where there are two separate, equal sets of dampers that operate in conjunction."
  is_abstract: true
  uses:
  - return_air_isolation_damper_status_1
  - return_air_isolation_damper_status_2 
  - return_air_isolation_damper_command_1
  - return_air_isolation_damper_command_2  
  implements:
  - MONITORING

RAIDC4X:
  id: "3091164378989330432"
  description: "Return air isolation damper control and monitoring, where there are four separate, equal sets of dampers that operate in conjunction."
  is_abstract: true
  uses:
  - return_air_isolation_damper_status_1
  - return_air_isolation_damper_status_2
  - return_air_isolation_damper_status_3
  - return_air_isolation_damper_status_4
  - return_air_isolation_damper_command_1
  - return_air_isolation_damper_command_2
  - return_air_isolation_damper_command_3 
  - return_air_isolation_damper_command_4  
  implements:
  - MONITORING


SAIDC:
  id: "3926582109866557440"
  description: "isolation damper status monitoring and control on the supply side."
  is_abstract: true
  uses:
  - supply_air_isolation_damper_status
  - supply_air_isolation_damper_command  
  implements:
  - MONITORING

SAIDC2X:
  id: "17694086170738163712"
  description: "isolation damper status monitoring and control on the supply side, where there are two separate, equal sets of dampers that operate in conjunction."
  is_abstract: true
  uses:
  - supply_air_isolation_damper_status_1
  - supply_air_isolation_damper_status_2
  - supply_air_isolation_damper_command_1
  - supply_air_isolation_damper_command_2  
  implements:
  - MONITORING

SAIDC3X:
  id: "15798070727615184896"
  description: "isolation damper status monitoring and control on the supply side, where there are three separate, equal sets of dampers that operate in conjunction."
  is_abstract: true
  uses:
  - supply_air_isolation_damper_status_1
  - supply_air_isolation_damper_status_2
  - supply_air_isolation_damper_status_3
  - supply_air_isolation_damper_command_1
  - supply_air_isolation_damper_command_2
  - supply_air_isolation_damper_command_3  
  implements:
  - MONITORING   
  
SSPC2X:
  id: "7115130646044868608"
  description: "Supply static pressure control via supply fan speed with 2 sensors"
  is_abstract: true
  opt_uses:
  - supply_fan_speed_frequency_sensor
  - supply_fan_run_command
  - supply_fan_run_status
  - pressurization_request_count
  - supply_air_damper_percentage_command
  - supply_air_flowrate_sensor
  - supply_fan_speed_percentage_command
  uses:
  - supply_air_static_pressure_sensor_1
  - supply_air_static_pressure_sensor_2  
  - supply_air_static_pressure_setpoint_1
  - supply_air_static_pressure_setpoint_2  
  implements:
  - OPERATIONAL

SFMSC:
  id: "12314536415844106240"
  description: "Supply fan multi-speed control."
  is_abstract: true
  uses:
  - supply_fan_run_command
  - supply_fan_run_status
  - supply_fan_speed_mode
  - supply_fan_run_mode
  opt_uses:  
  - schedule_run_command

 
MIPVCM:
  id: "10283962739713900544"
  description: "Motor phase-level input current and voltage monitoring."
  is_abstract: true
  implements:
  - MONITORING
  uses:
  - input_phase1_phase3_line_motor_voltage_sensor
  - input_phase1_phase2_line_motor_voltage_sensor
  - input_phase2_phase3_line_motor_voltage_sensor
  - input_phase1_line_motor_current_sensor
  - input_phase2_line_motor_current_sensor
  - input_phase3_line_motor_current_sensor
  opt_uses:
  - average_input_line_motor_current_sensor
  - average_input_inter_line_motor_voltage_sensor

MIPWM:
  id: "2094166817340653568"
  description: "Motor input power monitoring."
  is_abstract: true
  implements:
  - MONITORING
  uses:
  - input_motor_power_sensor
  opt_uses:
  - motor_powerfactor_sensor
  - input_motor_frequency_sensor
  
MSM:
  id: "2084609862272024576"
  description: "Motor speed monitoring for fan."
  is_abstract: true
  implements:
  - MONITORING
  uses:
  - discharge_fan_run_status
  - high_discharge_fan_speed_status
  - low_discharge_fan_speed_status
  opt_uses:
  - discharge_fan_failed_alarm
 

INVOPWM:
  id: "10056530958531690496"
  description: "Inverter (VFD) output power monitoring."
  is_abstract: true
  implements:
  - MONITORING
  uses:
  - output_inverter_power_sensor
  opt_uses:
  - output_inverter_voltage_sensor
  - input_inverter_frequency_sensor

INVIPCM:
  id: "3240332922506444800"
  description: "Inverter (VFD) 3-phase input current monitoring."
  is_abstract: true
  implements:
  - MONITORING
  uses:
  - input_phase1_line_inverter_current_sensor
  - input_phase2_line_inverter_current_sensor
  - input_phase3_line_inverter_current_sensor

CWSWISOVPM:
  id: "14769547968574914560"
  description: "Condensing water supply side isolation valve percentage monitoring."
  is_abstract: true
  uses:
  - condensing_supply_water_isolation_valve_percentage_command
  - condensing_supply_water_isolation_valve_percentage_sensor
  implements:
  - MONITORING

GTWFCISOVM:
  id: "5444844940104302592"
  description: "Geothermal water free-cooling isolation valve monitoring; exclusively using ground as heat sink for building load."
  is_abstract: true  
  uses:
  - chilled_side_ground_supply_economizer_isolation_valve_status
  - chilled_side_ground_return_economizer_isolation_valve_status
  - chilled_side_ground_return_economizer_isolation_valve_command
  implements:
  - MONITORING

GTWGRISOVM:
  id: "12463704959361220608"
  description: "Geothermal water ground-recharge isolation valve monitoring; rejecting ground heat to atmosphere via cooling towers."
  is_abstract: true  
  uses:
  - heating_side_ground_supply_economizer_isolation_valve_status
  - heating_side_ground_return_economizer_isolation_valve_status
  - heating_side_ground_return_economizer_isolation_valve_command
  implements:
  - MONITORING

GTWHEISOVM:
  id: "3366433712072818688"
  description: "Geothermal water heat-extraction isolation valve monitoring; extracting ground heat to to use in building."
  is_abstract: true
  uses:
  - chilled_side_ground_return_water_isolation_valve_status
  - chilled_side_ground_supply_water_isolation_valve_status
  - chilled_side_ground_supply_water_isolation_valve_command
  implements:
  - MONITORING

GTWHRISOVM:
  id: "11317538854195429376"
  description: "Geothermal water heat-rejection isolation valve monitoring; rejecting building heat to ground."
  is_abstract: true  
  uses:
  - heating_side_ground_return_water_isolation_valve_status
  - heating_side_ground_supply_water_isolation_valve_status
  - heating_side_ground_supply_water_isolation_valve_command
  implements:
  - MONITORING
  
COCDSP:
  id: "3620605616042541056"
  description: "Dual setpoint CO concentration control."
  is_abstract: true
  uses:
  - low_limit_zone_air_co_concentration_setpoint
  - high_limit_zone_air_co_concentration_setpoint
  - zone_air_co_concentration_sensor
  implements:
  - CONTROL

NOCDSP:
  id: "10177846673493983232"
  description: "Dual setpoint NO concentration control."
  is_abstract: true
  uses:
  - low_limit_zone_air_no_concentration_setpoint
  - high_limit_zone_air_no_concentration_setpoint
  - zone_air_no_concentration_sensor
  implements:
  - CONTROL

EFHLC:
  id: "16708066133181202432"
  description: "Two-speed exhaust fan (low/high)."
  is_abstract: true
  uses:
  - low_exhaust_fan_speed_command
  - high_exhaust_fan_speed_command
  - low_exhaust_fan_speed_status
  - high_exhaust_fan_speed_status
  implements:
  - OPERATIONAL
  
##Abstracts for sensors

PCM:
  id: "13149954146721333248"
  description: "General particulate matter monitoring."
  is_abstract: true
  uses:
  - particle_concentration_sensor
  implements:
  - MONITORING 

PMM:
  id: "976724353938882560"
  description: "Zone air particulate matter monitoring."
  is_abstract: true
  uses:
  - zone_air_pm2pt5_concentration_sensor
  - zone_air_pm10pt0_concentration_sensor
  implements:
  - MONITORING

PHWTC:
  id: "4268855681546715136"
  description: "potable water temperature monitoring and control."
  is_abstract: true
  uses:
  - potable_hot_water_temperature_sensor  

LM:
  id: "16338502682899644416"
  description: "level monitoring of devices storing media."
  is_abstract: true
  uses:
  - level_status
  - percentage_sensor
 
PLPM:  
  id: "7702850397416718336"
  description: "Pipeline Fluid pressure monitoring"
  is_abstract: true
  uses:
  - line_pressure_sensor

CO2M4X:
  id: "8538268128293945344"
  description: "Basic carbon dioxide monitoring for 4 Zones."
  is_abstract: true
  uses:
  - zone_air_co2_concentration_sensor_1
  - zone_air_co2_concentration_sensor_2
  - zone_air_co2_concentration_sensor_3
  - zone_air_co2_concentration_sensor_4
  implements:
  - MONITORING

CO2M6X:
  id: "10200096390793658368"
  description: "Basic carbon dioxide monitoring for 6 Zones."
  is_abstract: true
  uses:
  - zone_air_co2_concentration_sensor_1
  - zone_air_co2_concentration_sensor_2
  - zone_air_co2_concentration_sensor_3
  - zone_air_co2_concentration_sensor_4
  - zone_air_co2_concentration_sensor_5
  - zone_air_co2_concentration_sensor_6
  implements:
  - MONITORING


  
MIPCVM:
  id: "13492227718401490944"
  description: "Motor phase-level input current and voltage monitoring."
  is_abstract: true
  implements:
  - MONITORING
  uses:
  - average_input_line_motor_current_sensor
  - average_input_inter_line_motor_voltage_sensor
  - input_motor_power_sensor  
  
EPM:
  id: "1350523123010633728"
  description: "Basic Electrical parameter monitoring."
  is_abstract: true

  opt_uses:
  - power_status
  uses:  
  - voltage_sensor
  - current_sensor
  - power_sensor
  - energy_accumulator
  implements:
  - MONITORING


DFRMM:
  id: "16926222434271494144"
  description: "Discharge fan run mode monitoring."
  is_abstract: true
  uses:
  - discharge_fan_run_mode
  implements:
  - MONITORING

RDC:
  description: "Return air damper percentage monitoring"
  is_abstract: true
  uses:
  - return_air_damper_percentage_sensor
  - return_air_damper_percentage_command
  implements:
  - MONITORING<|MERGE_RESOLUTION|>--- conflicted
+++ resolved
@@ -344,16 +344,7 @@
   - speed_frequency_sensor
   - power_sensor
   - voltage_sensor
-<<<<<<< HEAD
-  - failed_alarm
   - motor_temperature_sensor
-  - torque_sensor
-  - energy_accumulator
-  - speed_mode
-  - run_mode
-  - run_time_accumulator
-  - lost_power_alarm
-=======
   - lost_power_alarm
   - master_alarm
   - failed_alarm
@@ -362,7 +353,6 @@
   - run_time_accumulator
   - energy_accumulator
   - torque_sensor
->>>>>>> b55929b3
   - control_mode
   uses:
   - speed_percentage_command
