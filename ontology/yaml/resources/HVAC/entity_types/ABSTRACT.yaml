--- conflicted
+++ resolved
@@ -4978,7 +4978,7 @@
   - high_exhaust_fan_speed_status
   implements:
   - OPERATIONAL
-<<<<<<< HEAD
+
   
 PHWTC:
   description: "portable water temperature monitoring and control."
@@ -5000,5 +5000,5 @@
   is_abstract: true
   uses:
   - line_pressure_sensor 
-=======
->>>>>>> 777ed393
+
+
