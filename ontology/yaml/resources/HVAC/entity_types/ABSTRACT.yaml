# Copyright 2020 Google LLC
#
# Licensed under the Apache License, Version 2.0 (the License);
# you may not use this file except in compliance with the License.
# You may obtain a copy of the License at
#
#    https://www.apache.org/licenses/LICENSE-2.0
#
# Unless required by applicable law or agreed to in writing, software
# distributed under the License is distributed on an AS IS BASIS,
# WITHOUT WARRANTIES OR CONDITIONS OF ANY KIND, either express or implied.
# See the License for the specific language governing permissions and
# limitations under the License.

### ABSTRACT TYPES

# This defines subtypes by function. They are not necessarily specific to any type of equipment.
# TODO: Variable speed compressors?
# TODO: For types which use multiple sensors as control points (e.g. differential_pressure_sensor_1
# and _2) they should be reconstructed using virtual points (and the 2X types should be deprecated).

SD:
  id: "11449987124388954112"
  description: "Single duct VAV type, with basic airflow control."
  is_abstract: true
  opt_uses:
  - run_command
  - supply_air_ventilation_flowrate_requirement
  - supply_air_cooling_flowrate_capacity
  - supply_air_heating_flowrate_capacity
  - cooling_thermal_power_capacity
  - supply_air_temperature_sensor
  uses:
  - supply_air_flowrate_sensor
  - supply_air_flowrate_setpoint
  - supply_air_damper_percentage_command
  implements:
  - CONTROL

RDM:
  description: "Very basic system run duration monitoring."
  is_abstract: true
  uses:
  - run_time_accumulator
  implements:
  - MONITORING

DD:
  id: "8927971333061476352"
  description: "Dual duct flow control (hot deck, cold deck)."
  is_abstract: true
  opt_uses:
  - supply_air_ventilation_flowrate_requirement
  - supply_air_cooling_flowrate_capacity
  - supply_air_heating_flowrate_capacity
  - cooling_thermal_power_capacity
  - heating_thermal_power_capacity
  - discharge_air_temperature_sensor
  - run_command
  uses:
  - cooling_air_damper_percentage_command
  - cooling_air_flowrate_sensor
  - cooling_air_flowrate_setpoint
  - heating_air_damper_percentage_command
  - heating_air_flowrate_sensor
  - heating_air_flowrate_setpoint
  implements:
  - CONTROL

# Not deprecated but probably not useful
OADM:
  id: "13985513714598543360"
  description: "Outside air damper monitoring."
  uses:
  - outside_air_damper_command

MOAFC:
  id: "1519549946037010432"
  description: "Minimum (ventilation) outside air flow control."
  is_abstract: true
  opt_uses:
  - economizer_mode
  uses:
  - ventilation_outside_air_damper_percentage_command
  - ventilation_outside_air_flowrate_setpoint
  - ventilation_outside_air_flowrate_sensor
  implements:
  - CONTROL

OAFC:
  id: "12724505818934804480"
  description: "Outside Air Flow Control"
  is_abstract: true
  opt_uses:
  - economizer_mode
  - mixed_air_temperature_sensor
  uses:
  - outside_air_flowrate_setpoint
  - outside_air_flowrate_sensor
  - outside_air_damper_percentage_command
  implements:
  - CONTROL

ZTM:
  id: "5662861603217866752"
  description: "Zone temperature monitoring."
  is_abstract: true
  opt_uses:
  - discharge_air_temperature_sensor
  uses:
  - zone_air_temperature_sensor
  implements:
  - MONITORING

REFM:
  id: "18151343369916252160"
  description: "Refrigerant leak monitoring."
  is_abstract: true
  implements:
  - MONITORING
  uses:
  - zone_air_refrigerant_concentration_sensor


CSP:
  id: "2456298668530073600"
  description: "Single cooling setpoint control (IDF room typically)."
  is_abstract: true
  implements:
  - OPERATIONAL
  opt_uses:
  - zone_air_relative_humidity_sensor
  - discharge_air_temperature_sensor
  uses:
  - zone_air_temperature_sensor
  - zone_air_cooling_temperature_setpoint

ZTC:
  id: "10742921982891786240"
  description: "Single control setpoint with deadband."
  is_abstract: true
  implements:
  - OPERATIONAL
  opt_uses:
  - zone_air_deadband_temperature_setpoint
  - zone_air_relative_humidity_sensor
  uses:
  - zone_air_temperature_setpoint
  - zone_air_temperature_sensor

DSARC:
  id: "9767289031682424832"
  description: "AHU dual supply air reset control."
  is_abstract: true
  opt_uses:
  - supply_air_flowrate_sensor
  - heating_request_count
  uses:
  - supply_air_cooling_temperature_setpoint
  - supply_air_heating_temperature_setpoint
  - supply_air_static_pressure_setpoint
  - cooling_request_count
  - pressurization_request_count
  implements:
  - CONTROL

DFMSS:
  id: "15946227720434745344"
  description: "Discharge fan Start Stop with uneven statuses."
  is_abstract: true
  implements:
  - OPERATIONAL
  opt_uses:
  - discharge_air_flowrate_capacity
  - discharge_fan_power_capacity
  - discharge_fan_current_sensor
  - discharge_fan_power_sensor
  uses:
  - discharge_fan_run_command
  - discharge_fan_run_status_1
  - discharge_fan_run_status_2

DX2RC:
  id: "14529282687673303040"
  description: "Compressor run control on retun side (RC)."
  is_abstract: true
  opt_uses:
  - discharge_air_temperature_sensor
  - leaving_cooling_coil_temperature_sensor
  - cooling_thermal_power_capacity
  - cooling_percentage_command
  - compressor_speed_percentage_command
  uses:
  - return_air_temperature_setpoint
  - return_air_temperature_sensor
  - compressor_run_command_1
  - compressor_run_command_2
  - compressor_run_status_1
  - compressor_run_status_2
  implements:
  - CONTROL

DFSMC:
  id: "2774887660236308480"
  description: "Discharge fan multi-speed control."
  is_abstract: true
  uses:
  - discharge_fan_run_command
  - discharge_fan_speed_mode

DSP:
  id: "8112819800507416576"
  description: "Dual setpoint control (heating/cooling thresholds with deadband in between)."
  is_abstract: true
  implements:
  - OPERATIONAL
  opt_uses:
  - discharge_air_temperature_sensor
  - zone_air_relative_humidity_sensor
  uses:
  - zone_air_temperature_sensor
  - zone_air_cooling_temperature_setpoint
  - zone_air_heating_temperature_setpoint

DDSP:
  id: "15044396188704964608"
  description: "Dual setpoint control (heating/cooling thresholds with deadband in between) with two zone temp sensors."
  is_abstract: true
  implements:
  - OPERATIONAL
  opt_uses:
  - discharge_air_temperature_sensor
  uses:
  - zone_air_temperature_sensor_1
  - zone_air_temperature_sensor_2
  - zone_air_cooling_temperature_setpoint
  - zone_air_heating_temperature_setpoint

CO2C:
  id: "14886233640072642560"
  description: "Carbon dioxide control."
  is_abstract: true
  implements:
  - OPERATIONAL
  uses:
  - zone_air_co2_concentration_sensor
  - zone_air_co2_concentration_setpoint

COC:
  id: "11679670705384849408"
  description: "Carbon monoxide control."
  is_abstract: true
  implements:
  - OPERATIONAL
  uses:
  - zone_air_co_concentration_sensor
  - zone_air_co_concentration_setpoint

BPC:
  id: "16869691043929391104"
  description: "Building pressure control (stand-alone fan)."
  is_abstract: true
  uses:
  - building_air_static_pressure_sensor
  - building_air_static_pressure_setpoint
  implements:
  - OPERATIONAL

EDPM:
  id: "18075318737925308416"
  description: "Exhaust air damper percentage monitoring."
  is_abstract: true
  uses:
  - exhaust_air_damper_percentage_command
  - exhaust_air_damper_percentage_sensor

EDM:
  id: "3621015733879701504"
  description: "Exhaust air damper monitoring."
  is_abstract: true
  uses:
  - exhaust_air_damper_command
  - exhaust_air_damper_status

EDBPC:
  id: "15769475728711614464"
  description: "Building static control with exhaust damper."
  is_abstract: true
  opt_uses:
  - exhaust_air_differential_pressure_sensor
  - exhaust_air_damper_percentage_sensor
  uses:
  - building_air_static_pressure_sensor
  - building_air_static_pressure_setpoint
  - exhaust_air_damper_percentage_command
  implements:
  - CONTROL

EFFC:
  id: "3108154032661725184"
  description: "Exhaust fan flow control."
  is_abstract: true
  uses:
  - speed_percentage_command
  - exhaust_air_flowrate_setpoint
  - exhaust_air_flowrate_sensor
  implements:
  - CONTROL

BSPC:
  id: "6131235964464398336"
  description: "Building static pressure control (as part of a composite device)."
  is_abstract: true
  opt_uses:
  - exhaust_air_damper_percentage_command
  - exhaust_fan_run_status
  uses:
  - building_air_static_pressure_sensor
  - building_air_static_pressure_setpoint
  - exhaust_fan_run_command
  implements:
  - CONTROL

VSC:
  id: "3357018594004172800"
  description: "Variable speed control generic."
  is_abstract: true
  opt_uses:
  - current_sensor
  - speed_percentage_sensor
  - speed_frequency_sensor
  - power_sensor
  - voltage_sensor
  - speed_mode
  - run_mode
  - energy_accumulator
  uses:
  - speed_percentage_command
  - run_status
  - run_command
  implements:
  - OPERATIONAL

EFVSC:
  id: "12580390630858948608"
  description: "Variable speed control for exhaust fans."
  is_abstract: true
  opt_uses:
  - exhaust_fan_speed_frequency_sensor
  - exhaust_fan_speed_percentage_sensor
  - exhaust_fan_current_sensor
  - exhaust_fan_power_sensor
  uses:
  - exhaust_fan_run_command
  - exhaust_fan_run_status
  - exhaust_fan_speed_percentage_command
  implements:
  - OPERATIONAL

VSFC:
  id: "17941929285778407424"
  description: "Variable speed control or monitor in frequency"
  is_abstract: true
  uses:
  - speed_frequency_command
  - speed_frequency_sensor
 

SFVSC:
  id: "16291356723812237312"
  description: "Variable speed control for supply fans."
  is_abstract: true
  opt_uses:
  - supply_fan_speed_frequency_sensor
  - supply_fan_speed_percentage_sensor
  - supply_fan_current_sensor
  - supply_fan_power_sensor
  uses:
  - supply_fan_run_command
  - supply_fan_run_status
  - supply_fan_speed_percentage_command
  implements:
  - OPERATIONAL

DFVSC:
  id: "3825392955250704384"
  description: "Variable speed control for discharge fans."
  is_abstract: true
  opt_uses:
  - discharge_fan_current_sensor
  - discharge_fan_power_sensor
  - discharge_fan_speed_frequency_sensor
  - discharge_fan_speed_percentage_sensor
  - discharge_fan_lost_power_alarm
  uses:
  - discharge_fan_speed_percentage_command
  - discharge_fan_run_status
  - discharge_fan_run_command
  implements:
  - OPERATIONAL

DFVSC2X:
  id: "2339665773590478848"
  description: "Variable speed control for discharge fans for 2 separate zones."
  is_abstract: true
  opt_uses:
  - discharge_fan_current_sensor_1
  - discharge_fan_power_sensor_1
  - discharge_fan_speed_frequency_sensor_1
  - discharge_fan_speed_percentage_sensor_1
  - discharge_fan_lost_power_alarm_1
  - discharge_fan_current_sensor_2
  - discharge_fan_power_sensor_2
  - discharge_fan_speed_frequency_sensor_2
  - discharge_fan_speed_percentage_sensor_2
  - discharge_fan_lost_power_alarm_2
  uses:
  - discharge_fan_speed_percentage_command_1
  - discharge_fan_run_status_1
  - discharge_fan_run_command_1
  - discharge_fan_speed_percentage_command_2
  - discharge_fan_run_status_2
  - discharge_fan_run_command_2
  implements:
  - OPERATIONAL


DFVSFC:
  id: "3819485279274663936"
  description: "Variable speed control with frequency setting for discharge fans."
  is_abstract: true
  uses:
  - discharge_fan_speed_frequency_command
  - discharge_fan_run_status
  - discharge_fan_run_command
  opt_uses:
  - discharge_fan_speed_frequency_sensor
  implements:
  - OPERATIONAL

DFMSC:
  id: "13122696153957138432"
  description: "Discharge fan multi-speed control."
  is_abstract: true
  uses:
  - discharge_fan_run_command
  - discharge_fan_run_status
  - discharge_fan_speed_mode

ZHM:
  id: "17192076649286336512"
  description: "Zone humidity monitoring."
  is_abstract: true
  implements:
  - MONITORING
  uses:
  - zone_air_relative_humidity_sensor

DTM:
  id: "7968704612431560704"
  description: "Discharge temperature monitoring."
  is_abstract: true
  opt_uses:
  - discharge_air_relative_humidity_sensor
  - discharge_air_specificenthalpy_sensor
  uses:
  - discharge_air_temperature_sensor
  implements:
  - MONITORING

SS:
  id: "2875133433875529728"
  description: "Basic combination of run command and status (start/stop)."
  is_abstract: true
  implements:
  - /SS
  - OPERATIONAL
  opt_uses:
  - power_capacity
  - flowrate_capacity
  - powerfactor_sensor
  - current_sensor
  - power_sensor
  - run_time_accumulator

SSPC:
  id: "10526749200778002432"
  description: "Supply static pressure control via supply fan speed"
  is_abstract: true
  opt_uses:
  - supply_fan_speed_frequency_sensor
  - supply_fan_run_command
  - supply_fan_run_status
  - pressurization_request_count
  - supply_air_damper_percentage_command
  - supply_air_flowrate_sensor
  - supply_fan_speed_percentage_command
  uses:
  - supply_air_static_pressure_sensor
  - supply_air_static_pressure_setpoint
  implements:
  - OPERATIONAL

SPSS:
  id: "8029265712889462784"
  description: "Spray pump start stop monitoring."
  is_abstract: true
  uses:
  - spray_pump_run_command
  - spray_pump_run_status
  implements:
  - OPERATIONAL

EFSS:
  id: "618830020562911232"
  description: "Basic combination of exhaust fan run command and status (start/stop)."
  is_abstract: true
  implements:
  - OPERATIONAL
  opt_uses:
  - exhaust_fan_current_sensor
  - exhaust_fan_power_sensor
  - exhaust_air_flowrate_capacity
  - exhaust_fan_power_capacity
  - exhaust_fan_run_time_accumulator
  uses:
  - exhaust_fan_run_command
  - exhaust_fan_run_status

DFSS:
  id: "8437078973678092288"
  description: "Basic combination of discharge fan run command and status (start/stop)."
  is_abstract: true
  implements:
  - OPERATIONAL
  opt_uses:
  - discharge_air_flowrate_capacity
  - discharge_fan_power_capacity
  - discharge_fan_current_sensor
  - discharge_fan_power_sensor
  - discharge_air_static_pressure_sensor
  - discharge_fan_lost_power_alarm
  - discharge_fan_run_time_accumulator
  uses:
  - discharge_fan_run_command
  - discharge_fan_run_status

HT2RC:
  id: "12331526069516500992"
  description: "Two gas or electric heater control on zone side (HSP, DSP)."
  is_abstract: true
  opt_uses:
  - discharge_air_temperature_sensor
  - heating_thermal_power_capacity
  - heating_percentage_command
  uses:
  - heater_run_command_1
  - heater_run_command_2
  - return_air_temperature_setpoint
  - return_air_temperature_sensor
  implements:
  - CONTROL

HTZTC:
  id: "4417012674366275584"
  description: "Gas or electric heater control on zone side (ZC)."
  is_abstract: true
  opt_uses:
  - heating_thermal_power_capacity
  - discharge_air_temperature_sensor
  - heating_percentage_command
  - heater_run_status
  uses:
  - heater_run_command
  - zone_air_temperature_setpoint
  - zone_air_temperature_sensor
  implements:
  - CONTROL

HT3ZTC:
  id: "5155603013255036928"
  description: "Two gas or electric heater control on zone side (HSP, ZTC)."
  is_abstract: true
  opt_uses:
  - discharge_air_temperature_sensor
  - heating_thermal_power_capacity
  - heating_percentage_command
  uses:
  - heater_run_command_1
  - heater_run_command_2
  - heater_run_command_3
  - zone_air_temperature_setpoint
  - zone_air_temperature_sensor
  implements:
  - CONTROL

HSOUC:
  id: "3000067641604833280"
  description: "Heating occupied/unoccupied setpoint control."
  is_abstract: true
  uses:
  - zone_air_unoccupied_heating_temperature_setpoint
  - zone_air_occupied_heating_temperature_setpoint
  - zone_air_temperature_sensor
  implements:
  - CONTROL

HTZOUC:
  id: "11998259697091084288"
  description: "Gas or electric heater control on zone side (ZC)."
  is_abstract: true
  opt_uses:
  - heater_run_status
  uses:
  - heater_run_command
  - zone_air_unoccupied_heating_temperature_setpoint
  - zone_air_occupied_heating_temperature_setpoint
  - zone_air_temperature_sensor
  implements:
  - CONTROL

LCC:
  id: "7719840051089113088"
  description: "Leaving coil temperature control."
  is_abstract: true
  uses:
  - leaving_cooling_coil_temperature_sensor
  - leaving_cooling_coil_temperature_setpoint
  - chilled_water_valve_percentage_command
  implements:
  - CONTROL

LCC2X:
  id: "13640384711221051392"
  description: "Double valve leaving coil temperature control."
  is_abstract: true
  uses:
  - leaving_cooling_coil_temperature_sensor
  - leaving_cooling_coil_temperature_setpoint
  - chilled_water_valve_percentage_command_1
  - chilled_water_valve_percentage_command_2
  implements:
  - CONTROL

SFSS:
  id: "5180976443089223680"
  description: "Basic combination of supply fan run command and status (start/stop)."
  is_abstract: true
  implements:
  - OPERATIONAL
  opt_uses:
  - supply_air_flowrate_capacity
  - supply_fan_power_capacity
  - supply_fan_current_sensor
  - supply_fan_power_sensor
  uses:
  - supply_fan_run_command
  - supply_fan_run_status

RHM:
  id: "14781568929201389568"
  description: "Return air humidity monitoring."
  is_abstract: true
  implements:
  - MONITORING
  uses:
  - return_air_relative_humidity_sensor

RTM:
  id: "2924673029776605184"
  description: "Return air temperature monitoring"
  implements:
  - MONITORING
  opt_uses:
  - return_air_relative_humidity_sensor
  - return_air_specificenthalpy_sensor
  uses:
  - return_air_temperature_sensor

DTC:
  id: "14404348479943999488"
  description: "Discharge air temperatore control"
  is_abstract: true
  implements:
  - OPERATIONAL
  uses:
  - discharge_air_temperature_setpoint
  - discharge_air_temperature_sensor

STC:
  id: "2204097089397325824"
  description: "Supply air temperature control"
  is_abstract: true
  opt_uses:
  - heating_request_count
  - cooling_request_count
  uses:
  - supply_air_temperature_setpoint
  - supply_air_temperature_sensor
  implements:
  - OPERATIONAL

RTC:
  id: "7486819452302917632"
  description: "Return air temperature control"
  is_abstract: true
  implements:
  - OPERATIONAL
  uses:
  - return_air_temperature_sensor
  - return_air_temperature_setpoint

# Rename to OTM
OA:
  id: "15138435219205390336"
  description: "Basic weather station (drybulb temp and humidity)."
  is_abstract: true
  opt_uses:
  - outside_air_relative_humidity_sensor
  - outside_air_dewpoint_temperature_sensor
  - outside_air_wetbulb_temperature_sensor
  - outside_air_specificenthalpy_sensor
  - outside_air_pressure_sensor
  uses:
  - outside_air_temperature_sensor
  implements:
  - MONITORING

ZA:
  id: "3244379125296660480"
  description: "Grouped type for zone air psychrometric conditions (RH and temp)"
  is_abstract: true
  uses:
  - zone_air_temperature_sensor
  - zone_air_relative_humidity_sensor

WDT:
  id: "12148045066631380992"
  description: "Temperature differential across water."
  is_abstract: true
  implements:
  - MONITORING
  uses:
  - return_water_temperature_sensor
  - supply_water_temperature_sensor

CHWDT:
  id: "6815783107824713728"
  description: "Temperature differential across chilled water."
  is_abstract: true
  implements:
  - MONITORING
  uses:
  - chilled_return_water_temperature_sensor
  - chilled_supply_water_temperature_sensor

CHWDPSC:
  id: "9028698692793663488"
  description: "Chilled water valve controlling supply air dewpoint temperature."
  is_abstract: true
  opt_uses:
  - leaving_cooling_coil_temperature_sensor
  - cooling_thermal_power_capacity
  - chilled_supply_water_temperature_sensor
  uses:
  - supply_air_dewpoint_temperature_sensor
  - supply_air_dewpoint_temperature_setpoint
  - chilled_water_valve_percentage_command
  implements:
  - CONTROL

CHWDPSC2X:
  id: "14378975050109812736"
  description: "Chilled water valves (2x) controlling supply air dewpoint temperature."
  is_abstract: true
  opt_uses:
  - leaving_cooling_coil_temperature_sensor
  - cooling_thermal_power_capacity
  uses:
  - supply_air_dewpoint_temperature_sensor
  - supply_air_dewpoint_temperature_setpoint
  - chilled_water_valve_percentage_command_1
  - chilled_water_valve_percentage_command_2
  implements:
  - CONTROL

CWDT:
  id: "16710191489157693440"
  description: "Temperature differential across condenser water."
  is_abstract: true
  implements:
  - MONITORING
  uses:
  - condensing_return_water_temperature_sensor
  - condensing_supply_water_temperature_sensor

# Rename SFN TOTAL_
SWTC:
  id: "3609220173136920576"
  description: "Supply water temperature control."
  is_abstract: true
  implements:
  - OPERATIONAL
  opt_uses:
  - cooling_request_count
  - heating_request_count
  - return_water_temperature_sensor
  - run_command
  uses:
  - supply_water_temperature_setpoint
  - supply_water_temperature_sensor

RWTC:
  id: "4684780039613448192"
  description: "Return water temperature control."
  is_abstract: true
  implements:
  - OPERATIONAL
  opt_uses:
  - supply_water_temperature_sensor
  - run_command
  uses:
  - return_water_temperature_setpoint
  - return_water_temperature_sensor


PSWTC:
  id: "10474579573063286784"
  description: "Process water temperature control."
  is_abstract: true
  opt_uses:
  - process_return_water_temperature_sensor
  uses:
  - process_supply_water_temperature_sensor
  - process_supply_water_temperature_setpoint
  implements:
  - OPERATIONAL

SCHWTC:
  id: "10166461230588362752"
  description: "Supply chilled water temperature control."
  is_abstract: true
  implements:
  - OPERATIONAL
  opt_uses:
  - cooling_request_count
  - chilled_return_water_temperature_sensor
  - cooling_percentage_command
  uses:
  - chilled_supply_water_temperature_setpoint
  - chilled_supply_water_temperature_sensor

WDPC:
  id: "7536359048203993088"
  description: "Differential pressure control in whichever system."
  is_abstract: true
  implements:
  - OPERATIONAL
  opt_uses:
  - pressurization_request_count
  uses:
  - differential_pressure_sensor
  - differential_pressure_setpoint

CGRWTC:
  id: "8601082128077160448"
  description: "Cogeneration return water temperature control."
  is_abstract: true
  implements:
  - OPERATIONAL
  opt_uses:
  - cogeneration_supply_water_temperature_sensor
  uses:
  - cogeneration_return_water_temperature_sensor
  - cogeneration_return_water_temperature_setpoint

WDPC2X:
  id: "14149516868997611520"
  description: "Differential pressure control in whichever system, 2 sensors."
  is_abstract: true
  implements:
  - OPERATIONAL
  opt_uses:
  - pressurization_request_count
  - run_command
  uses:
  - differential_pressure_sensor_1
  - differential_pressure_sensor_2
  - differential_pressure_setpoint

# Change to low_limit_flowrate_setpoint
MINFC:
  id: "16039155144679489536"
  description: "Minimum flow control for entire loop."
  is_abstract: true
  implements:
  - CONTROL
  uses:
  - bypass_valve_percentage_command
  - min_flowrate_setpoint
  - flowrate_sensor

# Rename to CPSS
CPC:
  id: "1722211929268682752"
  description: "Circulation pump control"
  is_abstract: true
  uses:
  - circulation_pump_run_status
  - circulation_pump_run_command


### NET NEW TYPES
ETM:
  id: "13050638559919210496"
  description: "Basic exhaust temperature monitoring."
  is_abstract: true
  uses:
  - exhaust_air_temperature_sensor
  implements:
  - MONITORING

ED:
  id: "8438952541491822592"
  description: "Exhaust air flow control."
  is_abstract: true
  opt_uses:
  - exhaust_air_damper_percentage_sensor
  - exhaust_air_static_pressure_sensor
  uses:
  - exhaust_air_flowrate_setpoint
  - exhaust_air_flowrate_sensor
  - exhaust_air_damper_percentage_command
  implements:
  - CONTROL

RD:
  id: "17662324578346598400"
  description: "Return damper flow control."
  is_abstract: true
  uses:
  - return_air_flowrate_setpoint
  - return_air_flowrate_sensor
  - return_air_damper_percentage_command
  implements:
  - CONTROL

MTM:
  id: "944962761547317248"
  description: "Mixed air temperature monitoring."
  is_abstract: true
  opt_uses:
  - mixed_air_relative_humidity_sensor
  - mixed_air_dewpoint_temperature_sensor
  uses:
  - mixed_air_temperature_sensor
  implements:
  - MONITORING

MTC:
  id: "10168334798402093056"
  description: "Mixed air temperature control."
  is_abstract: true
  uses:
  - mixed_air_temperature_sensor
  - mixed_air_temperature_setpoint
  implements:
  - OPERATIONAL

STM:
  id: "5556648779974705152"
  description: "Basic supply temperature monitoring."
  is_abstract: true
  uses:
  - supply_air_temperature_sensor
  implements:
  - MONITORING

STDSPC:
  id: "14780020816829480960"
  description: "Supply temperature control dual setpoint."
  is_abstract: true
  opt_uses:
  - heating_request_count
  - cooling_request_count
  uses:
  - supply_air_cooling_temperature_setpoint
  - supply_air_heating_temperature_setpoint
  - supply_air_temperature_sensor
  implements:
  - OPERATIONAL

DSPRTC:
  id: "3250805770761011200"
  description: "Dual setpoint return air temp control."
  is_abstract: true
  opt_uses:
  - discharge_air_temperature_sensor
  - return_air_relative_humidity_sensor
  uses:
  - return_air_temperature_sensor
  - return_air_cooling_temperature_setpoint
  - return_air_heating_temperature_setpoint
  implements:
  - OPERATIONAL

ZHC:
  id: "7286031036884975616"
  description: "Zone relative humidity control."
  is_abstract: true
  uses:
  - zone_air_relative_humidity_sensor
  - zone_air_relative_humidity_setpoint
  implements:
  - OPERATIONAL

RHC:
  id: "2169941860192092160"
  description: "Return air relative humidity control."
  is_abstract: true
  uses:
  - return_air_relative_humidity_sensor
  - return_air_relative_humidity_setpoint
  implements:
  - OPERATIONAL

RHDHC:
  id: "18310842924687949824"
  description: "Return humidification/dehumidification control."
  is_abstract: true
  opt_uses:
  - economizer_mode
  - humidification_percentage_command
  uses:
  - return_air_relative_humidity_sensor
  - return_air_relative_humidity_setpoint
  - dehumidification_run_command
  - humidification_run_command
  implements:
  - CONTROL

ZHDHC:
  id: "4475784869405786112"
  description: "Zone humidification/dehumidification control."
  is_abstract: true
  opt_uses:
  - humidification_percentage_command
  uses:
  - zone_air_relative_humidity_sensor
  - zone_air_relative_humidity_setpoint
  - dehumidification_run_command
  - humidification_run_command
  implements:
  - CONTROL

RHHC:
  id: "8019953948913827840"
  description: "Zone humidification control."
  is_abstract: true
  opt_uses:
  - humidification_percentage_command
  uses:
  - humidification_run_command
  - return_air_relative_humidity_setpoint
  - return_air_relative_humidity_sensor

SHC:
  id: "12474177807615787008"
  description: "Supply air relative humidity control."
  is_abstract: true
  opt_uses:
  - humidification_percentage_command
  uses:
  - dehumidification_run_command
  - humidification_run_command
  - supply_air_dehumidification_relative_humidity_setpoint
  - supply_air_humidification_relative_humidity_setpoint
  - supply_air_relative_humidity_sensor
  implements:
  - OPERATIONAL

SHM:
  id: "2378937030399754240"
  description: "Supply air relative humidity monitoring."
  is_abstract: true
  uses:
  - supply_air_relative_humidity_sensor
  implements:
  - MONITORING

REFC:
  id: "3034632988647227392"
  description: "Refrigerant leak control."
  is_abstract: true
  uses:
  - zone_air_refrigerant_concentration_setpoint
  - zone_air_refrigerant_concentration_sensor
  implements:
  - OPERATIONAL

EPC:
  id: "11105083520895156224"
  description: "Exhaust pressure control."
  is_abstract: true
  uses:
  - exhaust_air_static_pressure_sensor
  - exhaust_air_static_pressure_setpoint
  opt_uses:
  - exhaust_air_flowrate_sensor
  implements:
  - OPERATIONAL

CO2M:
  id: "7862491789188399104"
  description: "Basic carbon dioxide monitoring."
  is_abstract: true
  uses:
  - zone_air_co2_concentration_sensor
  implements:
  - MONITORING

VOCM:
  id: "17085863826043174912"
  description: "Volatile organic compound monitoring."
  is_abstract: true
  uses:
  - zone_air_voc_concentration_sensor
  implements:
  - MONITORING

VOCC:
  id: "2097884266154164224"
  description: "Volatile organic compound control."
  is_abstract: true
  uses:
  - zone_air_voc_concentration_setpoint
  - zone_air_voc_concentration_sensor
  implements:
  - OPERATIONAL

VOCPC:
  id: "668891884487180288"
  description: "Volatile organic compound percentage control."
  is_abstract: true
  uses:
  - zone_air_voc_percentage_setpoint
  - zone_air_voc_percentage_sensor
  implements:
  - OPERATIONAL

BFSS:
  id: "11321256303008940032"
  description: "Booster fan start-stop and feedback."
  is_abstract: true
  uses:
  - boost_fan_run_command
  - boost_fan_run_status
  implements:
  - OPERATIONAL

DFHLC:
  id: "3539036146912722944"
  description: "Discharge fan three-speed (high/low/off) speed control."
  is_abstract: true
  opt_uses:
  - discharge_fan_run_status
  - discharge_fan_run_command
  uses:
  - low_discharge_fan_speed_command
  - high_discharge_fan_speed_command
  implements:
  - OPERATIONAL
  - REMAP_REQUIRED

DFHMLC:
  id: "8727182917643534336"
  description: "Discharge fan three-speed (high/medium/low/off) speed control."
  is_abstract: true
  opt_uses:
  - discharge_fan_run_status
  - discharge_fan_run_command
  uses:
  - low_discharge_fan_speed_command
  - medium_discharge_fan_speed_command
  - high_discharge_fan_speed_command
  implements:
  - OPERATIONAL
  - REMAP_REQUIRED

ESPC:
  id: "6709570284581552128"
  description: "Exhaust air static pressure control."
  is_abstract: true
  uses:
  - exhaust_air_damper_percentage_command
  - exhaust_fan_run_command
  - exhaust_fan_run_status
  - exhaust_fan_speed_percentage_command
  - exhaust_air_static_pressure_sensor
  - exhaust_air_static_pressure_setpoint
  implements:
  - OPERATIONAL

SSPM:
  id: "15932942321436327936"
  description: "Supply static pressure monitoring."
  is_abstract: true
  uses:
  - supply_air_static_pressure_sensor
  implements:
  - MONITORING

ZSPC:
  id: "4403727275367858176"
  description: "Zone static pressure control."
  is_abstract: true
  uses:
  - zone_air_static_pressure_setpoint
  - zone_air_static_pressure_sensor
  implements:
  - OPERATIONAL

ZSPM:
  id: "13627099312222633984"
  description: "Zone static pressure monitoring."
  is_abstract: true
  uses:
  - zone_air_static_pressure_sensor
  implements:
  - MONITORING

RSPC:
  id: "9015413293795246080"
  description: "Return air static pressure control."
  is_abstract: true
  uses:
  - return_air_static_pressure_sensor
  - return_air_static_pressure_setpoint
  implements:
  - OPERATIONAL

PWDPC:
  id: "18238785330650021888"
  description: "Process water differential pressure control."
  is_abstract: true
  uses:
  - process_water_differential_pressure_sensor
  - process_water_differential_pressure_setpoint
  implements:
  - OPERATIONAL

PWDT:
  id: "289266803299844096"
  description: "Primary-side water delta-T monitoring."
  is_abstract: true
  uses:
  - primary_supply_water_temperature_sensor
  - primary_return_water_temperature_sensor


CHPM:
  id: "224386821168037888"
  description: "Chiller pressure monitoring."
  is_abstract: true
  uses:
  - evaporator_pressure_sensor
  - condenser_pressure_sensor
  - differential_pressure_sensor # consider removing or renaming, may not be descriptive enough for WCC
  implements:
  - MONITORING

FDPM:
  id: "9447758858022813696"
  description: "Filter pressure monitoring."
  is_abstract: true
  uses:
  - filter_differential_pressure_sensor
  implements:
  - MONITORING

# Chilled water valve control

CHWDC:
  id: "16581460667777679360"
  description: "Chilled water valve monitoring on discharge side."
  is_abstract: true
  opt_uses:
  - leaving_cooling_coil_temperature_sensor
  - cooling_thermal_power_capacity
  - chilled_water_valve_percentage_sensor
  - chilled_water_flowrate_sensor
  uses:
  - discharge_air_temperature_sensor
  - discharge_air_temperature_setpoint
  - chilled_water_valve_percentage_command
  implements:
  - CONTROL

CHWSC:
  id: "4836072839595425792"
  description: "Chilled water valve monitoring on supply side."
  is_abstract: true
  opt_uses:
  - leaving_cooling_coil_temperature_sensor
  - cooling_thermal_power_capacity
  - chilled_supply_water_temperature_sensor
  - chilled_water_valve_percentage_sensor
  - cooling_request_count
  uses:
  - supply_air_temperature_sensor
  - supply_air_temperature_setpoint
  - chilled_water_valve_percentage_command
  implements:
  - CONTROL

CHWSDC:
  id: "2207518769582964736"
  description: "Chilled water valve monitoring on supply side."
  is_abstract: true
  opt_uses:
  - leaving_cooling_coil_temperature_sensor
  - cooling_thermal_power_capacity
  - chilled_water_valve_percentage_sensor
  uses:
  - supply_air_temperature_sensor
  - supply_air_heating_temperature_setpoint
  - supply_air_cooling_temperature_setpoint
  - chilled_water_valve_percentage_command
  implements:
  - CONTROL

CHW2XSC:
  id: "14565396147087605760"
  description: "Two chilled water valves."
  is_abstract: true
  opt_uses:
  - leaving_cooling_coil_temperature_sensor
  - cooling_thermal_power_capacity
  - chilled_supply_water_temperature_sensor
  - chilled_water_valve_percentage_sensor
  - cooling_request_count
  uses:
  - supply_air_temperature_sensor
  - supply_air_temperature_setpoint
  - chilled_water_valve_percentage_command_1
  - chilled_water_valve_percentage_command_2
  implements:
  - CONTROL

CHWRC:
  id: "10816853144743444480"
  description: "Chilled water valve monitoring on return side."
  is_abstract: true
  opt_uses:
  - discharge_air_temperature_sensor
  - leaving_cooling_coil_temperature_sensor
  - cooling_thermal_power_capacity
  - return_air_relative_humidity_sensor
  - chilled_water_valve_percentage_sensor
  - chilled_water_flowrate_sensor
  uses:
  - return_air_temperature_setpoint
  - return_air_temperature_sensor
  - chilled_water_valve_percentage_command
  implements:
  - CONTROL

CHWZC:
  id: "2746402612495515648"
  description: "Chilled water valve monitoring on zone side (DSP, CSP)."
  is_abstract: true
  opt_uses:
  - discharge_air_temperature_sensor
  - leaving_cooling_coil_temperature_sensor
  - cooling_thermal_power_capacity
  - chilled_water_valve_percentage_sensor
  - chilled_supply_water_isolation_valve_command
  - chilled_supply_water_isolation_valve_status
  - chilled_supply_water_temperature_sensor
  uses:
  - zone_air_cooling_temperature_setpoint
  - zone_air_temperature_sensor
  - chilled_water_valve_percentage_command
  implements:
  - CONTROL

CHWZTC:
  id: "14203560064526057472"
  description: "Chilled water valve monitoring on zone side (ZTC)."
  is_abstract: true
  opt_uses:
  - discharge_air_temperature_sensor
  - leaving_cooling_coil_temperature_sensor
  - cooling_thermal_power_capacity
  - chilled_water_flowrate_sensor
  - chilled_water_valve_percentage_sensor
  uses:
  - zone_air_temperature_setpoint
  - zone_air_temperature_sensor
  - chilled_water_valve_percentage_command
  implements:
  - CONTROL

CHWPVM:
  id: "10410116305838407680"
  description: "Chilled water pressure valve command and position monitoring (without regard to what controls it)."
  is_abstract: true
  opt_uses:
  - chilled_water_flowrate_sensor
  uses:
  - chilled_water_valve_percentage_sensor
  implements:
  - OPERATIONAL

CHWZTC2X:
  id: "12977168093439590400"
  description: "Chilled water valve control on zone side (ZTC) for two separate zones. Chilled water valve controls to the worst zone."
  is_abstract: true
  opt_uses:
  - discharge_air_temperature_sensor_1
  - discharge_air_temperature_sensor_2
  - leaving_cooling_coil_temperature_sensor
  - cooling_thermal_power_capacity
  - chilled_water_flowrate_sensor
  - chilled_water_valve_percentage_sensor
  uses:
  - zone_air_temperature_setpoint_1
  - zone_air_temperature_setpoint_2
  - zone_air_temperature_sensor_1
  - zone_air_temperature_sensor_2
  - chilled_water_valve_percentage_command
  implements:
  - CONTROL

# DX Control

DXZTC:
  id: "13699156906260561920"
  description: "Compressor run control on zone side (ZTC)."
  is_abstract: true
  opt_uses:
  - discharge_air_temperature_sensor
  - leaving_cooling_coil_temperature_sensor
  - cooling_thermal_power_capacity
  - cooling_percentage_command
  - compressor_speed_percentage_command
  uses:
  - zone_air_temperature_setpoint
  - zone_air_temperature_sensor
  - compressor_run_command
  - compressor_run_status
  implements:
  - CONTROL

DX2ZTC:
  id: "7764960709758156800"
  description: "Compressor run control on zone side (ZTC)."
  is_abstract: true
  opt_uses:
  - discharge_air_temperature_sensor
  - leaving_cooling_coil_temperature_sensor
  - cooling_thermal_power_capacity
  - cooling_percentage_command
  - compressor_speed_percentage_command
  uses:
  - zone_air_temperature_setpoint
  - zone_air_temperature_sensor
  - compressor_run_command_1
  - compressor_run_command_2
  - compressor_run_status_1
  - compressor_run_status_2
  implements:
  - CONTROL

DXZC:
  id: "5052245621709209600"
  description: "Compressor run control on zone side (DSP, CSP)."
  is_abstract: true
  opt_uses:
  - discharge_air_temperature_sensor
  - leaving_cooling_coil_temperature_sensor
  - cooling_thermal_power_capacity
  - cooling_percentage_command
  - compressor_speed_percentage_command
  uses:
  - zone_air_cooling_temperature_setpoint
  - zone_air_temperature_sensor
  - compressor_run_command
  - compressor_run_status
  implements:
  - CONTROL


DXDSPRTC:
  id: "13463632719497920512"
  description: "Compressor run control with dual return temp control."
  is_abstract: true
  opt_uses:
  - discharge_air_temperature_sensor
  - leaving_cooling_coil_temperature_sensor
  - cooling_thermal_power_capacity
  - cooling_percentage_command
  - compressor_speed_percentage_command
  uses:
  - return_air_cooling_temperature_setpoint
  - return_air_heating_temperature_setpoint
  - return_air_temperature_sensor
  - compressor_run_command
  - compressor_run_status
  implements:
  - CONTROL


DX2ZC:
  id: "5844879156126416896"
  description: "Two compressor run control on zone side (DSP, CSP)."
  is_abstract: true
  opt_uses:
  - discharge_air_temperature_sensor
  - leaving_cooling_coil_temperature_sensor
  - cooling_thermal_power_capacity
  - cooling_percentage_command
  - compressor_speed_percentage_command
  uses:
  - zone_air_cooling_temperature_setpoint
  - zone_air_temperature_sensor
  - compressor_run_command_1
  - compressor_run_command_2
  - compressor_run_status_1
  - compressor_run_status_2
  implements:
  - CONTROL

DX3ZC:
  id: "14059444876450201600"
  description: "Three compressor run control on zone side."
  is_abstract: true
  opt_uses:
  - discharge_air_temperature_sensor
  - leaving_cooling_coil_temperature_sensor
  - cooling_thermal_power_capacity
  - cooling_percentage_command
  - compressor_speed_percentage_command
  uses:
  - compressor_run_command_1
  - compressor_run_command_2
  - compressor_run_command_3
  - compressor_run_status_1
  - compressor_run_status_2
  - compressor_run_status_3
  - zone_air_temperature_sensor
  - zone_air_cooling_temperature_setpoint
  implements:
  - CONTROL

DX4ZC:
  id: "7395665540313776128"
  description: "Four compressor run control on zone side."
  is_abstract: true
  opt_uses:
  - discharge_air_temperature_sensor
  - leaving_cooling_coil_temperature_sensor
  - cooling_thermal_power_capacity
  - cooling_percentage_command
  - compressor_speed_percentage_command
  uses:
  - compressor_run_command_1
  - compressor_run_command_2
  - compressor_run_command_3
  - compressor_run_command_4
  - compressor_run_status_1
  - compressor_run_status_2
  - compressor_run_status_3
  - compressor_run_status_4
  - zone_air_temperature_sensor
  - zone_air_cooling_temperature_setpoint
  implements:
  - CONTROL

DX2ZC2X:
  id: "2288583562875633664"
  description: "Two compressor run control on zone side (DSP, CSP) with two zone temp sensors."
  is_abstract: true
  opt_uses:
  - discharge_air_temperature_sensor
  - leaving_cooling_coil_temperature_sensor
  - cooling_thermal_power_capacity
  - cooling_percentage_command
  - compressor_speed_percentage_command
  uses:
  - zone_air_cooling_temperature_setpoint
  - zone_air_temperature_sensor_1
  - zone_air_temperature_sensor_2
  - compressor_run_command_1
  - compressor_run_command_2
  - compressor_run_status_1
  - compressor_run_status_2
  implements:
  - CONTROL

DXSC:
  id: "2530229830381731840"
  description: "Compressor run control on supply air side (STC)."
  opt_uses:
  - leaving_cooling_coil_temperature_sensor
  - cooling_thermal_power_capacity
  - cooling_percentage_command #Serves as a duty cycle for single-stage DX sections.
  - compressor_speed_percentage_command
  - cooling_request_count
  uses:
  - compressor_run_status
  - compressor_run_command
  - supply_air_temperature_sensor
  - supply_air_temperature_setpoint
  implements:
  - CONTROL

DX2SC:
  id: "11753601867236507648"
  description: "Two compressor run control on supply air side."
  is_abstract: true
  opt_uses:
  - leaving_cooling_coil_temperature_sensor
  - cooling_thermal_power_capacity
  - cooling_percentage_command
  - compressor_speed_percentage_command
  - cooling_request_count
  uses:
  - compressor_run_command_1
  - compressor_run_command_2
  - compressor_run_status_1
  - compressor_run_status_2
  - supply_air_temperature_sensor
  - supply_air_temperature_setpoint
  implements:
  - CONTROL

DX3SC:
  id: "7141915848809119744"
  description: "Three compressor run control on supply air side."
  is_abstract: true
  opt_uses:
  - leaving_cooling_coil_temperature_sensor
  - cooling_thermal_power_capacity
  - cooling_percentage_command
  - compressor_speed_percentage_command
  - cooling_request_count
  uses:
  - compressor_run_command_1
  - compressor_run_command_2
  - compressor_run_command_3
  - compressor_run_status_1
  - compressor_run_status_2
  - compressor_run_status_3
  - supply_air_temperature_sensor
  - supply_air_temperature_setpoint
  implements:
  - CONTROL

DX4SC:
  id: "16365287885663895552"
  description: "Four compressor run control on supply air side."
  is_abstract: true
  opt_uses:
  - leaving_cooling_coil_temperature_sensor
  - cooling_thermal_power_capacity
  - cooling_percentage_command
  - compressor_speed_percentage_command
  - cooling_request_count
  uses:
  - compressor_run_status_1
  - compressor_run_status_2
  - compressor_run_status_3
  - compressor_run_status_4
  - compressor_run_command_1
  - compressor_run_command_2
  - compressor_run_command_3
  - compressor_run_command_4
  - supply_air_temperature_sensor
  - supply_air_temperature_setpoint
  implements:
  - CONTROL


DX2SDC:
  id: "17195498329471975424"
  description: "Two compressor run control on supply air side (dual temp setpoint)."
  is_abstract: true
  opt_uses:
  - leaving_cooling_coil_temperature_sensor
  - cooling_thermal_power_capacity
  - cooling_percentage_command
  - compressor_speed_percentage_command
  uses:
  - compressor_run_command_1
  - compressor_run_command_2
  - compressor_run_status_1
  - compressor_run_status_2
  - supply_air_temperature_sensor
  - supply_air_heating_temperature_setpoint
  - supply_air_cooling_temperature_setpoint
  implements:
  - CONTROL


DX4SWC:
  id: "1377308325774884864"
  description: "Four compressor run control on supply water side."
  is_abstract: true
  opt_uses:
  - cooling_thermal_power_capacity
  - cooling_percentage_command
  - compressor_speed_percentage_command
  - compressor_speed_percentage_sensor
  uses:
  - compressor_run_command_1
  - compressor_run_command_2
  - compressor_run_command_3
  - compressor_run_command_4
  - compressor_run_status_1
  - compressor_run_status_2
  - compressor_run_status_3
  - compressor_run_status_4
  - supply_water_temperature_sensor
  - supply_water_temperature_setpoint
  implements:
  - CONTROL

DX2SWC:
  id: "8232701752307089408"
  description: "Two compressor run control on supply water side."
  is_abstract: true
  opt_uses:
  - cooling_thermal_power_capacity
  - cooling_percentage_command
  - compressor_speed_percentage_command
  - compressor_speed_percentage_sensor
  uses:
  - compressor_run_command_1
  - compressor_run_command_2
  - compressor_run_status_1
  - compressor_run_status_2
  - supply_water_temperature_sensor
  - supply_water_temperature_setpoint
  implements:
  - CONTROL


DXSWC:
  id: "11457067979271831552"
  description: "Compressor run control on supply water side."
  is_abstract: true
  opt_uses:
  - cooling_thermal_power_capacity
  - cooling_percentage_command
  - compressor_speed_percentage_command
  - compressor_speed_percentage_sensor
  uses:
  - compressor_run_command
  - compressor_run_status
  - supply_water_temperature_sensor
  - supply_water_temperature_setpoint
  implements:
  - CONTROL

DX5SC:
  id: "10600680362629660672"
  description: "Five compressor run control on supply side."
  is_abstract: true
  opt_uses:
  - leaving_cooling_coil_temperature_sensor
  - cooling_thermal_power_capacity
  - cooling_percentage_command
  - compressor_speed_percentage_command
  - cooling_request_count
  uses:
  - compressor_run_command_1
  - compressor_run_command_2
  - compressor_run_command_3
  - compressor_run_command_4
  - compressor_run_command_5
  - compressor_run_status_1
  - compressor_run_status_2
  - compressor_run_status_3
  - compressor_run_status_4
  - compressor_run_status_5
  - supply_air_temperature_sensor
  - supply_air_temperature_setpoint
  implements:
  - CONTROL

DXRC:
  id: "5628706374012633088"
  description: "Compressor run control on return air side (RC)."
  opt_uses:
  - discharge_air_temperature_sensor
  - leaving_cooling_coil_temperature_sensor
  - cooling_thermal_power_capacity
  - cooling_percentage_command
  - compressor_speed_percentage_command
  uses:
  - return_air_temperature_setpoint
  - return_air_temperature_sensor
  - compressor_run_command
  - compressor_run_status
  implements:
  - CONTROL

DXDC:
  id: "5988994344202272768"
  description: "Compressor run control on discharge air side (DTC)."
  opt_uses:
  - leaving_cooling_coil_temperature_sensor
  - cooling_thermal_power_capacity
  - cooling_percentage_command
  - compressor_speed_percentage_command
  uses:
  - compressor_run_status
  - compressor_run_command
  - discharge_air_temperature_sensor
  - discharge_air_temperature_setpoint
  implements:
  - CONTROL

DX2DC:
  id: "8944903812129226752"
  description: "Two compressor run control on discharge side (DTC)."
  is_abstract: true
  opt_uses:
  - leaving_cooling_coil_temperature_sensor
  - cooling_thermal_power_capacity
  - cooling_percentage_command
  - compressor_speed_percentage_command
  uses:
  - discharge_air_temperature_sensor
  - discharge_air_temperature_setpoint
  - compressor_run_command_1
  - compressor_run_command_2
  - compressor_run_status_1
  - compressor_run_status_2
  implements:
  - CONTROL

DX3DC:
  id: "13988935394784182272"
  description: "Three compressor run control on discharge side (DTC)."
  is_abstract: true
  opt_uses:
  - leaving_cooling_coil_temperature_sensor
  - cooling_thermal_power_capacity
  - cooling_percentage_command
  - compressor_speed_percentage_command
  uses:
  - discharge_air_temperature_sensor
  - discharge_air_temperature_setpoint
  - compressor_run_command_1
  - compressor_run_command_2
  - compressor_run_command_3
  - compressor_run_status_1
  - compressor_run_status_2
  - compressor_run_status_3
  implements:
  - CONTROL

HPSC:
  id: "15212366381057048576"
  description: "Supply side heat pump control."
  is_abstract: true
  opt_uses:
  - cooling_thermal_power_capacity
  - heating_thermal_power_capacity
  - compressor_speed_percentage_command
  - cooling_request_count
  - heating_request_count
  uses:
  - supply_air_temperature_sensor
  - supply_air_temperature_setpoint
  - compressor_run_command
  - compressor_run_status
  - reversing_valve_command
  implements:
  - CONTROL

HP2SC:
  id: "3360440274189811712"
  description: "Supply side heat pump control."
  is_abstract: true
  opt_uses:
  - cooling_thermal_power_capacity
  - heating_thermal_power_capacity
  - compressor_speed_percentage_command
  - cooling_request_count
  - heating_request_count
  uses:
  - supply_air_temperature_sensor
  - supply_air_temperature_setpoint
  - compressor_run_command_1
  - compressor_run_command_2
  - compressor_run_status_1
  - compressor_run_status_2
  - reversing_valve_command
  implements:
  - CONTROL

HPDC:
  id: "3683151334988578816"
  description: "Discharge side heat pump control."
  is_abstract: true
  opt_uses:
  - cooling_thermal_power_capacity
  - heating_thermal_power_capacity
  - compressor_speed_percentage_command
  uses:
  - discharge_air_temperature_sensor
  - discharge_air_temperature_setpoint
  - compressor_run_command
  - compressor_run_status
  - reversing_valve_command
  implements:
  - CONTROL

HPZTC:
  id: "4115496899216146432"
  description: "Zone temp heat pump control (ZTC)."
  is_abstract: true
  opt_uses:
  - discharge_air_temperature_sensor
  - cooling_thermal_power_capacity
  - heating_thermal_power_capacity
  - compressor_speed_percentage_command
  uses:
  - zone_air_temperature_setpoint
  - zone_air_temperature_sensor
  - compressor_run_command
  - compressor_run_status
  - reversing_valve_command
  implements:
  - CONTROL

HPZC:
  id: "15428539163170832384"
  description: "Zone temp heat pump control (CSP or DSP)."
  is_abstract: true
  opt_uses:
  - discharge_air_temperature_sensor
  - cooling_thermal_power_capacity
  - heating_thermal_power_capacity
  - compressor_speed_percentage_command
  uses:
  - zone_air_cooling_temperature_setpoint
  - zone_air_heating_temperature_setpoint
  - zone_air_temperature_sensor
  - compressor_run_command
  - compressor_run_status
  - reversing_valve_command
  implements:
  - CONTROL

HP2ZC:
  id: "16221172697588039680"
  description: "Zone temp heat pump control with two compressors."
  is_abstract: true
  opt_uses:
  - discharge_air_temperature_sensor
  - cooling_thermal_power_capacity
  - heating_thermal_power_capacity
  - compressor_speed_percentage_command
  uses:
  - zone_air_cooling_temperature_setpoint
  - zone_air_heating_temperature_setpoint
  - zone_air_temperature_sensor
  - compressor_run_command_1
  - compressor_run_command_2
  - compressor_run_status_1
  - compressor_run_status_2
  - reversing_valve_command
  implements:
  - CONTROL

HWDC:
  id: "16507327195786510336"
  description: "Heating water valve monitoring on discharge air side."
  is_abstract: true
  opt_uses:
  - heating_water_valve_percentage_sensor
  - heating_thermal_power_capacity
  - discharge_air_relative_humidity_sensor
  - heating_water_flowrate_sensor
  uses:
  - heating_water_valve_percentage_command
  - discharge_air_temperature_setpoint
  - discharge_air_temperature_sensor
  implements:
  - CONTROL

HWRC:
  id: "17386253701286461440"
  description: "Heating water valve monitoring on discharge air side."
  is_abstract: true
  opt_uses:
  - heating_water_valve_percentage_sensor
  - heating_thermal_power_capacity
  - discharge_air_relative_humidity_sensor
  - heating_water_flowrate_sensor
  uses:
  - heating_water_valve_percentage_command
  - return_air_temperature_setpoint
  - return_air_temperature_sensor
  implements:
  - CONTROL

HWSC:
  id: "12906523371843354624"
  description: "Heating water valve monitoring on supply air side."
  is_abstract: true
  opt_uses:
  - heating_water_valve_percentage_sensor
  - heating_thermal_power_capacity
  - leaving_heating_coil_temperature_sensor
  - heating_request_count
  uses:
  - heating_water_valve_percentage_command
  - supply_air_temperature_setpoint
  - supply_air_temperature_sensor
  implements:
  - CONTROL

HW2SC:
  id: "15111346551231873024"
  description: "Two heating water valves on supply air side."
  is_abstract: true
  opt_uses:
  - heating_thermal_power_capacity
  - leaving_heating_coil_temperature_sensor
  - heating_request_count
  uses:
  - heating_water_valve_percentage_command_1
  - heating_water_valve_percentage_command_2
  - supply_air_temperature_setpoint
  - supply_air_temperature_sensor
  implements:
  - CONTROL

HWZC:
  id: "12546235401653714944"
  description: "Heating water valve monitoring on zone side (DSP/CSP)."
  is_abstract: true
  opt_uses:
  - discharge_air_temperature_sensor
  - heating_water_valve_percentage_sensor
  - heating_thermal_power_capacity
  - heating_supply_water_isolation_valve_command
  - heating_supply_water_isolation_valve_status
  uses:
  - heating_water_valve_percentage_command
  - zone_air_heating_temperature_setpoint
  - zone_air_temperature_sensor
  implements:
  - CONTROL

HWZTC:
  id: "2674345018457587712"
  description: "Heating water valve monitoring on zone side (ZTC)."
  is_abstract: true
  opt_uses:
  - discharge_air_temperature_sensor
  - heating_water_valve_percentage_sensor
  - heating_thermal_power_capacity
  - heating_water_flowrate_sensor
  uses:
  - heating_water_valve_percentage_command
  - zone_air_temperature_setpoint
  - zone_air_temperature_sensor
  implements:
  - CONTROL

HWSWC:
  id: "8294837353415966720"
  description: "Heating water valve monitoring on supply water side."
  is_abstract: true
  opt_uses:
  - heating_water_valve_percentage_sensor
  - heating_thermal_power_capacity
  - return_water_temperature_sensor
  uses:
  - heating_water_valve_percentage_command
  - supply_water_temperature_setpoint
  - supply_water_temperature_sensor
  implements:
  - CONTROL

PHWSC:
  id: "17518209390270742528"
  description: "Preheating water valve monitoring on supply air side."
  is_abstract: true
  opt_uses:
  - leaving_air_preheating_coil_temperature_sensor
  uses:
  - preheating_water_valve_percentage_command
  - supply_air_temperature_setpoint
  - supply_air_temperature_sensor
  implements:
  - CONTROL
  
HWPVM:
  id: "5829955484802613248"
  description: "Heating water pressure valve command and position monitoring (without regard to what controls it)."
  is_abstract: true
  opt_uses:
  - heating_water_flowrate_sensor
  uses:
  - heating_water_valve_percentage_sensor
  implements:
  - OPERATIONAL
  

HTDC:
  id: "656732385395605504"
  description: "Gas or electric heater control on discharge side."
  is_abstract: true
  opt_uses:
  - heating_thermal_power_capacity
  - heating_percentage_command
  - heater_run_status
  uses:
  - heater_run_command
  - discharge_air_temperature_setpoint
  - discharge_air_temperature_sensor
  implements:
  - CONTROL

HT2DC:
  id: "5268418403822993408"
  description: "Two gas or electric heater control on discharge control."
  is_abstract: true
  opt_uses:
  - heating_thermal_power_capacity
  - heating_percentage_command
  - leaving_heating_coil_temperature_sensor
  uses:
  - heater_run_command_1
  - heater_run_command_2
  - discharge_air_heating_temperature_setpoint
  - discharge_air_temperature_sensor
  implements:
  - CONTROL


HTSC:
  id: "800847573471461376"
  description: "Gas or electric heater control on supply side."
  is_abstract: true
  opt_uses:
  - heating_thermal_power_capacity
  - heating_percentage_command
  - heater_run_status
  - heating_request_count
  uses:
  - heater_run_command
  - supply_air_temperature_setpoint
  - supply_air_temperature_sensor
  implements:
  - CONTROL


HTSDC:
  id: "16700102370461220864"
  description: "Gas or electric heater control on supply side."
  is_abstract: true
  opt_uses:
  - heating_thermal_power_capacity
  - heater_run_status
  - heating_percentage_command
  uses:
  - heater_run_command
  - supply_air_heating_temperature_setpoint
  - supply_air_cooling_temperature_setpoint
  - supply_air_temperature_sensor
  implements:
  - CONTROL



HTRC:
  id: "80271633092182016"
  description: "Gas or electric heater control on return side (RC)."
  is_abstract: true
  opt_uses:
  - heating_thermal_power_capacity
  - discharge_air_temperature_sensor
  - heating_percentage_command
  - heater_run_status
  uses:
  - heater_run_command
  - return_air_temperature_setpoint
  - return_air_temperature_sensor
  implements:
  - CONTROL

HTZC:
  id: "2386114642305875968"
  description: "Gas or electric heater control on zone side (ZC)."
  is_abstract: true
  opt_uses:
  - heating_thermal_power_capacity
  - discharge_air_temperature_sensor
  - heating_percentage_command
  - heater_run_status
  uses:
  - heater_run_command
  - zone_air_heating_temperature_setpoint
  - zone_air_temperature_sensor
  implements:
  - CONTROL

HT2ZC:
  id: "6997800660733263872"
  description: "Two gas or electric heater control on zone side (HSP, DSP)."
  is_abstract: true
  opt_uses:
  - discharge_air_temperature_sensor
  - heating_thermal_power_capacity
  - heating_percentage_command
  uses:
  - heater_run_command_1
  - heater_run_command_2
  - zone_air_heating_temperature_setpoint
  - zone_air_temperature_sensor
  implements:
  - CONTROL

HT2XZTC2X:
  id: "18111271668641955840"
  description: "Two separate heating sections going to two different zones on the device, with independent heating control."
  is_abstract: true
  opt_uses:
  - heating_percentage_command_1
  - discharge_air_temperature_sensor_1
  - heating_percentage_command_2
  - discharge_air_temperature_sensor_2
  uses:
  - zone_air_temperature_setpoint_1
  - zone_air_temperature_sensor_1
  - heater_run_command_1
  - heater_run_status_1
  - zone_air_temperature_setpoint_2
  - zone_air_temperature_sensor_2
  - heater_run_command_2
  - heater_run_status_2
  implements:
  - CONTROL

HT3ZC:
  id: "3504555462265667584"
  description: "Two gas or electric heater control on zone side (HSP, DSP)."
  is_abstract: true
  opt_uses:
  - discharge_air_temperature_sensor
  - heating_thermal_power_capacity
  uses:
  - heater_run_command_1
  - heater_run_command_2
  - heater_run_command_3
  - zone_air_heating_temperature_setpoint
  - zone_air_temperature_sensor
  implements:
  - CONTROL



HTSWC:
  id: "2162764248285970432"
  description: "Two gas or electric heater control on supply water side."
  is_abstract: true
  opt_uses:
  - heating_thermal_power_capacity
  - heating_percentage_command
  uses:
  - heater_run_command
  - supply_water_temperature_sensor
  - supply_water_temperature_setpoint
  implements:
  - CONTROL


HT2SWC:
  id: "10024219610326237184"
  description: "Two gas or electric heater control on supply water side."
  is_abstract: true
  opt_uses:
  - heating_thermal_power_capacity
  - heating_percentage_command
  uses:
  - heater_run_command_1
  - heater_run_command_2
  - supply_water_temperature_sensor
  - supply_water_temperature_setpoint
  implements:
  - CONTROL

HT4SWC:
  id: "15090909928606400512"
  description: "Four gas or electric heater control on supply water side."
  is_abstract: true
  opt_uses:
  - heating_thermal_power_capacity
  - heating_percentage_command
  uses:
  - heater_run_command_1
  - heater_run_command_2
  - heater_run_command_3
  - heater_run_command_4
  - supply_water_temperature_sensor
  - supply_water_temperature_setpoint
  implements:
  - CONTROL


HT2SC:
  id: "5412533591898849280"
  description: "Two gas or electric heater control on supply side."
  is_abstract: true
  opt_uses:
  - heating_thermal_power_capacity
  - heating_percentage_command
  - heating_request_count
  uses:
  - heater_run_command_1
  - heater_run_command_2
  - supply_air_temperature_sensor
  - supply_air_temperature_setpoint
  implements:
  - CONTROL


HT3SC:
  id: "10953790720913178624"
  description: "Three gas or electric heater control on supply side."
  is_abstract: true
  opt_uses:
  - heating_thermal_power_capacity
  - heating_percentage_command
  - heating_request_count
  uses:
  - heater_run_command_1
  - heater_run_command_2
  - heater_run_command_3
  - supply_air_temperature_sensor
  - supply_air_temperature_setpoint
  implements:
  - CONTROL


HT4SC:
  id: "13793873235923697664"
  description: "Four gas or electric heater control on supply side."
  is_abstract: true
  opt_uses:
  - heating_thermal_power_capacity
  - heating_percentage_command
  - heating_request_count
  uses:
  - heater_run_command_1
  - heater_run_command_2
  - heater_run_command_3
  - heater_run_command_4
  - supply_air_temperature_sensor
  - supply_air_temperature_setpoint
  implements:
  - CONTROL

HT2SDC:
  id: "7476730333606445056"
  description: "Two gas or electric heater control on supply side (dual setpoint)."
  is_abstract: true
  opt_uses:
  - heating_thermal_power_capacity
  - heating_percentage_command
  uses:
  - heater_run_command_1
  - heater_run_command_2
  - supply_air_temperature_sensor
  - supply_air_heating_temperature_setpoint
  - supply_air_cooling_temperature_setpoint
  implements:
  - CONTROL

HTVSC:
  id: "14635905628753625088"
  description: "Variable gas to electric control on supply air side."
  is_abstract: true
  opt_uses:
  - heating_thermal_power_capacity
  - heating_request_count
  uses:
  - heater_run_command
  - heater_run_status
  - heating_percentage_command
  - supply_air_temperature_setpoint
  - supply_air_temperature_sensor
  implements:
  - CONTROL

ECON:
  id: "3106690582685155328"
  description: "Economizer mode control"
  is_abstract: true
  opt_uses:
  - low_limit_outside_air_damper_percentage_command
  - supply_air_temperature_sensor
  - outside_air_flowrate_sensor
  - outside_air_flowrate_setpoint
  - return_air_damper_percentage_command
  uses:
  - outside_air_temperature_sensor
  - economizer_mode
  - mixed_air_temperature_sensor
  - supply_air_temperature_setpoint
  - outside_air_damper_percentage_command
  - return_air_temperature_sensor
  implements:
  - CONTROL


ECOND:
  id: "2000353186723921920"
  description: "Economizer mode control - single zone"
  is_abstract: true
  opt_uses:
  - return_air_temperature_sensor
  - outside_air_flowrate_sensor
  - outside_air_flowrate_setpoint
  - mixed_air_temperature_sensor
  - outside_air_damper_percentage_sensor
  - low_limit_outside_air_damper_percentage_command
  - return_air_damper_percentage_command
  uses:
  - outside_air_temperature_sensor
  - economizer_mode
  - discharge_air_temperature_sensor
  - discharge_air_temperature_setpoint
  - outside_air_damper_percentage_command
  implements:
  - CONTROL

ECONM:
  id: "8728731030015442944"
  description: "Economizer mode control"
  is_abstract: true
  opt_uses:
  - outside_air_flowrate_sensor
  - outside_air_flowrate_setpoint
  - supply_air_temperature_sensor
  - outside_air_damper_percentage_sensor
  - low_limit_outside_air_damper_percentage_command
  - return_air_damper_percentage_command
  uses:
  - outside_air_temperature_sensor
  - economizer_mode
  - mixed_air_temperature_sensor
  - mixed_air_temperature_setpoint
  - outside_air_damper_percentage_command
  - return_air_temperature_sensor
  implements:
  - CONTROL

ECONM2X:
  id: "10998545242210172928"
  description: "Economizer mode control"
  is_abstract: true
  opt_uses:
  - outside_air_flowrate_sensor
  - outside_air_flowrate_setpoint
  - supply_air_temperature_sensor
  - outside_air_damper_percentage_sensor
  - low_limit_outside_air_damper_percentage_command
  - return_air_damper_percentage_command
  uses:
  - outside_air_temperature_sensor
  - economizer_mode
  - mixed_air_temperature_sensor_1
  - mixed_air_temperature_sensor_2
  - mixed_air_temperature_setpoint
  - outside_air_damper_percentage_command
  - return_air_temperature_sensor
  implements:
  - CONTROL

ECONMD:
  id: "15646260057656524800"
  description: "Economizer mode control - single zone"
  is_abstract: true
  opt_uses:
  - low_limit_outside_air_damper_percentage_command
  - discharge_air_temperature_sensor
  - outside_air_flowrate_sensor
  - outside_air_flowrate_setpoint
  - return_air_temperature_sensor
  - outside_air_damper_percentage_sensor
  - return_air_damper_percentage_command
  uses:
  - outside_air_temperature_sensor
  - economizer_mode
  - mixed_air_temperature_sensor
  - mixed_air_temperature_setpoint
  - outside_air_damper_percentage_command
  implements:
  - CONTROL

ECONZ:
  id: "10070803718971850752"
  description: "Economizer mode control - single room"
  is_abstract: true
  opt_uses:
  - low_limit_outside_air_damper_percentage_command
  - discharge_air_temperature_sensor
  - outside_air_flowrate_sensor
  - outside_air_relative_humidity_sensor
  - outside_air_flowrate_setpoint
  - return_air_temperature_sensor
  - mixed_air_temperature_sensor
  - outside_air_damper_percentage_sensor
  - return_air_damper_percentage_command
  uses:
  - outside_air_temperature_sensor
  - economizer_mode
  - zone_air_temperature_sensor
  - zone_air_cooling_temperature_setpoint
  - outside_air_damper_percentage_command
  implements:
  - CONTROL
VOADM:
  id: "12330062619539931136"
  description: "Variable outside air damper monitoring."
  is_abstract: true
  opt_uses:
  - economizer_mode
  - mixed_air_temperature_sensor
  - outside_air_damper_percentage_sensor
  - low_limit_outside_air_damper_percentage_command
  uses:
  - outside_air_temperature_sensor
  - outside_air_damper_percentage_command
  implements:
  - MONITORING

BYPDM:
  id: "7718376601112543232"
  description: "Bypass damper monitoring."
  is_abstract: true
  uses:
  - bypass_air_damper_percentage_command
  implements:
  - MONITORING


OAFM:
  id: "7386573678663696384"
  description: "Outside air flow monitoring"
  is_abstract: true
  opt_uses:
  - outside_air_temperature_sensor
  - outside_air_damper_percentage_sensor
  uses:
  - outside_air_flowrate_sensor
  implements:
  - MONITORING

OAFMC:
  id: "16941748637967319040"
  description: "Outside air flow control with minimum setpoint."
  is_abstract: true
  opt_uses:
  - economizer_mode
  - mixed_air_temperature_sensor
  uses:
  - ventilation_outside_air_flowrate_setpoint
  - outside_air_flowrate_sensor
  - outside_air_damper_percentage_command
  implements:
  - CONTROL

OAMC:
  id: "9583248377378766848"
  description: "Outside air flow control."
  is_abstract: true
  opt_uses:
  - outside_air_flowrate_sensor
  uses:
  - outside_air_damper_percentage_sensor
  - outside_air_damper_percentage_command
  implements:
  - CONTROL


OFC:
  id: "18252070729648439296"
  description: "Outside air flow control monitoring (without a damper)."
  is_abstract: true
  uses:
  - outside_air_flowrate_setpoint
  - outside_air_flowrate_sensor
  implements:
  - OPERATIONAL

SFM:
  id: "1953769078078308352"
  description: "Supply air flow monitoring."
  is_abstract: true
  uses:
  - supply_air_flowrate_sensor
  implements:
  - MONITORING

SFC:
  id: "11177141114933084160"
  description: "Supply air flow control."
  is_abstract: true
  uses:
  - supply_air_flowrate_setpoint
  - supply_air_flowrate_sensor
  implements:
  - OPERATIONAL

RFC:
  id: "6565455096505696256"
  description: "Return air flow control."
  is_abstract: true
  uses:
  - return_air_flowrate_setpoint
  - return_air_flowrate_sensor
  implements:
  - OPERATIONAL

SARC:
  id: "15788827133360472064"
  description: "AHU supply air reset control."
  is_abstract: true
  opt_uses:
  - supply_air_flowrate_sensor
  - heating_request_count
  uses:
  - supply_air_temperature_setpoint
  - supply_air_static_pressure_setpoint
  - cooling_request_count
  - pressurization_request_count
  implements:
  - CONTROL

RWISOVPC:
  id: "13482984124146778112"
  description: "Return water isolation valve percentage monitoring."
  is_abstract: true
  opt_uses:
  - run_command
  uses:
  - return_water_valve_percentage_sensor
  - return_water_valve_percentage_command
  implements:
  - OPERATIONAL

CHWISOVM:
  id: "8871298105719390208"
  description: "Chilled water isolation valve monitoring."
  is_abstract: true
  opt_uses:
  - run_command
  uses:
  - chilled_water_isolation_valve_command
  - chilled_water_isolation_valve_status
  implements:
  - MONITORING

CDWISOVM:
  id: "18094670142574166016"
  description: "Condensing water isolation valve monitoring."
  is_abstract: true
  opt_uses:
  - run_command
  uses:
  - condensing_water_isolation_valve_command
  - condensing_water_isolation_valve_status
  implements:
  - MONITORING

CDWISOVPM:
  id: "512617197319749632"
  description: "Condensing water isolation valve percentage monitoring."
  is_abstract: true
  opt_uses:
  - run_command
  uses:
  - condensing_water_isolation_valve_percentage_command
  - condensing_water_isolation_valve_percentage_sensor
  implements:
  - MONITORING

CDWPVM:
  id: "7446747751028621312"
  description: "Condensing water pressure valve command and position monitoring (without regard to what controls it)."
  is_abstract: true
  opt_uses:
  - condensing_water_flowrate_sensor
  uses:
  - condensing_water_valve_percentage_sensor
  implements:
  - OPERATIONAL

BYPVPM:
  id: "9735989234174525440"
  description: "Bypass water valve percentage monitoring."
  is_abstract: true
  opt_uses:
  - bypass_valve_percentage_sensor
  uses:
  - bypass_valve_percentage_command
  implements:
  - MONITORING

MWVPM:
  id: "5124303215747137536"
  description: "Make-up water valve percentage monitoring."
  is_abstract: true
  uses:
  - makeup_water_valve_percentage_command
  implements:
  - MONITORING

HXSWISOVPM:
  id: "11812289399880679424"
  description: "Heat exchanger supply isolation water valve percentage monitoring."
  is_abstract: true
  uses:
  - heat_exchange_supply_water_isolation_valve_percentage_command
  - heat_exchange_supply_water_isolation_valve_percentage_sensor
  implements:
  - MONITORING

HXRWISOVPM:
  id: "14124324858582007808"
  description: "Heat exchanger return isolation water valve percentage monitoring."
  is_abstract: true
  uses:
  - heat_exchange_return_water_isolation_valve_percentage_command
  - heat_exchange_return_water_isolation_valve_percentage_sensor
  implements:
  - MONITORING

HXSWISOVM:
  id: "18037952934766968832"
  description: "Heat exchanger supply isolation water valve monitoring."
  is_abstract: true
  uses:
  - heat_exchange_supply_water_isolation_valve_command
  - heat_exchange_supply_water_isolation_valve_status
  implements:
  - MONITORING

HXRWISOVM:
  id: "9182187217496309760"
  description: "Heat exchanger return isolation water valve monitoring."
  is_abstract: true
  uses:
  - heat_exchange_return_water_isolation_valve_command
  - heat_exchange_return_water_isolation_valve_status
  implements:
  - MONITORING

PWISOVM:
  id: "2818460206533443584"
  description: "Process water iso valve monitoring."
  is_abstract: true
  uses:
  - process_water_isolation_valve_command
  implements:
  - MONITORING

PWVPM:
  id: "12041832243388219392"
  description: "Process water valve percentage monitoring."
  is_abstract: true
  uses:
  - process_water_valve_percentage_command
  implements:
  - MONITORING

CHWBZC:
  id: "16609945715518472192"
  description: "Chilled water valve binary (open/closed) control."
  is_abstract: true
  implements:
  - OPERATIONAL
  uses:
  - chilled_water_valve_command
  - zone_air_temperature_sensor
  - zone_air_cooling_temperature_setpoint

CHWBYPVPM:
  id: "7430146224960831488"
  description: "Chilled water bypass valve percentage monitoring."
  is_abstract: true
  uses:
  - chilled_water_bypass_valve_percentage_sensor
  - chilled_water_bypass_valve_percentage_command
  implements:
  - MONITORING

MXVPM:
  id: "16653518261815607296"
  description: "Mixing valve percent monitoring."
  is_abstract: true
  uses:
  - mixing_valve_percentage_command
  implements:
  - MONITORING

WFRM:
  id: "1665538701926596608"
  description: "Water flowrate monitoring."
  is_abstract: true
  uses:
  - flowrate_sensor
  implements:
  - MONITORING

WFRC:
  id: "10888910738781372416"
  description: "Water flowrate control."
  is_abstract: true
  uses:
  - flowrate_sensor
  - flowrate_setpoint
  implements:
  - OPERATIONAL

MWFRC:
  id: "6277224720353984512"
  description: "Minimum water flowrate control."
  is_abstract: true
  uses:
  - flowrate_sensor
  - low_limit_flowrate_setpoint
  implements:
  - OPERATIONAL

CHWFRM:
  id: "15500596757208760320"
  description: "Chilled water flowrate monitoring."
  is_abstract: true
  uses:
  - chilled_water_flowrate_sensor
  implements:
  - MONITORING

SEPM:
  id: "3971381711140290560"
  description: "Shade extent monitoring."
  is_abstract: true
  uses:
  - shade_extent_percentage_command
  implements:
  - MONITORING

STPM:
  id: "13194753747995066368"
  description: "Shade tilt monitoring."
  is_abstract: true
  uses:
  - shade_tilt_percentage_command
  implements:
  - MONITORING

IGM:
  id: "8583067729567678464"
  description: "Inlet guidevane monitoring."
  is_abstract: true
  uses:
  - inlet_guidevane_percentage_sensor
  implements:
  - OPERATIONAL

CLPM:
  id: "17806439766422454272"
  description: "Cooling thermal monitoring."
  is_abstract: true
  uses:
  - cooling_thermal_power_sensor
  implements:
  - MONITORING

PCLPM:
  id: "1089077949623173120"
  description: "Process cooling thermal monitoring."
  is_abstract: true
  uses:
  - process_cooling_thermal_power_sensor
  implements:
  - MONITORING


### POTENTIALLY ONE-OFF TYPES ###
DDCO:
  id: "10312449986477948928"
  description: "Flow control - dual duct, but only cooling."
  is_abstract: true
  uses:
  - cooling_air_flowrate_setpoint_2
  - cooling_air_flowrate_setpoint_1
  - cooling_air_flowrate_sensor_2
  - cooling_air_flowrate_sensor_1
  - cooling_air_damper_percentage_command_2
  - cooling_air_damper_percentage_command_1
  implements:
  - CONTROL

FDPM2X:
  id: "871492295067697152"
  description: "Filter pressure monitoring (2 sensors)."
  is_abstract: true
  uses:
  - filter_differential_pressure_sensor_1
  - filter_differential_pressure_sensor_2
  implements:
  - MONITORING

FDPM3X:
  id: "16670119787883397120"
  description: "Filter pressure monitoring (3 sensors)."
  is_abstract: true
  uses:
  - filter_differential_pressure_sensor_1
  - filter_differential_pressure_sensor_2
  - filter_differential_pressure_sensor_3
  implements:
  - MONITORING

FDPM4X:
  id: "5700763968050561024"
  description: "Filter pressure monitoring (4 sensors)."
  is_abstract: true
  uses:
  - filter_differential_pressure_sensor_1
  - filter_differential_pressure_sensor_2
  - filter_differential_pressure_sensor_3
  - filter_differential_pressure_sensor_4
  implements:
  - MONITORING

CO2C2X:
  id: "14924136004905336832"
  description: "Carbon dioxide control with dual zone sensors."
  is_abstract: true
  uses:
  - zone_air_co2_concentration_setpoint
  - zone_air_co2_concentration_sensor_1
  - zone_air_co2_concentration_sensor_2
  implements:
  - OPERATIONAL

DSP3X:
  id: "3394920958836867072"
  description: "Dual setpoint zone temp control with 3 temp sensors."
  is_abstract: true
  opt_uses:
  - discharge_air_temperature_sensor
  uses:
  - zone_air_temperature_sensor_1
  - zone_air_temperature_sensor_2
  - zone_air_temperature_sensor_3
  - zone_air_cooling_temperature_setpoint
  - zone_air_heating_temperature_setpoint
  implements:
  - OPERATIONAL


EFSS2X:
  id: "12618292995691642880"
  description: "Exhaust fan start-stop and feedback with two fans."
  is_abstract: true
  opt_uses:
  - exhaust_fan_current_sensor_1
  - exhaust_fan_power_sensor_1
  - exhaust_fan_current_sensor_2
  - exhaust_fan_power_sensor_2
  - exhaust_air_flowrate_capacity
  - exhaust_fan_power_capacity
  uses:
  - exhaust_fan_run_command_1
  - exhaust_fan_run_status_1
  - exhaust_fan_run_command_2
  - exhaust_fan_run_status_2
  implements:
  - OPERATIONAL

EFSS3X:
  id: "8006606977264254976"
  description: "Exhaust fan start-stop and feedback with three fans."
  is_abstract: true
  opt_uses:
  - exhaust_fan_current_sensor_1
  - exhaust_fan_power_sensor_1
  - exhaust_fan_current_sensor_2
  - exhaust_fan_power_sensor_2
  - exhaust_fan_current_sensor_3
  - exhaust_fan_power_sensor_3
  - exhaust_air_flowrate_capacity
  - exhaust_fan_power_capacity
  uses:
  - exhaust_fan_run_command_1
  - exhaust_fan_run_status_1
  - exhaust_fan_run_command_2
  - exhaust_fan_run_status_2
  - exhaust_fan_run_command_3
  - exhaust_fan_run_status_3
  implements:
  - OPERATIONAL

EFSS4X:
  id: "17229979014119030784"
  description: "Exhaust fan start-stop and feedback with four fans."
  is_abstract: true
  opt_uses:
  - exhaust_air_flowrate_capacity
  - exhaust_fan_power_capacity
  - exhaust_fan_current_sensor_1
  - exhaust_fan_power_sensor_1
  - exhaust_fan_current_sensor_2
  - exhaust_fan_power_sensor_2
  - exhaust_fan_current_sensor_3
  - exhaust_fan_power_sensor_3
  - exhaust_fan_current_sensor_4
  - exhaust_fan_power_sensor_4
  uses:
  - exhaust_fan_run_command_1
  - exhaust_fan_run_status_1
  - exhaust_fan_run_command_2
  - exhaust_fan_run_status_2
  - exhaust_fan_run_command_3
  - exhaust_fan_run_status_3
  - exhaust_fan_run_command_4
  - exhaust_fan_run_status_4
  implements:
  - OPERATIONAL

DF2XSS:
  id: "9591874046098669568"
  description: "Discharge fan start-stop and feedback (2 pts)."
  is_abstract: true
  opt_uses:
  - discharge_fan_current_sensor
  - discharge_fan_power_sensor
  uses:
  - discharge_fan_run_status_1
  - discharge_fan_run_status_2
  - discharge_fan_run_command_1
  - discharge_fan_run_command_2
  implements:
  - OPERATIONAL

SFSS2X:
  id: "2241999454230020096"
  description: "Supply fan start-stop and feedback for two fans."
  is_abstract: true
  opt_uses:
  - supply_air_flowrate_capacity
  - supply_fan_power_capacity
  - supply_fan_current_sensor_1
  - supply_fan_current_sensor_2
  - supply_fan_power_sensor_1
  - supply_fan_power_sensor_2
  uses:
  - supply_fan_run_command_1
  - supply_fan_run_status_1
  - supply_fan_run_command_2
  - supply_fan_run_status_2
  implements:
  - OPERATIONAL

SFSS3X:
  id: "11465371491084795904"
  description: "Supply fan start-stop and feedback for three fans."
  is_abstract: true
  opt_uses:
  - supply_air_flowrate_capacity
  - supply_fan_power_capacity
  - supply_fan_current_sensor_1
  - supply_fan_current_sensor_2
  - supply_fan_current_sensor_3
  - supply_fan_power_sensor_1
  - supply_fan_power_sensor_2
  - supply_fan_power_sensor_3
  uses:
  - supply_fan_run_command_1
  - supply_fan_run_status_1
  - supply_fan_run_command_2
  - supply_fan_run_status_2
  - supply_fan_run_command_3
  - supply_fan_run_status_3
  implements:
  - OPERATIONAL

SFSS4X:
  id: "12662092041384099840"
  description: "Supply fan start-stop and feedback for four fans."
  is_abstract: true
  opt_uses:
  - supply_air_flowrate_capacity
  - supply_fan_power_capacity
  - supply_fan_current_sensor_1
  - supply_fan_current_sensor_2
  - supply_fan_current_sensor_3
  - supply_fan_current_sensor_4
  - supply_fan_power_sensor_1
  - supply_fan_power_sensor_2
  - supply_fan_power_sensor_3
  - supply_fan_power_sensor_4
  uses:
  - supply_fan_run_command_1
  - supply_fan_run_status_1
  - supply_fan_run_command_2
  - supply_fan_run_status_2
  - supply_fan_run_command_3
  - supply_fan_run_status_3
  - supply_fan_run_command_4
  - supply_fan_run_status_4
  implements:
  - OPERATIONAL

EFVSC2X:
  id: "6853685472657408000"
  description: "Exhaust fan variable speed control with feedback and sensoring for two fans."
  is_abstract: true
  opt_uses:
  - exhaust_fan_speed_frequency_sensor_1
  - exhaust_fan_speed_percentage_sensor_1
  - exhaust_fan_current_sensor_1
  - exhaust_fan_power_sensor_1
  - exhaust_fan_speed_frequency_sensor_2
  - exhaust_fan_speed_percentage_sensor_2
  - exhaust_fan_current_sensor_2
  - exhaust_fan_power_sensor_2
  uses:
  - exhaust_fan_run_command_1
  - exhaust_fan_run_status_1
  - exhaust_fan_speed_percentage_command_1
  - exhaust_fan_run_command_2
  - exhaust_fan_run_status_2
  - exhaust_fan_speed_percentage_command_2
  implements:
  - OPERATIONAL

EFVSC3X:
  id: "16077057509512183808"
  description: "Exhaust fan variable speed control with feedback and sensoring for three fans."
  is_abstract: true
  opt_uses:
  - exhaust_fan_speed_frequency_sensor_1
  - exhaust_fan_speed_percentage_sensor_1
  - exhaust_fan_current_sensor_1
  - exhaust_fan_power_sensor_1
  - exhaust_fan_speed_frequency_sensor_2
  - exhaust_fan_speed_percentage_sensor_2
  - exhaust_fan_current_sensor_2
  - exhaust_fan_power_sensor_2
  - exhaust_fan_speed_frequency_sensor_3
  - exhaust_fan_speed_percentage_sensor_3
  - exhaust_fan_current_sensor_3
  - exhaust_fan_power_sensor_3
  uses:
  - exhaust_fan_run_command_1
  - exhaust_fan_run_status_1
  - exhaust_fan_speed_percentage_command_1
  - exhaust_fan_run_command_2
  - exhaust_fan_run_status_2
  - exhaust_fan_speed_percentage_command_2
  - exhaust_fan_run_command_3
  - exhaust_fan_run_status_3
  - exhaust_fan_speed_percentage_command_3
  implements:
  - OPERATIONAL

EFVSC4X:
  id: "4547842463443714048"
  description: "Exhaust fan variable speed control with feedback and sensoring for four fans."
  is_abstract: true
  opt_uses:
  - exhaust_fan_speed_frequency_sensor_1
  - exhaust_fan_speed_percentage_sensor_1
  - exhaust_fan_current_sensor_1
  - exhaust_fan_power_sensor_1
  - exhaust_fan_speed_frequency_sensor_2
  - exhaust_fan_speed_percentage_sensor_2
  - exhaust_fan_current_sensor_2
  - exhaust_fan_power_sensor_2
  - exhaust_fan_speed_frequency_sensor_3
  - exhaust_fan_speed_percentage_sensor_3
  - exhaust_fan_current_sensor_3
  - exhaust_fan_power_sensor_3
  - exhaust_fan_speed_frequency_sensor_4
  - exhaust_fan_speed_percentage_sensor_4
  - exhaust_fan_current_sensor_4
  - exhaust_fan_power_sensor_4
  uses:
  - exhaust_fan_run_command_1
  - exhaust_fan_run_status_1
  - exhaust_fan_speed_percentage_command_1
  - exhaust_fan_run_command_2
  - exhaust_fan_run_status_2
  - exhaust_fan_speed_percentage_command_2
  - exhaust_fan_run_command_3
  - exhaust_fan_run_status_3
  - exhaust_fan_speed_percentage_command_3
  - exhaust_fan_run_command_4
  - exhaust_fan_run_status_4
  - exhaust_fan_speed_percentage_command_4
  implements:
  - OPERATIONAL

SFVSC2X:
  id: "13771214500298489856"
  description: "Supply fan variable speed control with feedback and sensoring with two fans."
  is_abstract: true
  opt_uses:
  - supply_fan_speed_frequency_sensor_1
  - supply_fan_speed_percentage_sensor_1
  - supply_fan_current_sensor_1
  - supply_fan_power_sensor_1
  - supply_fan_speed_frequency_sensor_2
  - supply_fan_speed_percentage_sensor_2
  - supply_fan_current_sensor_2
  - supply_fan_power_sensor_2
  uses:
  - supply_fan_run_command_1
  - supply_fan_run_status_1
  - supply_fan_speed_percentage_command_1
  - supply_fan_run_command_2
  - supply_fan_run_status_2
  - supply_fan_speed_percentage_command_2
  implements:
  - OPERATIONAL

SFVSC3X:
  id: "6519182149650743296"
  description: "Supply fan variable speed control with feedback and sensoring with three fans."
  is_abstract: true
  opt_uses:
  - supply_fan_speed_frequency_sensor_1
  - supply_fan_speed_percentage_sensor_1
  - supply_fan_current_sensor_1
  - supply_fan_power_sensor_1
  - supply_fan_speed_frequency_sensor_2
  - supply_fan_speed_percentage_sensor_2
  - supply_fan_current_sensor_2
  - supply_fan_power_sensor_2
  - supply_fan_speed_frequency_sensor_3
  - supply_fan_speed_percentage_sensor_3
  - supply_fan_current_sensor_3
  - supply_fan_power_sensor_3
  uses:
  - supply_fan_run_command_1
  - supply_fan_run_status_1
  - supply_fan_speed_percentage_command_1
  - supply_fan_run_command_2
  - supply_fan_run_status_2
  - supply_fan_speed_percentage_command_2
  - supply_fan_run_command_3
  - supply_fan_run_status_3
  - supply_fan_speed_percentage_command_3
  implements:
  - OPERATIONAL

SFVSC4X:
  id: "17733145221803278336"
  description: "Supply fan variable speed control with feedback and sensoring with four fans."
  is_abstract: true
  opt_uses:
  - supply_fan_speed_frequency_sensor_1
  - supply_fan_speed_percentage_sensor_1
  - supply_fan_current_sensor_1
  - supply_fan_power_sensor_1
  - supply_fan_speed_frequency_sensor_2
  - supply_fan_speed_percentage_sensor_2
  - supply_fan_current_sensor_2
  - supply_fan_power_sensor_2
  - supply_fan_speed_frequency_sensor_3
  - supply_fan_speed_percentage_sensor_3
  - supply_fan_current_sensor_3
  - supply_fan_power_sensor_3
  - supply_fan_speed_frequency_sensor_4
  - supply_fan_speed_percentage_sensor_4
  - supply_fan_current_sensor_4
  - supply_fan_power_sensor_4
  uses:
  - supply_fan_run_command_1
  - supply_fan_run_status_1
  - supply_fan_speed_percentage_command_1
  - supply_fan_run_command_2
  - supply_fan_run_status_2
  - supply_fan_speed_percentage_command_2
  - supply_fan_run_command_3
  - supply_fan_run_status_3
  - supply_fan_speed_percentage_command_3
  - supply_fan_run_command_4
  - supply_fan_run_status_4
  - supply_fan_speed_percentage_command_4
  implements:
  - OPERATIONAL

BYPSSPC:
  id: "622251700748550144"
  description: "Supply static pressure control with bypass damper."
  is_abstract: true
  opt_uses:
  - supply_air_flowrate_sensor
  uses:
  - supply_air_static_pressure_sensor
  - supply_air_static_pressure_setpoint
  - supply_fan_run_command
  - supply_fan_run_status
  - bypass_air_damper_percentage_command
  implements:
  - CONTROL

BYPSSPC2X: # Consider virtual point for instances where dampers control to same value.
  id: "7071406367143100416"
  description: "Supply static pressure control with bypass damper."
  is_abstract: true
  opt_uses:
  - supply_air_flowrate_sensor
  uses:
  - supply_air_static_pressure_sensor
  - supply_air_static_pressure_setpoint
  - supply_fan_run_command
  - supply_fan_run_status
  - bypass_air_damper_percentage_command_1
  - bypass_air_damper_percentage_command_2
  implements:
  - CONTROL

SWISOVM:
  id: "5867537891751624704"
  description: "Supply side isolation valve monitoring."
  is_abstract: true
  uses:
  - supply_water_isolation_valve_command
  - supply_water_isolation_valve_status
  implements:
  - MONITORING

SWISOVPM:
  id: "3561694882537930752"
  description: "Supply side isolation valve monitoring."
  is_abstract: true
  uses:
  - supply_water_isolation_valve_percentage_command
  - supply_water_isolation_valve_percentage_sensor
  implements:
  - MONITORING

RWISOVM:
  id: "9884748759366107136"
  description: "Return side isolation valve monitoring."
  is_abstract: true
  uses:
  - return_water_isolation_valve_command
  - return_water_isolation_valve_status
  implements:
  - MONITORING

RWISOVPM:
  id: "5273062740938719232"
  description: "Return side isolation valve monitoring."
  is_abstract: true
  uses:
  - return_water_isolation_valve_percentage_command
  - return_water_isolation_valve_percentage_sensor
  implements:
  - MONITORING

CHWRWISOVPM:
  id: "10432710170277576704"
  description: "Return side isolation valve monitoring."
  is_abstract: true
  uses:
  - chilled_return_water_isolation_valve_percentage_command
  - chilled_return_water_isolation_valve_percentage_sensor
  implements:
  - MONITORING

CHWRWISOVM:
  id: "10538544761520783360"
  description: "Return side isolation valve monitoring."
  is_abstract: true
  uses:
  - chilled_return_water_isolation_valve_command
  - chilled_return_water_isolation_valve_status
  implements:
  - MONITORING


CHWSWISOVPM:
  id: "493265792670892032"
  description: "Supply side isolation valve monitoring."
  is_abstract: true
  uses:
  - chilled_supply_water_isolation_valve_percentage_command
  - chilled_supply_water_isolation_valve_percentage_sensor
  implements:
  - MONITORING

CHWSWISOVM:
  id: "16767023046174179328"
  description: "Supply side isolation valve monitoring."
  is_abstract: true
  uses:
  - chilled_supply_water_isolation_valve_command
  - chilled_supply_water_isolation_valve_status
  implements:
  - MONITORING


PRWDT:
  id: "73094021186060288"
  description: "Temperature differential across process water."
  is_abstract: true
  implements:
  - MONITORING
  opt_uses:
  - process_cooling_thermal_power_sensor
  uses:
  - process_return_water_temperature_sensor
  - process_supply_water_temperature_sensor

PRWDT2X:
  id: "2264658189855227904"
  description: "Temperature differential across 2 process water headers."
  is_abstract: true
  implements:
  - MONITORING
  opt_uses:
  - process_cooling_thermal_power_sensor_1
  - process_cooling_thermal_power_sensor_2
  uses:
  - process_return_water_temperature_sensor_1
  - process_return_water_temperature_sensor_2
  - process_supply_water_temperature_sensor_1
  - process_supply_water_temperature_sensor_2


PWFRM:
  id: "2595109812513538048"
  description: "Flowrate monitoring for process water."
  is_abstract: true
  implements:
  - MONITORING
  uses:
  - process_water_flowrate_sensor

PWFRM2X:
  id: "9296466058040836096"
  description: "Flowrate monitoring for 2 process water headers."
  is_abstract: true
  implements:
  - MONITORING
  uses:
  - process_water_flowrate_sensor_1
  - process_water_flowrate_sensor_2

PWDPM:
  id: "455899989512552448"
  description: "Differential pressure monitoring for process water."
  is_abstract: true
  implements:
  - MONITORING
  uses:
  - process_water_differential_pressure_sensor

PWDPM2X:
  id: "7200603381453291520"
  description: "Differential pressure monitoring for 2 process water headers."
  is_abstract: true
  implements:
  - MONITORING
  uses:
  - process_water_differential_pressure_sensor_1
  - process_water_differential_pressure_sensor_2


CWRISOVPM:
  id: "5821024151850188800"
  description: "Condensing water return isolation monitoring."
  is_abstract: true
  uses:
  - condensing_return_water_isolation_valve_percentage_sensor
  - condensing_return_water_isolation_valve_percentage_command
  implements:
  - MONITORING

CWRISOVM:
  id: "8126867161063882752"
  description: "Condensing water return isolation monitoring."
  is_abstract: true
  uses:
  - condensing_return_water_isolation_valve_status
  - condensing_return_water_isolation_valve_command
  implements:
  - MONITORING


CWSISOVPM:
  id: "9716637829525667840"
  description: "Condensing water supply isolation monitoring."
  is_abstract: true
  uses:
  - condensing_supply_water_isolation_valve_percentage_sensor
  - condensing_supply_water_isolation_valve_percentage_command
  implements:
  - MONITORING

CWSISOVM:
  id: "1779043486285168640"
  description: "Condensing water supply isolation monitoring."
  is_abstract: true
  uses:
  - condensing_supply_water_isolation_valve_status
  - condensing_supply_water_isolation_valve_command
  implements:
  - MONITORING




CHWRISOVPM:
  id: "17456073789161865216"
  description: "Chilled water return isolation monitoring."
  is_abstract: true
  uses:
  - chilled_return_water_isolation_valve_percentage_sensor
  - chilled_return_water_isolation_valve_percentage_command
  implements:
  - MONITORING


WDPM:
  id: "6845381960844443648"
  description: "Differential pressure monitoring."
  is_abstract: true
  uses:
  - differential_pressure_sensor


CHWDPM:
  id: "17350239197918658560"
  description: "Differential pressure monitoring for chilled water."
  is_abstract: true
  uses:
  - chilled_water_differential_pressure_sensor


CHDX4SC:
  id: "5104951811098279936"
  description: "Chiller control."
  is_abstract: true
  opt_uses:
  - chilled_return_water_temperature_sensor
  - cooling_percentage_command
  - compressor_speed_frequency_sensor
  - compressor_speed_percentage_command
  - compressor_speed_percentage_sensor
  uses:
  - compressor_run_command_1
  - compressor_run_command_2
  - compressor_run_command_3
  - compressor_run_command_4
  - compressor_run_status_1
  - compressor_run_status_2
  - compressor_run_status_3
  - compressor_run_status_4
  - chilled_supply_water_temperature_sensor
  - chilled_supply_water_temperature_setpoint

CHDX2SC:
  id: "11002415523139944448"
  description: "Chiller control."
  is_abstract: true
  opt_uses:
  - chilled_return_water_temperature_sensor
  - cooling_percentage_command
  - compressor_speed_frequency_sensor
  - compressor_speed_percentage_command
  - compressor_speed_percentage_sensor
  - cooling_request_count
  uses:
  - compressor_run_command_1
  - compressor_run_command_2
  - compressor_run_status_1
  - compressor_run_status_2
  - chilled_supply_water_temperature_sensor
  - chilled_supply_water_temperature_setpoint


CHDXSC:
  id: "738711972362584064"
  description: "Chiller control single stage."
  is_abstract: true
  opt_uses:
  - chilled_return_water_temperature_sensor
  - cooling_percentage_command
  - compressor_speed_frequency_sensor
  - compressor_speed_percentage_command
  - compressor_speed_percentage_sensor
  uses:
  - compressor_run_command
  - compressor_run_status
  - chilled_supply_water_temperature_sensor
  - chilled_supply_water_temperature_setpoint

CHDXVSC:
  id: "16068753997699219456"
  description: "Variable speed compressor control."
  is_abstract: true
  uses:
  - compressor_speed_percentage_sensor
  - compressor_run_command
  - compressor_run_status

CDWFRM:
  id: "632877381119377408"
  description: "Condenser water flowrate monitoring."
  is_abstract: true
  uses:
  - condensing_water_flowrate_sensor
  implements:
  - MONITORING

REFSM:
  id: "14328323847953055744"
  description: "Refrigerant saturation monitoring."
  is_abstract: true
  opt_uses:
  - refrigerant_discharge_temperature_sensor
  - refrigerant_suction_temperature_sensor
  uses:
  - refrigerant_condenser_saturation_temperature_sensor
  - refrigerant_evaporator_saturation_temperature_sensor
  implements:
  - MONITORING


PDSCV:
  id: "2539113884334161920"
  description: "Pressure-dependent supply damper control for ventilation purposes (CO2 or VOC)."
  is_abstract: true
  uses:
  - supply_air_damper_percentage_command
  - supply_air_damper_percentage_sensor
  implements:
  - CONTROL

SDBPC:
  id: "11762485921188937728"
  description: "Back-pressure controlling supply damper."
  is_abstract: true
  opt_uses:
  - supply_air_flowrate_sensor
  uses:
  - supply_air_static_pressure_sensor
  - supply_air_static_pressure_setpoint
  - supply_air_damper_percentage_command
  - supply_air_damper_percentage_sensor
  implements:
  - MONITORING

HWVM:
  id: "12990740464972857344"
  description: "Heating water valve command and position monitoring (without regard to what controls it)."
  is_abstract: true
  opt_uses:
  - heating_thermal_power_capacity
  - heating_water_flowrate_sensor
  uses:
  - heating_water_valve_percentage_sensor
  - heating_water_valve_percentage_command
  implements:
  - OPERATIONAL

CHWVM:
  id: "16809792948983037952"
  description: "Chilled water valve command and position monitoring (without regard to what controls it)."
  is_abstract: true
  opt_uses:
  - cooling_thermal_power_capacity
  - chilled_water_flowrate_sensor
  - chilled_water_valve_failed_alarm
  uses:
  - chilled_water_valve_percentage_sensor
  - chilled_water_valve_percentage_command
  implements:
  - OPERATIONAL

RMM:
  id: "16071202610094276608"
  description: "Run mode monitoring."
  is_abstract: true
  uses:
  - run_mode

DSPZDHC:
  id: "8195635016311504896"
  description: "Zone dual setpoint humidification/dehumidification control."
  is_abstract: true
  opt_uses:
  - humidification_percentage_command
  uses:
  - zone_air_relative_humidity_sensor
  - zone_air_dehumidification_relative_humidity_setpoint
  - zone_air_humidification_relative_humidity_setpoint
  - dehumidification_run_command
  - humidification_run_command
  implements:
  - CONTROL

EFC:
  id: "9564729303032135680"
  description: "Exhaust air flow control."
  is_abstract: true
  uses:
  - exhaust_air_flowrate_sensor
  - exhaust_air_flowrate_setpoint
  implements:
  - OPERATIONAL

DXDDC:
  id: "14536703291649163264"
  description: "DX cooling dual setpoint control on discharge side"
  is_abstract: true
  opt_uses:
  - cooling_percentage_command
  - compressor_run_status
  uses:
  - compressor_run_command
  - discharge_air_heating_temperature_setpoint
  - discharge_air_cooling_temperature_setpoint
  - discharge_air_temperature_sensor
  implements:
  - CONTROL

HTDDC:
  id: "11978658703302721536"
  description: "gas or electric heating dual setpoint control on discharge side"
  is_abstract: true
  opt_uses:
  - heating_percentage_command
  - heater_run_status
  uses:
  - heater_run_command
  - discharge_air_heating_temperature_setpoint
  - discharge_air_cooling_temperature_setpoint
  - discharge_air_temperature_sensor
  implements:
  - CONTROL

REFSM2X:
  id: "16374171939616325632"
  description: "Refrigerant temperature monitoring for 2 circuits."
  is_abstract: true
  opt_uses:
  - refrigerant_discharge_temperature_sensor_1
  - refrigerant_discharge_temperature_sensor_2
  - refrigerant_suction_temperature_sensor_1
  - refrigerant_suction_temperature_sensor_2
  uses:
  - refrigerant_condenser_saturation_temperature_sensor_1
  - refrigerant_evaporator_saturation_temperature_sensor_1
  - refrigerant_condenser_saturation_temperature_sensor_2
  - refrigerant_evaporator_saturation_temperature_sensor_2
  implements:
  - MONITORING

REFPM:
  id: "5061129675661639680"
  description: "Refrigerant pressure monitoring for single circuits."
  is_abstract: true
  opt_uses:
  - refrigerant_differential_pressure_sensor
  uses:
  - refrigerant_evaporator_pressure_sensor
  - refrigerant_condenser_pressure_sensor
  implements:
  - MONITORING

REFPM2X:
  id: "3800121779997900800"
  description: "Refrigerant pressure monitoring for 2 circuits."
  is_abstract: true
  uses:
  - refrigerant_evaporator_pressure_sensor_1
  - refrigerant_condenser_pressure_sensor_1
  - refrigerant_evaporator_pressure_sensor_2
  - refrigerant_condenser_pressure_sensor_2
  implements:
  - MONITORING

SWPSS:
  id: "14653796881960796160"
  description: "Sweeper pump start stop monitoring."
  is_abstract: true
  uses:
  - sweeper_pump_run_command
  - sweeper_pump_run_status
  implements:
  - OPERATIONAL

SDM:
  id: "5997878398154702848"
  description: "Supply air damper monitoring."
  is_abstract: true
  uses:
  - supply_air_damper_command
  - supply_air_damper_status

ECDDC:
  id: "17635179835280064512"
  description: "Evaporative cooler control on discharge side."
  is_abstract: true
  opt_uses:
  - evaporative_cooler_run_status
  - cooling_percentage_sensor
  uses:
  - evaporative_cooler_run_command
  - discharge_air_temperature_sensor
  - discharge_air_cooling_temperature_setpoint
  - discharge_air_heating_temperature_setpoint
  implements:
  - CONTROL

DXSDC:
  id: "3007488245580693504"
  description: "Compressor run control on supply side, dual setpoints."
  is_abstract: true
  opt_uses:
  - leaving_cooling_coil_temperature_sensor
  - cooling_thermal_power_capacity
  - cooling_percentage_command #Serves as a duty cycle for single-stage DX sections.
  - compressor_speed_percentage_command
  - compressor_run_status
  uses:
  - compressor_run_command
  - supply_air_cooling_temperature_setpoint
  - supply_air_heating_temperature_setpoint
  - supply_air_temperature_sensor
  implements:
  - CONTROL

ETM4X:
  id: "11771493120443678720"
  description: "Basic exhaust temperature monitoring."
  is_abstract: true
  uses:
  - exhaust_air_temperature_sensor_1
  - exhaust_air_temperature_sensor_2
  - exhaust_air_temperature_sensor_3
  - exhaust_air_temperature_sensor_4
  implements:
  - MONITORING

DX6SC:
  id: "7258886293818441728"
  description: "Six compressor run control on supply air side."
  is_abstract: true
  opt_uses:
  - leaving_cooling_coil_temperature_sensor
  - cooling_thermal_power_capacity
  - cooling_percentage_command
  - compressor_speed_percentage_command
  - cooling_request_count
  uses:
  - compressor_run_status_1
  - compressor_run_status_2
  - compressor_run_status_3
  - compressor_run_status_4
  - compressor_run_status_5
  - compressor_run_status_6
  - compressor_run_command_1
  - compressor_run_command_2
  - compressor_run_command_3
  - compressor_run_command_4
  - compressor_run_command_5
  - compressor_run_command_6
  - supply_air_temperature_sensor
  - supply_air_temperature_setpoint
  implements:
  - CONTROL

DX2DSPRTC:
  id: "3583948997884116992"
  description: "Two-stage compressor run control with dual return temp control."
  is_abstract: true
  opt_uses:
  - leaving_cooling_coil_temperature_sensor
  - cooling_thermal_power_capacity
  - cooling_percentage_command
  - compressor_speed_percentage_command
  - cooling_stage_run_count
  uses:
  - return_air_cooling_temperature_setpoint
  - return_air_heating_temperature_setpoint
  - return_air_temperature_sensor
  - compressor_run_command_1
  - compressor_run_status_1
  - compressor_run_command_2
  - compressor_run_status_2
  implements:
  - CONTROL

DX4DC:
  id: "233270875120467968"
  description: "Compressor run control on discharge air side (DTC)."
  is_abstract: true
  opt_uses:
  - leaving_cooling_coil_temperature_sensor
  - cooling_thermal_power_capacity
  - cooling_percentage_command
  - compressor_speed_percentage_command
  uses:
  - compressor_run_status_1
  - compressor_run_command_1
  - compressor_run_status_2
  - compressor_run_command_2
  - compressor_run_status_3
  - compressor_run_command_3
  - compressor_run_status_4
  - compressor_run_command_4
  - discharge_air_temperature_sensor
  - discharge_air_temperature_setpoint
  implements:
  - CONTROL


DX6SWC:
  id: "10609564416582090752"
  description: "Six compressor run control on supply water side."
  is_abstract: true
  opt_uses:
  - cooling_thermal_power_capacity
  - cooling_percentage_command
  - compressor_speed_percentage_command
  - compressor_speed_percentage_sensor
  uses:
  - compressor_run_command_1
  - compressor_run_status_1
  - compressor_run_command_2
  - compressor_run_status_2
  - compressor_run_command_3
  - compressor_run_status_3
  - compressor_run_command_4
  - compressor_run_status_4
  - compressor_run_command_5
  - compressor_run_status_5
  - compressor_run_command_6
  - compressor_run_status_6
  - supply_water_temperature_sensor
  - supply_water_temperature_setpoint
  implements:
  - CONTROL


DRSM5X:
  id: "7159807102016290816"
  description: "Dryer status monitoring."
  is_abstract: true
  uses:
  - dryer_run_status_1
  - dryer_run_status_2
  - dryer_run_status_3
  - dryer_run_status_4
  - dryer_run_status_5
  implements:
  - MONITORING

DRSM8X:
  id: "4953043284604747776"
  description: "Dryer status monitoring."
  is_abstract: true
  uses:
  - dryer_run_status_1
  - dryer_run_status_2
  - dryer_run_status_3
  - dryer_run_status_4
  - dryer_run_status_5
  - dryer_run_status_6
  - dryer_run_status_7
  - dryer_run_status_8
  implements:
  - MONITORING
  
AHAC:
  id: "529218723387539456"
  description: "Tag to indicate an after hours activation method e.g. push button associated with this device."
  is_abstract: true
  uses:  
  - user_occupancy_override_status
  - zone_occupancy_status
  implements:
  - OPERATIONAL
  
DFFC:
  id: "10094864331922472960"
  description: "Discharge fan flow control"
  is_abstract: true
  uses:
  - discharge_fan_run_command
  - discharge_fan_run_status
  - discharge_fan_speed_percentage_command
  - discharge_air_flowrate_setpoint
  - discharge_air_flowrate_sensor
  implements:
  - CONTROL

EFM:
  id: "1682140227994386432"
  description: "Exhaust air flow monitoring"
  is_abstract: true
  uses:
  - exhaust_air_flowrate_sensor  
  implements:
  - OPERATIONAL

SWTM:
  id: "12058433769456009216"
  description: "Supply water temperature monitoring."
  is_abstract: true
  implements:
  - MONITORING
  opt_uses:
  - cooling_request_count
  - heating_request_count
  - return_water_temperature_sensor
  uses:
  - supply_water_temperature_sensor  

CWDPM:
  id: "16174723828872642560"
  description: "Differential pressure monitoring for condenser water."
  is_abstract: true
  implements:
  - MONITORING
  uses:
  - condensing_water_differential_pressure_sensor

DICM:
  id: "4971562358951378944"
  description: "Damper isolation control and monitoring. "
  is_abstract: true
  uses:
   - supply_air_isolation_damper_closed_status
   - supply_air_isolation_damper_open_status
   - supply_air_isolation_damper_command

UV:
  id: "6143342686997839872"
  description: "Ultraviolet lamp operation."
  is_abstract: true
  opt_uses:
  - ultraviolet_lamp_run_mode
  uses:
  - ultraviolet_lamp_run_command
  - ultraviolet_lamp_run_status

H3X:
  id: "3243024526971240448"
  description: "Heater monitoring."
  is_abstract: true
  implements:
  - MONITORING
  uses:
  - heater_run_status_1
  - heater_run_status_2
  - heater_run_status_3
  - heater_run_command_1
  - heater_run_command_2
  - heater_run_command_3

CHWBRC:
  id: "9602107200818380800"
  description: "Chilled water valve binary (open/closed) monitoring/controlling. Return air temperature control."
  is_abstract: true
  implements:
  - OPERATIONAL
  uses:
  - chilled_water_valve_command
  - return_air_temperature_sensor
  - return_air_temperature_setpoint

CHWISOVPM:
  id: "10952342664099397632"
  description: "Chllled water isolation valve control."
  is_abstract: true
  implements:
  - OPERATIONAL
  uses:
  - chilled_water_isolation_valve_percentage_command
  - chilled_water_isolation_valve_percentage_sensor

CWCS:
  id: "1207397495399776256"
  description: "Condensing water valve control."
  is_abstract: true
  implements:
  - OPERATIONAL
  uses:
  - condensing_water_valve_percentage_command
  - condensing_water_valve_percentage_sensor

DPM:
  id: "14194934395806154752"
  description: "Damper percentage control."
  is_abstract: true
  implements:
    - OPERATIONAL
  uses:
  - damper_percentage_command
  - damper_percentage_sensor

DFVSMC:
  id: "6412714239709937664"
  description: "Variable speed control mode for discharge fans."
  is_abstract: true
  uses:
  - discharge_fan_speed_mode
  - discharge_fan_run_status
  - discharge_fan_run_command
  implements:
  - OPERATIONAL

DFVDSC:
  id: "7493578150278856704"
  description: "Discharge fan control with toggled variable or discrete speed control. This allows the fan to run either VFD or discrete speed stages (LOW/MED/HIGH, etc.) and to switch between the mode."
  is_abstract: true
  uses:
  - discharge_fan_speed_percentage_command
  - discharge_fan_speed_mode
  - discharge_fan_run_status
  - discharge_fan_run_command
  implements:
  - OPERATIONAL

DFVDSFC:
  id: "15636086276564713472"
  description: "Discharge fan control with toggled variable or discrete speed (frequency) control. This allows the fan to run either VFD or discrete speed stages (LOW/MED/HIGH, etc.) and to switch between the mode."
  is_abstract: true
  uses:
  - discharge_fan_speed_frequency_command
  - discharge_fan_speed_mode
  - discharge_fan_run_status
  - discharge_fan_run_command
  implements:
  - OPERATIONAL

SSPCSCM:
  id: "6685507472607674368"
  description: "Supply air static pressure control for supervisor control (Machine learning)."
  is_abstract: true
  uses:
  - supervisor_control_mode
  - supervisor_supply_air_static_pressure_setpoint
  - program_supply_air_static_pressure_setpoint
  - supply_air_static_pressure_setpoint

STCSCM:
  id: "6577421081550782464"
  description: "Supply air temperature control for supervisor control (Machine learning)."
  is_abstract: true
  uses:
  - supervisor_control_mode
  - supervisor_supply_air_temperature_setpoint
  - program_supply_air_temperature_setpoint
  - supply_air_temperature_setpoint

SWTCSCM:
  id: "8591656014892236800"
  description: "Supply water temperature control for supervisor control (Machine learning)."
  is_abstract: true
  uses:
  - supervisor_control_mode
  - supervisor_supply_water_temperature_setpoint
  - program_supply_water_temperature_setpoint
  - supply_water_temperature_setpoint

WDPCSCM:
  id: "11032607012927045632"
  description: "Water differential pressure control for supervisor control (Machine learning)."
  is_abstract: true
  uses:
  - supervisor_control_mode
  - supervisor_differential_pressure_setpoint
  - program_differential_pressure_setpoint
  - differential_pressure_setpoint

CSWIVS:
  id: "359876340523991040"
  description: "Condensing return water isolation valve control."
  is_abstract: true
  implements:
  - OPERATIONAL
  uses:
  - condensing_return_water_isolation_valve_command_1
  - condensing_return_water_isolation_valve_command_2
  - condensing_return_water_isolation_valve_command_3
  - condensing_return_water_isolation_valve_command_4
  - condensing_return_water_isolation_valve_command_5
  - condensing_return_water_isolation_valve_command_6
  - condensing_return_water_isolation_valve_command_7
  - condensing_return_water_isolation_valve_status_1
  - condensing_return_water_isolation_valve_status_2
  - condensing_return_water_isolation_valve_status_3
  - condensing_return_water_isolation_valve_status_4
  - condensing_return_water_isolation_valve_status_5
  - condensing_return_water_isolation_valve_status_6
  - condensing_return_water_isolation_valve_status_7
  - condensing_return_water_isolation_valve_status_8
  - condensing_return_water_isolation_valve_status_9
  - condensing_return_water_isolation_valve_status_10
  - condensing_return_water_isolation_valve_status_11
  - condensing_return_water_isolation_valve_status_12
  - condensing_return_water_isolation_valve_status_13
  - condensing_return_water_isolation_valve_status_14

CRWIVS:
  id: "10755028705425227776"
  description: "Condensing supply water isolation valve control."
  is_abstract: true
  implements:
  - OPERATIONAL
  uses:
  - condensing_supply_water_isolation_valve_command_1
  - condensing_supply_water_isolation_valve_command_2
  - condensing_supply_water_isolation_valve_command_3
  - condensing_supply_water_isolation_valve_command_4
  - condensing_supply_water_isolation_valve_command_5
  - condensing_supply_water_isolation_valve_command_6
  - condensing_supply_water_isolation_valve_command_7
  - condensing_supply_water_isolation_valve_status_1
  - condensing_supply_water_isolation_valve_status_2
  - condensing_supply_water_isolation_valve_status_3
  - condensing_supply_water_isolation_valve_status_4
  - condensing_supply_water_isolation_valve_status_5
  - condensing_supply_water_isolation_valve_status_6
  - condensing_supply_water_isolation_valve_status_7
  - condensing_supply_water_isolation_valve_status_8
  - condensing_supply_water_isolation_valve_status_9
  - condensing_supply_water_isolation_valve_status_10
  - condensing_supply_water_isolation_valve_status_11
  - condensing_supply_water_isolation_valve_status_12
  - condensing_supply_water_isolation_valve_status_13
  - condensing_supply_water_isolation_valve_status_14

CSWTC:
  id: "14772239573039710208"
  description: "Condensing supply water temperature control."
  is_abstract: true
  implements:
  - OPERATIONAL
  uses:
  - condensing_supply_water_temperature_setpoint
  - condensing_supply_water_temperature_sensor

HTWHLSTC:
  id: "5798430287411019776"
  description: "Heat wheel which controls supply temperature using speed control."
  is_abstract: true
  implements:
  - CONTROL
  opt_uses:
  - heat_wheel_speed_percentage_sensor
  - exhaust_air_temperature_sensor
  - return_air_temperature_sensor
  uses:
  - heat_wheel_speed_percentage_command
  - heat_wheel_run_command
  - heat_wheel_run_status
  - outside_air_temperature_sensor
  - supply_air_temperature_sensor
  - supply_air_temperature_setpoint

#New abstracts for CH ZRH EURD
CAM:
  id: "10932006097032052736"
  description: "ztc alarm monitoring based on moisture sensor on coil or in pan."
  is_abstract: true
  implements:
  - MONITORING
  uses:
  - condensate_water_alarm

DPHCC:
  id: "12422697573691686912"
  description: "Two-pipe heating and cooling control. Has a single control
    valve that is fed by two separate headers for heating and cooling water.
    There is an isolation valve for each incoming system and a single control
    valve. Valve and mode control to zone temperature (heating/cooling
    setpoint configuration)."
  is_abstract: true
  opt_uses:
  - chilled_return_water_isolation_valve_percentage_command
  - heating_return_water_isolation_valve_percentage_command
  - heating_supply_water_isolation_valve_percentage_command
  - chilled_supply_water_isolation_valve_percentage_command
  - zone_air_cooling_temperature_setpoint
  - zone_air_heating_temperature_setpoint
  - condensate_water_alarm
  - zone_conditioning_mode
  - supply_water_valve_flowrate_sensor
  uses:
  - supply_water_valve_percentage_command
  - zone_air_temperature_sensor
  - water_riser_mode

HHCDM:
  id: "3582131505163403264"
  description: "Hydronic heating and cooling distribution monitoring"
  is_abstract: true
  implements:
  - MONITORING
  uses:
  - chilled_supply_water_isolation_valve_percentage_command
  - chilled_return_water_isolation_valve_percentage_command
  - heating_supply_water_isolation_valve_percentage_command
  - heating_return_water_isolation_valve_percentage_command
  - heating_request_count
  - cooling_request_count
  opt_uses:
  - average_zone_air_temperature_sensor


HHRU:
  id: "9211631039376523264"
  description: "Hydronic heat recovery unit for ahu's with bypass valve and circulation pump"
  is_abstract: true
  implements:
  - MONITORING
  uses:
  - supply_air_temperature_sensor
  - supply_air_temperature_setpoint
  - return_air_temperature_sensor
  - supply_water_temperature_sensor
  - supply_water_valve_percentage_command
  - supply_water_valve_percentage_sensor
  opt_uses:
  - exhaust_air_temperature_sensor
  - outside_air_temperature_sensor

PHRU:
  id: "5194420171762040832"
  description: "heat recovery unit for ahu's with plate heat exchanger valve and bypass damper"
  is_abstract: true
  implements:
  - MONITORING
  uses:
  - supply_air_temperature_sensor
  - supply_air_temperature_setpoint
  - return_air_temperature_sensor
  - bypass_air_damper_percentage_command
  opt_uses:
  - exhaust_air_temperature_sensor
  - outside_air_temperature_sensor
  - bypass_air_damper_command
  - bypass_air_damper_status

CHWDT2X:
  id: "17588854111866978304"
  description: "Temperature differential across chilled water with two sets of sensors."
  is_abstract: true
  implements:
  - MONITORING
  uses:
  - chilled_return_water_temperature_sensor_1
  - chilled_supply_water_temperature_sensor_1
  - chilled_return_water_temperature_sensor_2
  - chilled_supply_water_temperature_sensor_2

HLSAFS:
  id: "3550799821818298368"
  description: "Duct VAV type with high and low limit setpoint"
  is_abstract: true
  uses:
  - high_limit_supply_air_flowrate_setpoint
  - low_limit_supply_air_flowrate_setpoint
  - supply_air_flowrate_setpoint
  implements:
  - CONTROL

RHDHS:
  id: "15197108458198401024"
  description: "Return humidification/dehumidification monitor."
  is_abstract: true
  uses:
  - return_air_relative_humidity_sensor
  - return_air_relative_humidity_setpoint
  - dehumidification_run_status
  - humidification_run_status
  implements:
  - MONITORING

CO2DFVSC:
  id: "4574242837138243584"
  description: "Carbon dioxide levels controlled by a variable speed discharge fan."
  uses:
  - zone_air_co2_concentration_sensor
  - zone_air_co2_concentration_setpoint
  - discharge_fan_speed_percentage_command
  implements:
  - CONTROL

RACO2C:
  id: "15503353232859594752"
  description: "Returned air carbon dioxide levels controls."
  uses:
  - return_air_co2_concentration_sensor
  - return_air_co2_concentration_setpoint
  
DX2DDC:
  id: "6446737527519838208"
  description: "Two compressor run control with dual setpoint control on discharge side"
  is_abstract: true
  opt_uses:
  - cooling_percentage_command
  - compressor_speed_percentage_command
  uses:
  - compressor_run_command_1
  - compressor_run_command_2
  - compressor_run_status_1
  - compressor_run_status_2
  - discharge_air_heating_temperature_setpoint
  - discharge_air_cooling_temperature_setpoint
  - discharge_air_temperature_sensor
  implements:
  - CONTROL

HWDT:
  id: "6441530240450691072"
  description: "Temperature differential across heating water for heat recovery chiller."
  is_abstract: true
  implements:
  - MONITORING
  uses:
  - heating_return_water_temperature_sensor
  - heating_supply_water_temperature_sensor

HPDDC:
  id: "5130419798932455424"
  description: "Dual setpoint discharge side heat pump control."
  is_abstract: true
  opt_uses:
  - cooling_thermal_power_capacity
  - heating_thermal_power_capacity
  - compressor_speed_percentage_command
  - cooling_percentage_command
  uses:
  - discharge_air_temperature_sensor
  - discharge_air_cooling_temperature_setpoint
  - discharge_air_heating_temperature_setpoint
  - compressor_run_command
  - compressor_run_status
  - reversing_valve_command
  implements:
  - CONTROL

EC2SC:
  id: "9093587471018491904"
  description: "Evaporative cooler control on supply side."
  is_abstract: true
  opt_uses:
  - evaporative_cooler_run_status_1
  - evaporative_cooler_run_status_2
  - cooling_percentage_sensor
  - cooling_request_count
  uses:
  - evaporative_cooler_run_command_1
  - evaporative_cooler_run_command_2
  - supply_air_temperature_sensor
  - supply_air_temperature_setpoint
  implements:
  - CONTROL

HWDDC:
  id: "5695815066213941248"
  description: "Heating water valve with dual setpoint control on discharge side."
  is_abstract: true
  opt_uses:
  - heating_water_valve_percentage_sensor
  - heating_thermal_power_capacity
  - discharge_air_relative_humidity_sensor
  - heating_water_flowrate_sensor
  uses:
  - heating_water_valve_percentage_command
  - discharge_air_heating_temperature_setpoint
  - discharge_air_temperature_sensor
  implements:
  - CONTROL

CFDPM:
  id: "13838358376871886848"
  description: "Carbon filter pressure monitoring, where specific filter type is required."
  is_abstract: true
  uses:
  - carbon_filter_differential_pressure_sensor
  implements:
  - MONITORING
 
VOADM2X:
  id: "13507343804260155392"
  description: "Variable outside air damper monitoring, where there are two separate, equal sets of dampers that operate in conjunction."
  is_abstract: true
  opt_uses:
  - economizer_mode
  - mixed_air_temperature_sensor
  - outside_air_damper_percentage_sensor_1
  - outside_air_damper_percentage_sensor_2
  - low_limit_outside_air_damper_percentage_command
  - outside_air_flowrate_sensor_1
  - outside_air_flowrate_sensor_2
  uses:
  - outside_air_temperature_sensor
  - outside_air_damper_percentage_command_1
  - outside_air_damper_percentage_command_2
  implements:
  - MONITORING
 
EHHRC:
  id: "3300321589723136"
  description: "Exhaust hydronic heat recovery coil with an isolation valve."
  is_abstract: true
  uses:
  - heat_recovery_water_isolation_valve_command
  - leaving_heat_recovery_coil_temperature_sensor
  - entering_heat_recovery_coil_temperature_sensor
  - exhaust_air_flowrate_sensor
  implements:
  - MONITORING
 
DPBHCC:
  id: "6697901167675965440"
  description: "Two-pipe binary (open/closed) heating and cooling control. There is
  an isolation valve for each incoming system. Valve and mode control to zone temperature
  (heating/cooling setpoint configuration)."
  is_abstract: true
  opt_uses:
  - cooling_request_count
  - heating_request_count
  - zone_air_relative_humidity_sensor
  uses:
  - chilled_supply_water_isolation_valve_command
  - chilled_supply_water_isolation_valve_status
  - heating_supply_water_isolation_valve_command
  - heating_supply_water_isolation_valve_status
  - zone_air_cooling_temperature_setpoint
  - zone_air_heating_temperature_setpoint
  - zone_air_temperature_sensor
  implements:
  - CONTROL
 
FTC:
  id: "18010943431630651392"
  description: "Floor temperature control, where the temperature sensors are embedded in the floor (as opposed to open to the air)."
  is_abstract: true
  uses:
  - zone_floor_temperature_sensor
  - zone_floor_temperature_setpoint
  implements:
  - OPERATIONAL
 
DPCHWHRWSC:
  id: "370343691220418560"
  description: "Two-pipe chilled water and heat recovery water control using the same coils."
  is_abstract: true
  opt_uses:
  - leaving_coil_temperature_sensor
  - chilled_supply_water_temperature_sensor
  - chilled_return_water_temperature_sensor
  - heat_recovery_supply_water_temperature_sensor
  - heat_recovery_return_water_temperature_sensor
  - supply_water_valve_percentage_sensor
  - heat_recovery_return_water_isolation_valve_status
  - heat_recovery_supply_water_isolation_valve_status
  - chilled_return_water_isolation_valve_status
  - chilled_supply_water_isolation_valve_status
  uses:
  - supply_air_temperature_sensor
  - supply_air_temperature_setpoint
  - supply_water_valve_percentage_command
  - heat_recovery_run_command
  - heat_recovery_supply_water_isolation_valve_command
  - chilled_supply_water_isolation_valve_command
  implements:
  - CONTROL

CPVSC2X:
  id: "2309143330803417088"
  description: "Circulation pump variable speed control with 2 circulation pumps."
  is_abstract: true
  uses:
  - circulation_pump_run_command_1
  - circulation_pump_run_status_1
  - circulation_pump_speed_percentage_command_1
  - circulation_pump_run_command_2
  - circulation_pump_run_status_2
  - circulation_pump_speed_percentage_command_2
  implements:
  - OPERATIONAL

HWTTC:
  id: "8895657785832767488"
  description: "Hot water tank temperature control."
  is_abstract: true
  uses:
  - hot_water_tank_temperature_setpoint
  - hot_water_tank_temperature_sensor
  implements:
  - OPERATIONAL

PHWTTC:
  id: "15921273204530741248"
  description: "Preheating water tank temperature control."
  is_abstract: true
  uses:
  - preheating_water_tank_temperature_setpoint
  - preheating_water_tank_temperature_sensor
  implements:
  - OPERATIONAL
  

RCKTM:
  id: "4150552628444528640"
  description: "Refrigeration circuit monitoring for a DX compressor loop."
  is_abstract: true
  uses:
  - refrigerant_discharge_pressure_sensor
  - refrigerant_discharge_temperature_sensor
  - refrigerant_liquid_pressure_sensor
  - refrigerant_liquid_saturation_temperature_sensor
  - refrigerant_liquid_temperature_sensor
  - refrigerant_subcooling_temperature_sensor
  - refrigerant_suction_pressure_sensor
  - refrigerant_suction_saturation_temperature_sensor
  - refrigerant_suction_superheat_temperature_sensor
  - refrigerant_suction_temperature_sensor


RCKTM2X:
  id: "9248627406627930112"
  description: "Refrigeration circuits (2x) monitoring for a DX compressor loop."
  is_abstract: true
  uses:
  - refrigerant_discharge_pressure_sensor_1
  - refrigerant_discharge_temperature_sensor_1
  - refrigerant_liquid_pressure_sensor_1
  - refrigerant_liquid_saturation_temperature_sensor_1
  - refrigerant_liquid_temperature_sensor_1
  - refrigerant_subcooling_temperature_sensor_1
  - refrigerant_suction_pressure_sensor_1
  - refrigerant_suction_saturation_temperature_sensor_1
  - refrigerant_suction_superheat_temperature_sensor_1
  - refrigerant_suction_temperature_sensor_1
  - refrigerant_discharge_pressure_sensor_2
  - refrigerant_discharge_temperature_sensor_2
  - refrigerant_liquid_pressure_sensor_2
  - refrigerant_liquid_saturation_temperature_sensor_2
  - refrigerant_liquid_temperature_sensor_2
  - refrigerant_subcooling_temperature_sensor_2
  - refrigerant_suction_pressure_sensor_2
  - refrigerant_suction_saturation_temperature_sensor_2
  - refrigerant_suction_superheat_temperature_sensor_2
  - refrigerant_suction_temperature_sensor_2


CCM:
  id: "7375129961641803776"
  description: "Compressor current monitoring."
  is_abstract: true
  uses:
  - compressor_run_command
  - compressor_current_sensor

CC2XM:
  id: "15229407711775948800"
  description: "Compressor current monitoring for 2 compressors."
  is_abstract: true
  uses:
  - compressor_run_command_1
  - compressor_current_sensor_1
  - compressor_run_command_2
  - compressor_current_sensor_2

SSSPC:
  id: "12462508690710200320"
  description: "Supply static steam pressure control for steam/water heat exchanger"
  is_abstract: true
  uses:
  - supply_steam_static_pressure_sensor
  - supply_steam_static_pressure_setpoint
  - steam_valve_percentage_command
  implements:
  - CONTROL

SCHWISOVPM:
  id: "428890486376235008"
  description: "Secondary chilled water return side isolation valve percentage monitoring."
  is_abstract: true
  uses:
  - secondary_chilled_return_water_isolation_valve_percentage_command
  - secondary_chilled_return_water_isolation_valve_percentage_sensor
  implements:
  - MONITORING

SCHWDT:
  id: "9593715728075194368"
  description: "Secondary-side chilled water delta-T monitoring."
  is_abstract: true
  implements:
  - MONITORING
  uses:
  - secondary_chilled_supply_water_temperature_sensor
  - secondary_chilled_return_water_temperature_sensor

SHWDT:
  id: "11532515367658192896"
  description: "Secondary-side heating water delta-T monitoring."
  is_abstract: true
  implements:
  - MONITORING
  uses:
  - secondary_heating_supply_water_temperature_sensor
  - secondary_heating_return_water_temperature_sensor

PCHWDT:
  id: "18119029822687543296"
  description: "Temperature differential across primary chilled water loop."
  is_abstract: true
  implements:
  - MONITORING
  uses:
  - primary_chilled_return_water_temperature_sensor
  - primary_chilled_supply_water_temperature_sensor

PHWDT:
  id: "4392058158462271488"
  description: "Temperature differential across primary heating water loop."
  is_abstract: true
  implements:
  - MONITORING
  uses:
  - primary_heating_return_water_temperature_sensor
  - primary_heating_supply_water_temperature_sensor

TDTM:
  id: "9652262523231010816"
  description: "water tank delta-T monitoring."
  is_abstract: true
  uses:
  - leaving_water_tank_temperature_sensor
  - entering_water_tank_temperature_sensor 
  implements:
  - MONITORING

HLPM:
  id: "4982029709647806464"
  description: "Heating thermal power sensor."
  is_abstract: true
  uses:
  - heating_thermal_power_sensor
  implements:
  - MONITORING

CWRWISOVM:
  id: "15646553627261140992"
  description: "Condensing water supply side isolation valve monitoring."
  is_abstract: true
  uses:
  - condensing_return_water_isolation_valve_command
  - condensing_return_water_isolation_valve_status
  implements:
  - MONITORING

CWRWISOVPM:
  id: "7850822672282812416"
  description: "Condensing water return side isolation valve percentage monitoring."
  is_abstract: true
  uses:
  - condensing_return_water_isolation_valve_percentage_command
  - condensing_return_water_isolation_valve_percentage_sensor
  implements:
  - MONITORING

OCWRWISOVM:
  id: "18443288995858219008"
  description: "Open-loop CDW return side isolation valve monitoring."
  is_abstract: true
  uses:
  - outside_condensing_loop_return_water_isolation_valve_command
  - outside_condensing_loop_return_water_isolation_valve_status
  implements:
  - MONITORING

OCWRWISOVPM:
  id: "15705100422416957440"
  description: "Open-loop CDW return side isolation valve monitoring."
  is_abstract: true
  uses:
  - outside_condensing_loop_return_water_isolation_valve_percentage_command
  - outside_condensing_loop_return_water_isolation_valve_percentage_sensor
  implements:
  - MONITORING

HWRWISOVM:
  id: "8729024599620059136"
  description: "Heating return side isolation valve monitoring."
  is_abstract: true
  uses:
  - heating_return_water_isolation_valve_command
  - heating_return_water_isolation_valve_status
  implements:
  - MONITORING

HWSWISOVM:
  id: "4614986340017111040"
  description: "Heating supply side isolation valve monitoring."
  is_abstract: true
  uses:
  - heating_supply_water_isolation_valve_command
  - heating_supply_water_isolation_valve_status
  implements:
  - MONITORING

HWRWISOVPM:
  id: "13399257413203263488"
  description: "Heating return side isolation valve percentage monitoring."
  is_abstract: true
  uses:
  - heating_return_water_isolation_valve_percentage_command
  - heating_return_water_isolation_valve_percentage_sensor
  implements:

  - MONITORING 

DEFSS:
  description: "defrost run command and status (start/stop) "
  is_abstract: true
  uses:
  - defrost_run_status
  - defrost_run_command  
  implements:
  - MONITORING

MIPVCM:
  id: "10283962739713900544"
  description: "Motor phase-level input current and voltage monitoring."
  is_abstract: true
  implements:
  - MONITORING
  uses:
  - input_phase1_phase3_line_motor_voltage_sensor
  - input_phase1_phase2_line_motor_voltage_sensor
  - input_phase2_phase3_line_motor_voltage_sensor
  - input_phase1_line_motor_current_sensor
  - input_phase2_line_motor_current_sensor
  - input_phase3_line_motor_current_sensor
  opt_uses:
  - average_input_line_motor_current_sensor
  - average_input_inter_line_motor_voltage_sensor

MIPWM:
  id: "2094166817340653568"
  description: "Motor input power monitoring."
  is_abstract: true
  implements:
  - MONITORING
  uses:
  - input_motor_power_sensor
  opt_uses:
  - motor_powerfactor_sensor
  - input_motor_frequency_sensor

INVOPWM:
  id: "10056530958531690496"
  description: "Inverter (VFD) output power monitoring."
  is_abstract: true
  implements:
  - MONITORING
  uses:
  - output_inverter_power_sensor
  opt_uses:
  - output_inverter_voltage_sensor
  - input_inverter_frequency_sensor

INVIPCM:
  id: "3240332922506444800"
  description: "Inverter (VFD) 3-phase input current monitoring."
  is_abstract: true
  implements:
  - MONITORING
  uses:
  - input_phase1_line_inverter_current_sensor
  - input_phase2_line_inverter_current_sensor
  - input_phase3_line_inverter_current_sensor

CWSWISOVPM:
  id: "14769547968574914560"
  description: "Condensing water supply side isolation valve percentage monitoring."
  is_abstract: true
  uses:
  - condensing_supply_water_isolation_valve_percentage_command
  - condensing_supply_water_isolation_valve_percentage_sensor
  implements:
  - MONITORING

GTWFCISOVM:
  id: "5444844940104302592"
  description: "Geothermal water free-cooling isolation valve monitoring; exclusively using ground as heat sink for building load."
  is_abstract: true  
  uses:
  - chilled_side_ground_supply_economizer_isolation_valve_status
  - chilled_side_ground_return_economizer_isolation_valve_status
  - chilled_side_ground_return_economizer_isolation_valve_command
  implements:
  - MONITORING

GTWGRISOVM:
  id: "12463704959361220608"
  description: "Geothermal water ground-recharge isolation valve monitoring; rejecting ground heat to atmosphere via cooling towers."
  is_abstract: true  
  uses:
  - heating_side_ground_supply_economizer_isolation_valve_status
  - heating_side_ground_return_economizer_isolation_valve_status
  - heating_side_ground_return_economizer_isolation_valve_command
  implements:
  - MONITORING

GTWHEISOVM:
  id: "3366433712072818688"
  description: "Geothermal water heat-extraction isolation valve monitoring; extracting ground heat to to use in building."
  is_abstract: true
  uses:
  - chilled_side_ground_return_water_isolation_valve_status
  - chilled_side_ground_supply_water_isolation_valve_status
  - chilled_side_ground_supply_water_isolation_valve_command
  implements:
  - MONITORING

GTWHRISOVM:
  id: "11317538854195429376"
  description: "Geothermal water heat-rejection isolation valve monitoring; rejecting building heat to ground."
  is_abstract: true  
  uses:
  - heating_side_ground_return_water_isolation_valve_status
  - heating_side_ground_supply_water_isolation_valve_status
  - heating_side_ground_supply_water_isolation_valve_command
  implements:
  - MONITORING
  
COCDSP:
  id: "3620605616042541056"
  description: "Dual setpoint CO concentration control."
  is_abstract: true
  uses:
  - low_limit_zone_air_co_concentration_setpoint
  - high_limit_zone_air_co_concentration_setpoint
  - zone_air_co_concentration_sensor
  implements:
  - CONTROL

NOCDSP:
  id: "10177846673493983232"
  description: "Dual setpoint NO concentration control."
  is_abstract: true
  uses:
  - low_limit_zone_air_no_concentration_setpoint
  - high_limit_zone_air_no_concentration_setpoint
  - zone_air_no_concentration_sensor
  implements:
  - CONTROL

EFHLC:
  id: "16708066133181202432"
  description: "Two-speed exhaust fan (low/high)."
  is_abstract: true
  uses:
  - low_exhaust_fan_speed_command
  - high_exhaust_fan_speed_command
  - low_exhaust_fan_speed_status
  - high_exhaust_fan_speed_status
  implements:
  - OPERATIONAL
<<<<<<< HEAD
  
MSC:
  description: "Generic multi-speed control."
  is_abstract: true
  uses:
  - run_command
  - speed_mode
  - run_status  
  
SRC:
  description: "Very basic run scheduling command. "
  is_abstract: true
  uses:
  - schedule_run_command
  implements:
  - CONTROL
  
EPM:
  description: "Basic Electrical parameter monitoring."
  is_abstract: true
  uses:
  - power_status
  - voltage_sensor
  - current_sensor
  - power_sensor
  - energy_accumulator
  implements:
  - MONITORING
  
MIPCVM:
  description: "Motor phase-level input current and voltage monitoring."
  is_abstract: true
  implements:
  - MONITORING
  uses:
  - average_input_line_motor_current_sensor
  - average_input_inter_line_motor_voltage_sensor
  - input_motor_power_sensor
  

   
  

=======
>>>>>>> 777ed393
<|MERGE_RESOLUTION|>--- conflicted
+++ resolved
@@ -4991,7 +4991,7 @@
   - high_exhaust_fan_speed_status
   implements:
   - OPERATIONAL
-<<<<<<< HEAD
+
   
 MSC:
   description: "Generic multi-speed control."
@@ -5035,5 +5035,5 @@
    
   
 
-=======
->>>>>>> 777ed393
+
+
