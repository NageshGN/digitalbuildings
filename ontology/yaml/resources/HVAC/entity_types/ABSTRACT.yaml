# Copyright 2020 Google LLC
#
# Licensed under the Apache License, Version 2.0 (the License);
# you may not use this file except in compliance with the License.
# You may obtain a copy of the License at
#
#    https://www.apache.org/licenses/LICENSE-2.0
#
# Unless required by applicable law or agreed to in writing, software
# distributed under the License is distributed on an AS IS BASIS,
# WITHOUT WARRANTIES OR CONDITIONS OF ANY KIND, either express or implied.
# See the License for the specific language governing permissions and
# limitations under the License.

### ABSTRACT TYPES

# This defines subtypes by function. They are not necessarily specific to any type of equipment.
# TODO: Variable speed compressors?
# TODO: For types which use multiple sensors as control points (e.g. differential_pressure_sensor_1
# and _2) they should be reconstructed using virtual points (and the 2X types should be deprecated).

SD:
  id: "11449987124388954112"
  description: "Single duct VAV type, with basic airflow control."
  is_abstract: true
  opt_uses:
  - run_command
  - supply_air_ventilation_flowrate_requirement
  - supply_air_cooling_flowrate_capacity
  - supply_air_heating_flowrate_capacity
  - cooling_thermal_power_capacity
  - supply_air_temperature_sensor
  uses:
  - supply_air_flowrate_sensor
  - supply_air_flowrate_setpoint
  - supply_air_damper_percentage_command
  implements:
  - CONTROL
  


RDM:
  id: "10008693406630412288"
  description: "Very basic system run duration monitoring. "
  is_abstract: true
  uses:
  - run_time_accumulator
  implements:
  - MONITORING
  

DD:
  id: "8927971333061476352"
  description: "Dual duct flow control (hot deck, cold deck)."
  is_abstract: true
  opt_uses:
  - supply_air_ventilation_flowrate_requirement
  - supply_air_cooling_flowrate_capacity
  - supply_air_heating_flowrate_capacity
  - cooling_thermal_power_capacity
  - heating_thermal_power_capacity
  - discharge_air_temperature_sensor
  - run_command
  uses:
  - cooling_air_damper_percentage_command
  - cooling_air_flowrate_sensor
  - cooling_air_flowrate_setpoint
  - heating_air_damper_percentage_command
  - heating_air_flowrate_sensor
  - heating_air_flowrate_setpoint
  implements:
  - CONTROL


SRC:
  id: "6232425119080251392"
  description: "Very basic run scheduling command. "
  is_abstract: true
  uses:
  - schedule_run_command
  implements:
  - CONTROL  

# Not deprecated but probably not useful
OADM:
  id: "13985513714598543360"
  description: "Outside air damper monitoring."
  uses:
  - outside_air_damper_command

MOAFC:
  id: "1519549946037010432"
  description: "Minimum (ventilation) outside air flow control."
  is_abstract: true
  opt_uses:
  - economizer_mode
  uses:
  - ventilation_outside_air_damper_percentage_command
  - ventilation_outside_air_flowrate_setpoint
  - ventilation_outside_air_flowrate_sensor
  implements:
  - CONTROL

OAFC:
  id: "12724505818934804480"
  description: "Outside Air Flow Control"
  is_abstract: true
  opt_uses:
  - economizer_mode
  - mixed_air_temperature_sensor
  uses:
  - outside_air_flowrate_setpoint
  - outside_air_flowrate_sensor
  - outside_air_damper_percentage_command
  implements:
  - CONTROL

ZTM:
  id: "5662861603217866752"
  description: "Zone temperature monitoring."
  is_abstract: true
  opt_uses:
  - discharge_air_temperature_sensor
  uses:
  - zone_air_temperature_sensor
  implements:
  - MONITORING

REFM:
  id: "18151343369916252160"
  description: "Refrigerant leak monitoring."
  is_abstract: true
  implements:
  - MONITORING
  uses:
  - zone_air_refrigerant_concentration_sensor

CSP:
  id: "2456298668530073600"
  description: "Single cooling setpoint control (IDF room typically)."
  is_abstract: true
  implements:
  - OPERATIONAL
  opt_uses:
  - zone_air_relative_humidity_sensor
  - discharge_air_temperature_sensor
  uses:
  - zone_air_temperature_sensor
  - zone_air_cooling_temperature_setpoint

ZTC:
  id: "10742921982891786240"
  description: "Single control setpoint with deadband."
  is_abstract: true
  implements:
  - OPERATIONAL
  opt_uses:
  - zone_air_deadband_temperature_setpoint
  - zone_air_relative_humidity_sensor
  uses:
  - zone_air_temperature_setpoint
  - zone_air_temperature_sensor

DSARC:
  id: "9767289031682424832"
  description: "AHU dual supply air reset control."
  is_abstract: true
  opt_uses:
  - supply_air_flowrate_sensor
  - heating_request_count
  uses:
  - supply_air_cooling_temperature_setpoint
  - supply_air_heating_temperature_setpoint
  - supply_air_static_pressure_setpoint
  - cooling_request_count
  - pressurization_request_count
  implements:
  - CONTROL

DFMSS:
  id: "15946227720434745344"
  description: "Discharge fan Start Stop with uneven statuses."
  is_abstract: true
  implements:
  - OPERATIONAL
  opt_uses:
  - discharge_air_flowrate_capacity
  - discharge_fan_power_capacity
  - discharge_fan_current_sensor
  - discharge_fan_power_sensor
  uses:
  - discharge_fan_run_command
  - discharge_fan_run_status_1
  - discharge_fan_run_status_2

DX2RC:
  id: "14529282687673303040"
  description: "Compressor run control on retun side (RC)."
  is_abstract: true
  opt_uses:
  - discharge_air_temperature_sensor
  - leaving_cooling_coil_temperature_sensor
  - cooling_thermal_power_capacity
  - cooling_percentage_command
  - compressor_speed_percentage_command
  uses:
  - return_air_temperature_setpoint
  - return_air_temperature_sensor
  - compressor_run_command_1
  - compressor_run_command_2
  - compressor_run_status_1
  - compressor_run_status_2
  implements:
  - CONTROL

DFSMC:
  id: "2774887660236308480"
  description: "Discharge fan multi-speed control."
  is_abstract: true
  uses:
  - discharge_fan_run_command
  - discharge_fan_speed_mode

DSP:
  id: "8112819800507416576"
  description: "Dual setpoint control (heating/cooling thresholds with deadband in between)."
  is_abstract: true
  implements:
  - OPERATIONAL
  opt_uses:
  - discharge_air_temperature_sensor
  - zone_air_relative_humidity_sensor
  uses:
  - zone_air_temperature_sensor
  - zone_air_cooling_temperature_setpoint
  - zone_air_heating_temperature_setpoint

DDSP:
  id: "15044396188704964608"
  description: "Dual setpoint control (heating/cooling thresholds with deadband in between) with two zone temp sensors."
  is_abstract: true
  implements:
  - OPERATIONAL
  opt_uses:
  - discharge_air_temperature_sensor
  uses:
  - zone_air_temperature_sensor_1
  - zone_air_temperature_sensor_2
  - zone_air_cooling_temperature_setpoint
  - zone_air_heating_temperature_setpoint

CO2C:
  id: "14886233640072642560"
  description: "Carbon dioxide control."
  is_abstract: true
  implements:
  - OPERATIONAL
  uses:
  - zone_air_co2_concentration_sensor
  - zone_air_co2_concentration_setpoint

COC:
  id: "11679670705384849408"
  description: "Carbon monoxide control."
  is_abstract: true
  implements:
  - OPERATIONAL
  uses:
  - zone_air_co_concentration_sensor
  - zone_air_co_concentration_setpoint

BPC:
  id: "16869691043929391104"
  description: "Building pressure control (stand-alone fan)."
  is_abstract: true
  uses:
  - building_air_static_pressure_sensor
  - building_air_static_pressure_setpoint
  implements:
  - OPERATIONAL

EDPM:
  id: "18075318737925308416"
  description: "Exhaust air damper percentage monitoring."
  is_abstract: true
  uses:
  - exhaust_air_damper_percentage_command
  - exhaust_air_damper_percentage_sensor

EDM:
  id: "3621015733879701504"
  description: "Exhaust air damper monitoring."
  is_abstract: true
  uses:
  - exhaust_air_damper_command
  - exhaust_air_damper_status

EDBPC:
  id: "15769475728711614464"
  description: "Building static control with exhaust damper."
  is_abstract: true
  opt_uses:
  - exhaust_air_differential_pressure_sensor
  - exhaust_air_damper_percentage_sensor
  uses:
  - building_air_static_pressure_sensor
  - building_air_static_pressure_setpoint
  - exhaust_air_damper_percentage_command
  implements:
  - CONTROL

EFFC:
  id: "3108154032661725184"
  description: "Exhaust fan flow control."
  is_abstract: true
  uses:
  - speed_percentage_command
  - exhaust_air_flowrate_setpoint
  - exhaust_air_flowrate_sensor
  implements:
  - CONTROL

BSPC:
  id: "6131235964464398336"
  description: "Building static pressure control (as part of a composite device)."
  is_abstract: true
  opt_uses:
  - exhaust_air_damper_percentage_command
  - exhaust_fan_run_status
  uses:
  - building_air_static_pressure_sensor
  - building_air_static_pressure_setpoint
  - exhaust_fan_run_command
  implements:
  - CONTROL

VSC:
  id: "3357018594004172800"
  description: "Variable speed control generic."
  is_abstract: true
  opt_uses:
  - current_sensor
  - speed_percentage_sensor
  - speed_frequency_sensor
  - power_sensor
  - voltage_sensor
  - speed_mode
  - run_mode
  - run_time_accumulator
  - energy_accumulator
  - lost_power_alarm
  - torque_sensor
  - failed_alarm
  - control_mode
  uses:
  - speed_percentage_command
  - run_status
  - run_command
  implements:
  - OPERATIONAL

EFVSC:
  id: "12580390630858948608"
  description: "Variable speed control for exhaust fans."
  is_abstract: true
  opt_uses:
  - exhaust_fan_speed_frequency_sensor
  - exhaust_fan_speed_percentage_sensor
  - exhaust_fan_current_sensor
  - exhaust_fan_power_sensor
  - exhaust_fan_run_mode
  - bypass_exhaust_fan_status
  uses:
  - exhaust_fan_run_command
  - exhaust_fan_run_status
  - exhaust_fan_speed_percentage_command
  implements:
  - OPERATIONAL

VSFC:
  id: "17941929285778407424"
  description: "Variable speed control or monitor in frequency"
  is_abstract: true
  uses:
  - speed_frequency_command
  - speed_frequency_sensor

SFVSC:
  id: "16291356723812237312"
  description: "Variable speed control for supply fans."
  is_abstract: true
  opt_uses:
  - supply_fan_speed_frequency_sensor
  - supply_fan_speed_percentage_sensor
  - supply_fan_current_sensor
  - supply_fan_power_sensor
  - supply_fan_voltage_sensor
  - supply_fan_torque_sensor
  - supply_fan_run_time_accumulator
  - supply_fan_energy_accumulator
  - supply_fan_lost_power_alarm
  - supply_fan_failed_alarm
  - control_mode
  - supply_fan_power_status
  uses:
  - supply_fan_run_command
  - supply_fan_run_status
  - supply_fan_speed_percentage_command
  implements:
  - OPERATIONAL

DFVSC:
  id: "3825392955250704384"
  description: "Variable speed control for discharge fans."
  is_abstract: true
  opt_uses:
  - discharge_fan_current_sensor
  - discharge_fan_power_sensor
  - discharge_fan_speed_frequency_sensor
  - discharge_fan_speed_percentage_sensor
  - discharge_fan_lost_power_alarm
  - discharge_fan_voltage_sensor
  - discharge_fan_torque_sensor
  - discharge_fan_run_time_accumulator
  - discharge_fan_energy_accumulator
  - discharge_fan_failed_alarm
  - control_mode
  uses:
  - discharge_fan_speed_percentage_command
  - discharge_fan_run_status
  - discharge_fan_run_command
  implements:
  - OPERATIONAL

DFVSC2X:
  id: "2339665773590478848"
  description: "Variable speed control for discharge fans for 2 separate zones."
  is_abstract: true
  opt_uses:
  - discharge_fan_current_sensor_1
  - discharge_fan_power_sensor_1
  - discharge_fan_speed_frequency_sensor_1
  - discharge_fan_speed_percentage_sensor_1
  - discharge_fan_lost_power_alarm_1
  - discharge_fan_current_sensor_2
  - discharge_fan_power_sensor_2
  - discharge_fan_speed_frequency_sensor_2
  - discharge_fan_speed_percentage_sensor_2
  - discharge_fan_lost_power_alarm_2
  uses:
  - discharge_fan_speed_percentage_command_1
  - discharge_fan_run_status_1
  - discharge_fan_run_command_1
  - discharge_fan_speed_percentage_command_2
  - discharge_fan_run_status_2
  - discharge_fan_run_command_2
  implements:
  - OPERATIONAL

DFVSFC:
  id: "3819485279274663936"
  description: "Variable speed control with frequency setting for discharge fans."
  is_abstract: true
  uses:
  - discharge_fan_speed_frequency_command
  - discharge_fan_run_status
  - discharge_fan_run_command
  opt_uses:
  - discharge_fan_speed_frequency_sensor
  implements:
  - OPERATIONAL

DFMSC:
  id: "13122696153957138432"
  description: "Discharge fan multi-speed control."
  is_abstract: true
  uses:
  - discharge_fan_run_command
  - discharge_fan_run_status
  - discharge_fan_speed_mode
  opt_uses:
  - discharge_fan_run_mode
  - schedule_run_command 
  
 

ZHM:
  id: "17192076649286336512"
  description: "Zone humidity monitoring."
  is_abstract: true
  implements:
  - MONITORING
  uses:
  - zone_air_relative_humidity_sensor

DTM:
  id: "7968704612431560704"
  description: "Discharge temperature monitoring."
  is_abstract: true
  opt_uses:
  - discharge_air_relative_humidity_sensor
  - discharge_air_specificenthalpy_sensor
  uses:
  - discharge_air_temperature_sensor
  implements:
  - MONITORING

SS:
  id: "2875133433875529728"
  description: "Basic combination of run command and status (start/stop)."
  is_abstract: true
  implements:
  - /SS
  - OPERATIONAL
  opt_uses:
  - power_capacity
  - flowrate_capacity
  - powerfactor_sensor
  - current_sensor
  - power_sensor

  - run_time_accumulator


  

SSPC:
  id: "10526749200778002432"
  description: "Supply static pressure control via supply fan speed"
  is_abstract: true
  opt_uses:
  - supply_fan_speed_frequency_sensor
  - supply_fan_run_command
  - supply_fan_run_status
  - pressurization_request_count
  - supply_air_damper_percentage_command
  - supply_air_flowrate_sensor
  - supply_fan_speed_percentage_command
  uses:
  - supply_air_static_pressure_sensor
  - supply_air_static_pressure_setpoint
  implements:
  - OPERATIONAL

SPSS:
  id: "8029265712889462784"
  description: "Spray pump start stop monitoring."
  is_abstract: true
  uses:
  - spray_pump_run_command
  - spray_pump_run_status
  implements:
  - OPERATIONAL

EFSS:
  id: "618830020562911232"
  description: "Basic combination of exhaust fan run command and status (start/stop)."
  is_abstract: true
  implements:
  - OPERATIONAL
  opt_uses:
  - exhaust_fan_current_sensor
  - exhaust_fan_power_sensor
  - exhaust_air_flowrate_capacity
  - exhaust_fan_power_capacity
  - exhaust_fan_run_mode
  uses:
  - exhaust_fan_run_command
  - exhaust_fan_run_status

DFSS:
  id: "8437078973678092288"
  description: "Basic combination of discharge fan run command and status (start/stop)."
  is_abstract: true
  implements:
  - OPERATIONAL
  opt_uses:
  - discharge_air_flowrate_capacity
  - discharge_fan_power_capacity
  - discharge_fan_current_sensor
  - discharge_fan_power_sensor
  - discharge_air_static_pressure_sensor
  - discharge_fan_lost_power_alarm
  - schedule_run_command
  - discharge_fan_run_time_accumulator
  uses:
  - discharge_fan_run_command
  - discharge_fan_run_status

HT2RC:
  id: "12331526069516500992"
  description: "Two gas or electric heater control on zone side (HSP, DSP)."
  is_abstract: true
  opt_uses:
  - discharge_air_temperature_sensor
  - heating_thermal_power_capacity
  - heating_percentage_command
  uses:
  - heater_run_command_1
  - heater_run_command_2
  - return_air_temperature_setpoint
  - return_air_temperature_sensor
  implements:
  - CONTROL

HTZTC:
  id: "4417012674366275584"
  description: "Gas or electric heater control on zone side (ZC)."
  is_abstract: true
  opt_uses:
  - heating_thermal_power_capacity
  - discharge_air_temperature_sensor
  - heating_percentage_command
  - heater_run_status
  uses:
  - heater_run_command
  - zone_air_temperature_setpoint
  - zone_air_temperature_sensor
  implements:
  - CONTROL

HT3ZTC:
  id: "5155603013255036928"
  description: "Two gas or electric heater control on zone side (HSP, ZTC)."
  is_abstract: true
  opt_uses:
  - discharge_air_temperature_sensor
  - heating_thermal_power_capacity
  - heating_percentage_command
  uses:
  - heater_run_command_1
  - heater_run_command_2
  - heater_run_command_3
  - zone_air_temperature_setpoint
  - zone_air_temperature_sensor
  implements:
  - CONTROL

HSOUC:
  id: "3000067641604833280"
  description: "Heating occupied/unoccupied setpoint control."
  is_abstract: true
  uses:
  - zone_air_unoccupied_heating_temperature_setpoint
  - zone_air_occupied_heating_temperature_setpoint
  - zone_air_temperature_sensor
  implements:
  - CONTROL

HTZOUC:
  id: "11998259697091084288"
  description: "Gas or electric heater control on zone side (ZC)."
  is_abstract: true
  opt_uses:
  - heater_run_status
  uses:
  - heater_run_command
  - zone_air_unoccupied_heating_temperature_setpoint
  - zone_air_occupied_heating_temperature_setpoint
  - zone_air_temperature_sensor
  implements:
  - CONTROL

LCC:
  id: "7719840051089113088"
  description: "Leaving coil temperature control."
  is_abstract: true
  uses:
  - leaving_cooling_coil_temperature_sensor
  - leaving_cooling_coil_temperature_setpoint
  - chilled_water_valve_percentage_command
  implements:
  - CONTROL

LCC2X:
  id: "13640384711221051392"
  description: "Double valve leaving coil temperature control."
  is_abstract: true
  uses:
  - leaving_cooling_coil_temperature_sensor
  - leaving_cooling_coil_temperature_setpoint
  - chilled_water_valve_percentage_command_1
  - chilled_water_valve_percentage_command_2
  implements:
  - CONTROL

SFSS:
  id: "5180976443089223680"
  description: "Basic combination of supply fan run command and status (start/stop)."
  is_abstract: true
  implements:
  - OPERATIONAL
  opt_uses:
  - supply_air_flowrate_capacity
  - supply_fan_power_capacity
  - supply_fan_current_sensor
  - supply_fan_power_sensor
  - supply_fan_run_time_accumulator
  uses:
  - supply_fan_run_command
  - supply_fan_run_status

RHM:
  id: "14781568929201389568"
  description: "Return air humidity monitoring."
  is_abstract: true
  implements:
  - MONITORING
  uses:
  - return_air_relative_humidity_sensor

RTM:
  id: "2924673029776605184"
  description: "Return air temperature monitoring"
  implements:
  - MONITORING
  opt_uses:
  - return_air_relative_humidity_sensor
  - return_air_specificenthalpy_sensor
  uses:
  - return_air_temperature_sensor

DTC:
  id: "14404348479943999488"
  description: "Discharge air temperatore control"
  is_abstract: true
  implements:
  - OPERATIONAL
  uses:
  - discharge_air_temperature_setpoint
  - discharge_air_temperature_sensor

STC:
  id: "2204097089397325824"
  description: "Supply air temperature control"
  is_abstract: true
  opt_uses:
  - heating_request_count
  - cooling_request_count
  uses:
  - supply_air_temperature_setpoint
  - supply_air_temperature_sensor
  implements:
  - OPERATIONAL

RTC:
  id: "7486819452302917632"
  description: "Return air temperature control"
  is_abstract: true
  implements:
  - OPERATIONAL
  uses:
  - return_air_temperature_sensor
  - return_air_temperature_setpoint
 

# Rename to OTM
OA:
  id: "15138435219205390336"
  description: "Basic weather station (drybulb temp and humidity)."
  is_abstract: true
  opt_uses:
  - outside_air_relative_humidity_sensor
  - outside_air_dewpoint_temperature_sensor
  - outside_air_wetbulb_temperature_sensor
  - outside_air_specificenthalpy_sensor
  - outside_air_pressure_sensor
  uses:
  - outside_air_temperature_sensor
  implements:
  - MONITORING

ZA:
  id: "3244379125296660480"
  description: "Grouped type for zone air psychrometric conditions (RH and temp)"
  is_abstract: true
  uses:
  - zone_air_temperature_sensor
  - zone_air_relative_humidity_sensor

WDT:
  id: "12148045066631380992"
  description: "Temperature differential across water."
  is_abstract: true
  implements:
  - MONITORING
  uses:
  - return_water_temperature_sensor
  - supply_water_temperature_sensor

CHWDT:
  id: "6815783107824713728"
  description: "Temperature differential across chilled water."
  is_abstract: true
  implements:
  - MONITORING
  uses:
  - chilled_return_water_temperature_sensor
  - chilled_supply_water_temperature_sensor

CHWDPSC:
  id: "9028698692793663488"
  description: "Chilled water valve controlling supply air dewpoint temperature."
  is_abstract: true
  opt_uses:
  - leaving_cooling_coil_temperature_sensor
  - cooling_thermal_power_capacity
  - chilled_supply_water_temperature_sensor
  uses:
  - supply_air_dewpoint_temperature_sensor
  - supply_air_dewpoint_temperature_setpoint
  - chilled_water_valve_percentage_command
  implements:
  - CONTROL

CHWDPSC2X:
  id: "14378975050109812736"
  description: "Chilled water valves (2x) controlling supply air dewpoint temperature."
  is_abstract: true
  opt_uses:
  - leaving_cooling_coil_temperature_sensor
  - cooling_thermal_power_capacity
  uses:
  - supply_air_dewpoint_temperature_sensor
  - supply_air_dewpoint_temperature_setpoint
  - chilled_water_valve_percentage_command_1
  - chilled_water_valve_percentage_command_2
  implements:
  - CONTROL

CWDT:
  id: "16710191489157693440"
  description: "Temperature differential across condenser water."
  is_abstract: true
  implements:
  - MONITORING
  uses:
  - condensing_return_water_temperature_sensor
  - condensing_supply_water_temperature_sensor

# Rename SFN TOTAL_
SWTC:
  id: "3609220173136920576"
  description: "Supply water temperature control."
  is_abstract: true
  implements:
  - OPERATIONAL
  opt_uses:
  - cooling_request_count
  - heating_request_count
  - return_water_temperature_sensor
  - run_command
  uses:
  - supply_water_temperature_setpoint
  - supply_water_temperature_sensor

RWTC:
  id: "4684780039613448192"
  description: "Return water temperature control."
  is_abstract: true
  implements:
  - OPERATIONAL
  opt_uses:
  - supply_water_temperature_sensor
  - run_command
  uses:
  - return_water_temperature_setpoint
  - return_water_temperature_sensor

PSWTC:
  id: "10474579573063286784"
  description: "Process water temperature control."
  is_abstract: true
  opt_uses:
  - process_return_water_temperature_sensor
  uses:
  - process_supply_water_temperature_sensor
  - process_supply_water_temperature_setpoint
  implements:
  - OPERATIONAL

SCHWTC:
  id: "10166461230588362752"
  description: "Supply chilled water temperature control."
  is_abstract: true
  implements:
  - OPERATIONAL
  opt_uses:
  - cooling_request_count
  - chilled_return_water_temperature_sensor
  - cooling_percentage_command
  uses:
  - chilled_supply_water_temperature_setpoint
  - chilled_supply_water_temperature_sensor

WDPC:
  id: "7536359048203993088"
  description: "Differential pressure control in whichever system."
  is_abstract: true
  implements:
  - OPERATIONAL
  opt_uses:
  - pressurization_request_count
  uses:
  - differential_pressure_sensor
  - differential_pressure_setpoint

CGRWTC:
  id: "8601082128077160448"
  description: "Cogeneration return water temperature control."
  is_abstract: true
  implements:
  - OPERATIONAL
  opt_uses:
  - cogeneration_supply_water_temperature_sensor
  uses:
  - cogeneration_return_water_temperature_sensor
  - cogeneration_return_water_temperature_setpoint

WDPC2X:
  id: "14149516868997611520"
  description: "Differential pressure control in whichever system, 2 sensors."
  is_abstract: true
  implements:
  - OPERATIONAL
  opt_uses:
  - pressurization_request_count
  - run_command
  uses:
  - differential_pressure_sensor_1
  - differential_pressure_sensor_2
  - differential_pressure_setpoint

# Change to low_limit_flowrate_setpoint
MINFC:
  id: "16039155144679489536"
  description: "Minimum flow control for entire loop."
  is_abstract: true
  implements:
  - CONTROL
  uses:
  - bypass_valve_percentage_command
  - min_flowrate_setpoint
  - flowrate_sensor

# Rename to CPSS
CPC:
  id: "1722211929268682752"
  description: "Circulation pump control"
  is_abstract: true
  uses:
  - circulation_pump_run_status
  - circulation_pump_run_command


### NET NEW TYPES
ETM:
  id: "13050638559919210496"
  description: "Basic exhaust temperature monitoring."
  is_abstract: true
  uses:
  - exhaust_air_temperature_sensor
  implements:
  - MONITORING

ED:
  id: "8438952541491822592"
  description: "Exhaust air flow control."
  is_abstract: true
  opt_uses:
  - exhaust_air_damper_percentage_sensor
  - exhaust_air_static_pressure_sensor
  uses:
  - exhaust_air_flowrate_setpoint
  - exhaust_air_flowrate_sensor
  - exhaust_air_damper_percentage_command
  implements:
  - CONTROL

RD:
  id: "17662324578346598400"
  description: "Return damper flow control."
  is_abstract: true
  uses:
  - return_air_flowrate_setpoint
  - return_air_flowrate_sensor
  - return_air_damper_percentage_command
  implements:
  - CONTROL

MTM:
  id: "944962761547317248"
  description: "Mixed air temperature monitoring."
  is_abstract: true
  opt_uses:
  - mixed_air_relative_humidity_sensor
  - mixed_air_dewpoint_temperature_sensor
  uses:
  - mixed_air_temperature_sensor
  implements:
  - MONITORING

MTC:
  id: "10168334798402093056"
  description: "Mixed air temperature control."
  is_abstract: true
  uses:
  - mixed_air_temperature_sensor
  - mixed_air_temperature_setpoint
  implements:
  - OPERATIONAL

STM:
  id: "5556648779974705152"
  description: "Basic supply temperature monitoring."
  is_abstract: true
  uses:
  - supply_air_temperature_sensor
  implements:
  - MONITORING

STDSPC:
  id: "14780020816829480960"
  description: "Supply temperature control dual setpoint."
  is_abstract: true
  opt_uses:
  - heating_request_count
  - cooling_request_count
  uses:
  - supply_air_cooling_temperature_setpoint
  - supply_air_heating_temperature_setpoint
  - supply_air_temperature_sensor
  implements:
  - OPERATIONAL

DSPRTC:
  id: "3250805770761011200"
  description: "Dual setpoint return air temp control."
  is_abstract: true
  opt_uses:
  - discharge_air_temperature_sensor
  - return_air_relative_humidity_sensor
  uses:
  - return_air_temperature_sensor
  - return_air_cooling_temperature_setpoint
  - return_air_heating_temperature_setpoint
  implements:
  - OPERATIONAL

ZHC:
  id: "7286031036884975616"
  description: "Zone relative humidity control."
  is_abstract: true
  uses:
  - zone_air_relative_humidity_sensor
  - zone_air_relative_humidity_setpoint
  implements:
  - OPERATIONAL

RHC:
  id: "2169941860192092160"
  description: "Return air relative humidity control."
  is_abstract: true
  uses:
  - return_air_relative_humidity_sensor
  - return_air_relative_humidity_setpoint
  implements:
  - OPERATIONAL

RHDHC:
  id: "18310842924687949824"
  description: "Return humidification/dehumidification control."
  is_abstract: true
  opt_uses:
  - economizer_mode
  - humidification_percentage_command
  uses:
  - return_air_relative_humidity_sensor
  - return_air_relative_humidity_setpoint
  - dehumidification_run_command
  - humidification_run_command
  implements:
  - CONTROL

ZHDHC:
  id: "4475784869405786112"
  description: "Zone humidification/dehumidification control."
  is_abstract: true
  opt_uses:
  - humidification_percentage_command
  uses:
  - zone_air_relative_humidity_sensor
  - zone_air_relative_humidity_setpoint
  - dehumidification_run_command
  - humidification_run_command
  implements:
  - CONTROL

RHHC:
  id: "8019953948913827840"
  description: "Zone humidification control."
  is_abstract: true
  opt_uses:
  - humidification_percentage_command
  uses:
  - humidification_run_command
  - return_air_relative_humidity_setpoint
  - return_air_relative_humidity_sensor

SHC:
  id: "12474177807615787008"
  description: "Supply air relative humidity control."
  is_abstract: true
  opt_uses:
  - humidification_percentage_command
  uses:
  - dehumidification_run_command
  - humidification_run_command
  - supply_air_dehumidification_relative_humidity_setpoint
  - supply_air_humidification_relative_humidity_setpoint
  - supply_air_relative_humidity_sensor
  implements:
  - OPERATIONAL

SHM:
  id: "2378937030399754240"
  description: "Supply air relative humidity monitoring."
  is_abstract: true
  uses:
  - supply_air_relative_humidity_sensor
  implements:
  - MONITORING

REFC:
  id: "3034632988647227392"
  description: "Refrigerant leak control."
  is_abstract: true
  uses:
  - zone_air_refrigerant_concentration_setpoint
  - zone_air_refrigerant_concentration_sensor
  implements:
  - OPERATIONAL

EPC:
  id: "11105083520895156224"
  description: "Exhaust pressure control."
  is_abstract: true
  uses:
  - exhaust_air_static_pressure_sensor
  - exhaust_air_static_pressure_setpoint
  opt_uses:
  - exhaust_air_flowrate_sensor
  implements:
  - OPERATIONAL

CO2M:
  id: "7862491789188399104"
  description: "Basic carbon dioxide monitoring."
  is_abstract: true
  uses:
  - zone_air_co2_concentration_sensor
  implements:
  - MONITORING

VOCM:
  id: "17085863826043174912"
  description: "Volatile organic compound monitoring."
  is_abstract: true
  uses:
  - zone_air_voc_concentration_sensor
  implements:
  - MONITORING

VOCC:
  id: "2097884266154164224"
  description: "Volatile organic compound control."
  is_abstract: true
  uses:
  - zone_air_voc_concentration_setpoint
  - zone_air_voc_concentration_sensor
  implements:
  - OPERATIONAL

VOCPC:
  id: "668891884487180288"
  description: "Volatile organic compound percentage control."
  is_abstract: true
  uses:
  - zone_air_voc_percentage_setpoint
  - zone_air_voc_percentage_sensor
  implements:
  - OPERATIONAL

BFSS:
  id: "11321256303008940032"
  description: "Booster fan start-stop and feedback."
  is_abstract: true
  uses:
  - boost_fan_run_command
  - boost_fan_run_status
  implements:
  - OPERATIONAL

DFHLC:
  id: "3539036146912722944"
  description: "Discharge fan three-speed (high/low/off) speed control."
  is_abstract: true
  opt_uses:
  - discharge_fan_run_status
  - discharge_fan_run_command
  uses:
  - low_discharge_fan_speed_command
  - high_discharge_fan_speed_command
  implements:
  - OPERATIONAL
  - REMAP_REQUIRED

DFHMLC:
  id: "8727182917643534336"
  description: "Discharge fan three-speed (high/medium/low/off) speed control."
  is_abstract: true
  opt_uses:
  - discharge_fan_run_status
  - discharge_fan_run_command
  uses:
  - low_discharge_fan_speed_command
  - medium_discharge_fan_speed_command
  - high_discharge_fan_speed_command
  implements:
  - OPERATIONAL
  - REMAP_REQUIRED

ESPC:
  id: "6709570284581552128"
  description: "Exhaust air static pressure control."
  is_abstract: true
  uses:
  - exhaust_air_damper_percentage_command
  - exhaust_fan_run_command
  - exhaust_fan_run_status
  - exhaust_fan_speed_percentage_command
  - exhaust_air_static_pressure_sensor
  - exhaust_air_static_pressure_setpoint
  implements:
  - OPERATIONAL

SSPM:
  id: "15932942321436327936"
  description: "Supply static pressure monitoring."
  is_abstract: true
  uses:
  - supply_air_static_pressure_sensor
  implements:
  - MONITORING

ZSPC:
  id: "4403727275367858176"
  description: "Zone static pressure control."
  is_abstract: true
  uses:
  - zone_air_static_pressure_setpoint
  - zone_air_static_pressure_sensor
  implements:
  - OPERATIONAL

ZSPM:
  id: "13627099312222633984"
  description: "Zone static pressure monitoring."
  is_abstract: true
  uses:
  - zone_air_static_pressure_sensor
  implements:
  - MONITORING

RSPC:
  id: "9015413293795246080"
  description: "Return air static pressure control."
  is_abstract: true
  uses:
  - return_air_static_pressure_sensor
  - return_air_static_pressure_setpoint
  implements:
  - OPERATIONAL

PWDPC:
  id: "18238785330650021888"
  description: "Process water differential pressure control."
  is_abstract: true
  uses:
  - process_water_differential_pressure_sensor
  - process_water_differential_pressure_setpoint
  implements:
  - OPERATIONAL

PWDT:
  id: "289266803299844096"
  description: "Primary-side water delta-T monitoring."
  is_abstract: true
  uses:
  - primary_supply_water_temperature_sensor
  - primary_return_water_temperature_sensor


CHPM:
  id: "224386821168037888"
  description: "Chiller pressure monitoring."
  is_abstract: true
  uses:
  - evaporator_pressure_sensor
  - condenser_pressure_sensor
  - differential_pressure_sensor # consider removing or renaming, may not be descriptive enough for WCC
  implements:
  - MONITORING

FDPM:
  id: "9447758858022813696"
  description: "Filter pressure monitoring."
  is_abstract: true
  uses:
  - filter_differential_pressure_sensor
  implements:
  - MONITORING

FDPSM:
  id: "5397007388203024384"
  description: "Filter pressure status monitoring."
  is_abstract: true
  uses:
  - filter_differential_pressure_status
  opt_uses:
  - filter_alarm
  implements:
  - MONITORING

# Chilled water valve control

CHWDC:
  id: "16581460667777679360"
  description: "Chilled water valve monitoring on discharge side."
  is_abstract: true
  opt_uses:
  - leaving_cooling_coil_temperature_sensor
  - cooling_thermal_power_capacity
  - chilled_water_valve_percentage_sensor
  - chilled_water_flowrate_sensor
  uses:
  - discharge_air_temperature_sensor
  - discharge_air_temperature_setpoint
  - chilled_water_valve_percentage_command
  implements:
  - CONTROL

CHWSC:
  id: "4836072839595425792"
  description: "Chilled water valve monitoring on supply side."
  is_abstract: true
  opt_uses:
  - leaving_cooling_coil_temperature_sensor
  - cooling_thermal_power_capacity
  - chilled_supply_water_temperature_sensor
  - chilled_water_valve_percentage_sensor
  - cooling_request_count
  - supply_air_relative_humidity_sensor
  uses:
  - supply_air_temperature_sensor
  - supply_air_temperature_setpoint
  - chilled_water_valve_percentage_command
  implements:
  - CONTROL

CHWSDC:
  id: "2207518769582964736"
  description: "Chilled water valve monitoring on supply side."
  is_abstract: true
  opt_uses:
  - leaving_cooling_coil_temperature_sensor
  - cooling_thermal_power_capacity
  - chilled_water_valve_percentage_sensor
  uses:
  - supply_air_temperature_sensor
  - supply_air_heating_temperature_setpoint
  - supply_air_cooling_temperature_setpoint
  - chilled_water_valve_percentage_command
  implements:
  - CONTROL

CHW2XSC:
  id: "14565396147087605760"
  description: "Two chilled water valves."
  is_abstract: true
  opt_uses:
  - leaving_cooling_coil_temperature_sensor
  - cooling_thermal_power_capacity
  - chilled_supply_water_temperature_sensor
  - chilled_water_valve_percentage_sensor
  - cooling_request_count
  uses:
  - supply_air_temperature_sensor
  - supply_air_temperature_setpoint
  - chilled_water_valve_percentage_command_1
  - chilled_water_valve_percentage_command_2
  implements:
  - CONTROL

CHWRC:
  id: "10816853144743444480"
  description: "Chilled water valve monitoring on return side."
  is_abstract: true
  opt_uses:
  - discharge_air_temperature_sensor
  - leaving_cooling_coil_temperature_sensor
  - cooling_thermal_power_capacity
  - return_air_relative_humidity_sensor
  - chilled_water_valve_percentage_sensor
  - chilled_water_flowrate_sensor
  uses:
  - return_air_temperature_setpoint
  - return_air_temperature_sensor
  - chilled_water_valve_percentage_command
  implements:
  - CONTROL

CHWZC:
  id: "2746402612495515648"
  description: "Chilled water valve monitoring on zone side (DSP, CSP)."
  is_abstract: true
  opt_uses:
  - discharge_air_temperature_sensor
  - leaving_cooling_coil_temperature_sensor
  - cooling_thermal_power_capacity
  - chilled_water_valve_percentage_sensor
  - chilled_supply_water_isolation_valve_command
  - chilled_supply_water_isolation_valve_status
  - chilled_supply_water_temperature_sensor
  uses:
  - zone_air_cooling_temperature_setpoint
  - zone_air_temperature_sensor
  - chilled_water_valve_percentage_command
  implements:
  - CONTROL

CHWZTC:
  id: "14203560064526057472"
  description: "Chilled water valve monitoring on zone side (ZTC)."
  is_abstract: true
  opt_uses:
  - discharge_air_temperature_sensor
  - leaving_cooling_coil_temperature_sensor
  - cooling_thermal_power_capacity
  - chilled_water_flowrate_sensor
  - chilled_water_valve_percentage_sensor
  uses:
  - zone_air_temperature_setpoint
  - zone_air_temperature_sensor
  - chilled_water_valve_percentage_command
  implements:
  - CONTROL

CHWPVM:
  id: "10410116305838407680"
  description: "Chilled water pressure valve command and position monitoring (without regard to what controls it)."
  is_abstract: true
  opt_uses:
  - chilled_water_flowrate_sensor
  uses:
  - chilled_water_valve_percentage_sensor
  implements:
  - OPERATIONAL

CHWZTC2X:
  id: "12977168093439590400"
  description: "Chilled water valve control on zone side (ZTC) for two separate zones. Chilled water valve controls to the worst zone."
  is_abstract: true
  opt_uses:
  - discharge_air_temperature_sensor_1
  - discharge_air_temperature_sensor_2
  - leaving_cooling_coil_temperature_sensor
  - cooling_thermal_power_capacity
  - chilled_water_flowrate_sensor
  - chilled_water_valve_percentage_sensor
  uses:
  - zone_air_temperature_setpoint_1
  - zone_air_temperature_setpoint_2
  - zone_air_temperature_sensor_1
  - zone_air_temperature_sensor_2
  - chilled_water_valve_percentage_command
  implements:
  - CONTROL

# DX Control

DXZTC:
  id: "13699156906260561920"
  description: "Compressor run control on zone side (ZTC)."
  is_abstract: true
  opt_uses:
  - discharge_air_temperature_sensor
  - leaving_cooling_coil_temperature_sensor
  - cooling_thermal_power_capacity
  - cooling_percentage_command
  - compressor_speed_percentage_command
  - compressor_run_time_accumulator
  uses:
  - zone_air_temperature_setpoint
  - zone_air_temperature_sensor
  - compressor_run_command
  - compressor_run_status
  implements:
  - CONTROL

DX2ZTC:
  id: "7764960709758156800"
  description: "Compressor run control on zone side (ZTC)."
  is_abstract: true
  opt_uses:
  - discharge_air_temperature_sensor
  - leaving_cooling_coil_temperature_sensor
  - cooling_thermal_power_capacity
  - cooling_percentage_command
  - compressor_speed_percentage_command
  - compressor_run_time_accumulator_1
  - compressor_run_time_accumulator_2   
  uses:
  - zone_air_temperature_setpoint
  - zone_air_temperature_sensor
  - compressor_run_command_1
  - compressor_run_command_2
  - compressor_run_status_1
  - compressor_run_status_2
  implements:
  - CONTROL

DXZC:
  id: "5052245621709209600"
  description: "Compressor run control on zone side (DSP, CSP)."
  is_abstract: true
  opt_uses:
  - discharge_air_temperature_sensor
  - leaving_cooling_coil_temperature_sensor
  - cooling_thermal_power_capacity
  - cooling_percentage_command
  - compressor_speed_percentage_command
  uses:
  - zone_air_cooling_temperature_setpoint
  - zone_air_temperature_sensor
  - compressor_run_command
  - compressor_run_status
  implements:
  - CONTROL


DXDSPRTC:
  id: "13463632719497920512"
  description: "Compressor run control with dual return temp control."
  is_abstract: true
  opt_uses:
  - discharge_air_temperature_sensor
  - leaving_cooling_coil_temperature_sensor
  - cooling_thermal_power_capacity
  - cooling_percentage_command
  - compressor_speed_percentage_command
  uses:
  - return_air_cooling_temperature_setpoint
  - return_air_heating_temperature_setpoint
  - return_air_temperature_sensor
  - compressor_run_command
  - compressor_run_status
  implements:
  - CONTROL


DX2ZC:
  id: "5844879156126416896"
  description: "Two compressor run control on zone side (DSP, CSP)."
  is_abstract: true
  opt_uses:
  - discharge_air_temperature_sensor
  - leaving_cooling_coil_temperature_sensor
  - cooling_thermal_power_capacity
  - cooling_percentage_command
  - compressor_speed_percentage_command
  uses:
  - zone_air_cooling_temperature_setpoint
  - zone_air_temperature_sensor
  - compressor_run_command_1
  - compressor_run_command_2
  - compressor_run_status_1
  - compressor_run_status_2
  implements:
  - CONTROL

DX3ZC:
  id: "14059444876450201600"
  description: "Three compressor run control on zone side."
  is_abstract: true
  opt_uses:
  - discharge_air_temperature_sensor
  - leaving_cooling_coil_temperature_sensor
  - cooling_thermal_power_capacity
  - cooling_percentage_command
  - compressor_speed_percentage_command
  uses:
  - compressor_run_command_1
  - compressor_run_command_2
  - compressor_run_command_3
  - compressor_run_status_1
  - compressor_run_status_2
  - compressor_run_status_3
  - zone_air_temperature_sensor
  - zone_air_cooling_temperature_setpoint
  implements:
  - CONTROL

DX4ZC:
  id: "7395665540313776128"
  description: "Four compressor run control on zone side."
  is_abstract: true
  opt_uses:
  - discharge_air_temperature_sensor
  - leaving_cooling_coil_temperature_sensor
  - cooling_thermal_power_capacity
  - cooling_percentage_command
  - compressor_speed_percentage_command
  uses:
  - compressor_run_command_1
  - compressor_run_command_2
  - compressor_run_command_3
  - compressor_run_command_4
  - compressor_run_status_1
  - compressor_run_status_2
  - compressor_run_status_3
  - compressor_run_status_4
  - zone_air_temperature_sensor
  - zone_air_cooling_temperature_setpoint
  implements:
  - CONTROL

DX2ZC2X:
  id: "2288583562875633664"
  description: "Two compressor run control on zone side (DSP, CSP) with two zone temp sensors."
  is_abstract: true
  opt_uses:
  - discharge_air_temperature_sensor
  - leaving_cooling_coil_temperature_sensor
  - cooling_thermal_power_capacity
  - cooling_percentage_command
  - compressor_speed_percentage_command
  uses:
  - zone_air_cooling_temperature_setpoint
  - zone_air_temperature_sensor_1
  - zone_air_temperature_sensor_2
  - compressor_run_command_1
  - compressor_run_command_2
  - compressor_run_status_1
  - compressor_run_status_2
  implements:
  - CONTROL

DXSC:
  id: "2530229830381731840"
  description: "Compressor run control on supply air side (STC)."
  opt_uses:
  - leaving_cooling_coil_temperature_sensor
  - cooling_thermal_power_capacity
  - cooling_percentage_command #Serves as a duty cycle for single-stage DX sections.
  - compressor_speed_percentage_command
  - cooling_request_count
  uses:
  - compressor_run_status
  - compressor_run_command
  - supply_air_temperature_sensor
  - supply_air_temperature_setpoint
  implements:
  - CONTROL

DX2SC:
  id: "11753601867236507648"
  description: "Two compressor run control on supply air side."
  is_abstract: true
  opt_uses:
  - leaving_cooling_coil_temperature_sensor
  - cooling_thermal_power_capacity
  - cooling_percentage_command
  - compressor_speed_percentage_command
  - cooling_request_count
  uses:
  - compressor_run_command_1
  - compressor_run_command_2
  - compressor_run_status_1
  - compressor_run_status_2
  - supply_air_temperature_sensor
  - supply_air_temperature_setpoint
  implements:
  - CONTROL

DX3SC:
  id: "7141915848809119744"
  description: "Three compressor run control on supply air side."
  is_abstract: true
  opt_uses:
  - leaving_cooling_coil_temperature_sensor
  - cooling_thermal_power_capacity
  - cooling_percentage_command
  - compressor_speed_percentage_command
  - cooling_request_count
  uses:
  - compressor_run_command_1
  - compressor_run_command_2
  - compressor_run_command_3
  - compressor_run_status_1
  - compressor_run_status_2
  - compressor_run_status_3
  - supply_air_temperature_sensor
  - supply_air_temperature_setpoint
  implements:
  - CONTROL

DX4SC:
  id: "16365287885663895552"
  description: "Four compressor run control on supply air side."
  is_abstract: true
  opt_uses:
  - leaving_cooling_coil_temperature_sensor
  - cooling_thermal_power_capacity
  - cooling_percentage_command
  - compressor_speed_percentage_command
  - cooling_request_count
  uses:
  - compressor_run_status_1
  - compressor_run_status_2
  - compressor_run_status_3
  - compressor_run_status_4
  - compressor_run_command_1
  - compressor_run_command_2
  - compressor_run_command_3
  - compressor_run_command_4
  - supply_air_temperature_sensor
  - supply_air_temperature_setpoint
  implements:
  - CONTROL


DX2SDC:
  id: "17195498329471975424"
  description: "Two compressor run control on supply air side (dual temp setpoint)."
  is_abstract: true
  opt_uses:
  - leaving_cooling_coil_temperature_sensor
  - cooling_thermal_power_capacity
  - cooling_percentage_command
  - compressor_speed_percentage_command
  uses:
  - compressor_run_command_1
  - compressor_run_command_2
  - compressor_run_status_1
  - compressor_run_status_2
  - supply_air_temperature_sensor
  - supply_air_heating_temperature_setpoint
  - supply_air_cooling_temperature_setpoint
  implements:
  - CONTROL


DX4SWC:
  id: "1377308325774884864"
  description: "Four compressor run control on supply water side."
  is_abstract: true
  opt_uses:
  - cooling_thermal_power_capacity
  - cooling_percentage_command
  - compressor_speed_percentage_command
  - compressor_speed_percentage_sensor
  uses:
  - compressor_run_command_1
  - compressor_run_command_2
  - compressor_run_command_3
  - compressor_run_command_4
  - compressor_run_status_1
  - compressor_run_status_2
  - compressor_run_status_3
  - compressor_run_status_4
  - supply_water_temperature_sensor
  - supply_water_temperature_setpoint
  implements:
  - CONTROL

DX2SWC:
  id: "8232701752307089408"
  description: "Two compressor run control on supply water side."
  is_abstract: true
  opt_uses:
  - cooling_thermal_power_capacity
  - cooling_percentage_command
  - compressor_speed_percentage_command
  - compressor_speed_percentage_sensor
  uses:
  - compressor_run_command_1
  - compressor_run_command_2
  - compressor_run_status_1
  - compressor_run_status_2
  - supply_water_temperature_sensor
  - supply_water_temperature_setpoint
  implements:
  - CONTROL


DXSWC:
  id: "11457067979271831552"
  description: "Compressor run control on supply water side."
  is_abstract: true
  opt_uses:
  - cooling_thermal_power_capacity
  - cooling_percentage_command
  - compressor_speed_percentage_command
  - compressor_speed_percentage_sensor
  uses:
  - compressor_run_command
  - compressor_run_status
  - supply_water_temperature_sensor
  - supply_water_temperature_setpoint
  implements:
  - CONTROL

DX5SC:
  id: "10600680362629660672"
  description: "Five compressor run control on supply side."
  is_abstract: true
  opt_uses:
  - leaving_cooling_coil_temperature_sensor
  - cooling_thermal_power_capacity
  - cooling_percentage_command
  - compressor_speed_percentage_command
  - cooling_request_count
  uses:
  - compressor_run_command_1
  - compressor_run_command_2
  - compressor_run_command_3
  - compressor_run_command_4
  - compressor_run_command_5
  - compressor_run_status_1
  - compressor_run_status_2
  - compressor_run_status_3
  - compressor_run_status_4
  - compressor_run_status_5
  - supply_air_temperature_sensor
  - supply_air_temperature_setpoint
  implements:
  - CONTROL

DXRC:
  id: "5628706374012633088"
  description: "Compressor run control on return air side (RC)."
  opt_uses:
  - discharge_air_temperature_sensor
  - leaving_cooling_coil_temperature_sensor
  - cooling_thermal_power_capacity
  - cooling_percentage_command
  - compressor_speed_percentage_command
  uses:
  - return_air_temperature_setpoint
  - return_air_temperature_sensor
  - compressor_run_command
  - compressor_run_status
  implements:
  - CONTROL

DXDC:
  id: "5988994344202272768"
  description: "Compressor run control on discharge air side (DTC)."
  opt_uses:
  - leaving_cooling_coil_temperature_sensor
  - cooling_thermal_power_capacity
  - cooling_percentage_command
  - compressor_speed_percentage_command
  - compressor_run_time_accumulator
  uses:
  - compressor_run_status
  - compressor_run_command
  - discharge_air_temperature_sensor
  - discharge_air_temperature_setpoint
  implements:
  - CONTROL

DX2DC:
  id: "8944903812129226752"
  description: "Two compressor run control on discharge side (DTC)."
  is_abstract: true
  opt_uses:
  - leaving_cooling_coil_temperature_sensor
  - cooling_thermal_power_capacity
  - cooling_percentage_command
  - compressor_speed_percentage_command
  - compressor_run_time_accumulator_1
  - compressor_run_time_accumulator_2  
  uses:
  - discharge_air_temperature_sensor
  - discharge_air_temperature_setpoint
  - compressor_run_command_1
  - compressor_run_command_2
  - compressor_run_status_1
  - compressor_run_status_2
  implements:
  - CONTROL

DX3DC:
  id: "13988935394784182272"
  description: "Three compressor run control on discharge side (DTC)."
  is_abstract: true
  opt_uses:
  - leaving_cooling_coil_temperature_sensor
  - cooling_thermal_power_capacity
  - cooling_percentage_command
  - compressor_speed_percentage_command
  uses:
  - discharge_air_temperature_sensor
  - discharge_air_temperature_setpoint
  - compressor_run_command_1
  - compressor_run_command_2
  - compressor_run_command_3
  - compressor_run_status_1
  - compressor_run_status_2
  - compressor_run_status_3
  implements:
  - CONTROL

HPSC:
  id: "15212366381057048576"
  description: "Supply side heat pump control."
  is_abstract: true
  opt_uses:
  - cooling_thermal_power_capacity
  - heating_thermal_power_capacity
  - compressor_speed_percentage_command
  - cooling_request_count
  - heating_request_count
  uses:
  - supply_air_temperature_sensor
  - supply_air_temperature_setpoint
  - compressor_run_command
  - compressor_run_status
  - reversing_valve_command
  implements:
  - CONTROL

HP2SC:
  id: "3360440274189811712"
  description: "Supply side heat pump control."
  is_abstract: true
  opt_uses:
  - cooling_thermal_power_capacity
  - heating_thermal_power_capacity
  - compressor_speed_percentage_command
  - cooling_request_count
  - heating_request_count
  uses:
  - supply_air_temperature_sensor
  - supply_air_temperature_setpoint
  - compressor_run_command_1
  - compressor_run_command_2
  - compressor_run_status_1
  - compressor_run_status_2
  - reversing_valve_command
  implements:
  - CONTROL

HPDC:
  id: "3683151334988578816"
  description: "Discharge side heat pump control."
  is_abstract: true
  opt_uses:
  - cooling_thermal_power_capacity
  - heating_thermal_power_capacity
  - compressor_speed_percentage_command
  uses:
  - discharge_air_temperature_sensor
  - discharge_air_temperature_setpoint
  - compressor_run_command
  - compressor_run_status
  - reversing_valve_command
  implements:
  - CONTROL

HPZTC:
  id: "4115496899216146432"
  description: "Zone temp heat pump control (ZTC)."
  is_abstract: true
  opt_uses:
  - discharge_air_temperature_sensor
  - cooling_thermal_power_capacity
  - heating_thermal_power_capacity
  - compressor_speed_percentage_command
  uses:
  - zone_air_temperature_setpoint
  - zone_air_temperature_sensor
  - compressor_run_command
  - compressor_run_status
  - reversing_valve_command
  implements:
  - CONTROL

HPZC:
  id: "15428539163170832384"
  description: "Zone temp heat pump control (CSP or DSP)."
  is_abstract: true
  opt_uses:
  - discharge_air_temperature_sensor
  - cooling_thermal_power_capacity
  - heating_thermal_power_capacity
  - compressor_speed_percentage_command
  uses:
  - zone_air_cooling_temperature_setpoint
  - zone_air_heating_temperature_setpoint
  - zone_air_temperature_sensor
  - compressor_run_command
  - compressor_run_status
  - reversing_valve_command
  implements:
  - CONTROL

HP2ZC:
  id: "16221172697588039680"
  description: "Zone temp heat pump control with two compressors."
  is_abstract: true
  opt_uses:
  - discharge_air_temperature_sensor
  - cooling_thermal_power_capacity
  - heating_thermal_power_capacity
  - compressor_speed_percentage_command
  uses:
  - zone_air_cooling_temperature_setpoint
  - zone_air_heating_temperature_setpoint
  - zone_air_temperature_sensor
  - compressor_run_command_1
  - compressor_run_command_2
  - compressor_run_status_1
  - compressor_run_status_2
  - reversing_valve_command
  implements:
  - CONTROL

HWDC:
  id: "16507327195786510336"
  description: "Heating water valve monitoring on discharge air side."
  is_abstract: true
  opt_uses:
  - heating_water_valve_percentage_sensor
  - heating_thermal_power_capacity
  - discharge_air_relative_humidity_sensor
  - heating_water_flowrate_sensor
  uses:
  - heating_water_valve_percentage_command
  - discharge_air_temperature_setpoint
  - discharge_air_temperature_sensor
  implements:
  - CONTROL

HWRC:
  id: "17386253701286461440"
  description: "Heating water valve monitoring on discharge air side."
  is_abstract: true
  opt_uses:
  - heating_water_valve_percentage_sensor
  - heating_thermal_power_capacity
  - discharge_air_relative_humidity_sensor
  - heating_water_flowrate_sensor
  uses:
  - heating_water_valve_percentage_command
  - return_air_temperature_setpoint
  - return_air_temperature_sensor
  implements:
  - CONTROL

HWSC:
  id: "12906523371843354624"
  description: "Heating water valve monitoring on supply air side."
  is_abstract: true
  opt_uses:
  - heating_water_valve_percentage_sensor
  - heating_thermal_power_capacity
  - leaving_heating_coil_temperature_sensor
  - heating_request_count
  uses:
  - heating_water_valve_percentage_command
  - supply_air_temperature_setpoint
  - supply_air_temperature_sensor
  implements:
  - CONTROL

HW2SC:
  id: "15111346551231873024"
  description: "Two heating water valves on supply air side."
  is_abstract: true
  opt_uses:
  - heating_thermal_power_capacity
  - leaving_heating_coil_temperature_sensor
  - heating_request_count
  uses:
  - heating_water_valve_percentage_command_1
  - heating_water_valve_percentage_command_2
  - supply_air_temperature_setpoint
  - supply_air_temperature_sensor
  implements:
  - CONTROL

HWZC:
  id: "12546235401653714944"
  description: "Heating water valve monitoring on zone side (DSP/CSP)."
  is_abstract: true
  opt_uses:
  - discharge_air_temperature_sensor
  - heating_water_valve_percentage_sensor
  - heating_thermal_power_capacity
  - heating_supply_water_isolation_valve_command
  - heating_supply_water_isolation_valve_status
  uses:
  - heating_water_valve_percentage_command
  - zone_air_heating_temperature_setpoint
  - zone_air_temperature_sensor
  implements:
  - CONTROL

HWZTC:
  id: "2674345018457587712"
  description: "Heating water valve monitoring on zone side (ZTC)."
  is_abstract: true
  opt_uses:
  - discharge_air_temperature_sensor
  - heating_water_valve_percentage_sensor
  - heating_thermal_power_capacity
  - heating_water_flowrate_sensor
  uses:
  - heating_water_valve_percentage_command
  - zone_air_temperature_setpoint
  - zone_air_temperature_sensor
  implements:
  - CONTROL

HWSWC:
  id: "8294837353415966720"
  description: "Heating water valve monitoring on supply water side."
  is_abstract: true
  opt_uses:
  - heating_water_valve_percentage_sensor
  - heating_thermal_power_capacity
  - return_water_temperature_sensor
  uses:
  - heating_water_valve_percentage_command
  - supply_water_temperature_setpoint
  - supply_water_temperature_sensor
  implements:
  - CONTROL

PHWSC:
  id: "17518209390270742528"
  description: "Preheating water valve monitoring on supply air side."
  is_abstract: true
  opt_uses:
  - leaving_air_preheating_coil_temperature_sensor
  uses:
  - preheating_water_valve_percentage_command
  - supply_air_temperature_setpoint
  - supply_air_temperature_sensor
  implements:
  - CONTROL
  
HWPVM:
  id: "5829955484802613248"
  description: "Heating water pressure valve command and position monitoring (without regard to what controls it)."
  is_abstract: true
  opt_uses:
  - heating_water_flowrate_sensor
  uses:
  - heating_water_valve_percentage_sensor
  implements:
  - OPERATIONAL
  

HTDC:
  id: "656732385395605504"
  description: "Gas or electric heater control on discharge side."
  is_abstract: true
  opt_uses:
  - heating_thermal_power_capacity
  - heating_percentage_command
  - heater_run_status
  uses:
  - heater_run_command
  - discharge_air_temperature_setpoint
  - discharge_air_temperature_sensor
  implements:
  - CONTROL

HT2DC:
  id: "5268418403822993408"
  description: "Two gas or electric heater control on discharge control."
  is_abstract: true
  opt_uses:
  - heating_thermal_power_capacity
  - heating_percentage_command
  - leaving_heating_coil_temperature_sensor
  uses:
  - heater_run_command_1
  - heater_run_command_2
  - discharge_air_heating_temperature_setpoint
  - discharge_air_temperature_sensor
  implements:
  - CONTROL


HTSC:
  id: "800847573471461376"
  description: "Gas or electric heater control on supply side."
  is_abstract: true
  opt_uses:
  - heating_thermal_power_capacity
  - heating_percentage_command
  - heater_run_status
  - heating_request_count
  uses:
  - heater_run_command
  - supply_air_temperature_setpoint
  - supply_air_temperature_sensor
  implements:
  - CONTROL


HTSDC:
  id: "16700102370461220864"
  description: "Gas or electric heater control on supply side."
  is_abstract: true
  opt_uses:
  - heating_thermal_power_capacity
  - heater_run_status
  - heating_percentage_command
  uses:
  - heater_run_command
  - supply_air_heating_temperature_setpoint
  - supply_air_cooling_temperature_setpoint
  - supply_air_temperature_sensor
  implements:
  - CONTROL



HTRC:
  id: "80271633092182016"
  description: "Gas or electric heater control on return side (RC)."
  is_abstract: true
  opt_uses:
  - heating_thermal_power_capacity
  - discharge_air_temperature_sensor
  - heating_percentage_command
  - heater_run_status
  uses:
  - heater_run_command
  - return_air_temperature_setpoint
  - return_air_temperature_sensor
  implements:
  - CONTROL

HTZC:
  id: "2386114642305875968"
  description: "Gas or electric heater control on zone side (ZC)."
  is_abstract: true
  opt_uses:
  - heating_thermal_power_capacity
  - discharge_air_temperature_sensor
  - heating_percentage_command
  - heater_run_status
  uses:
  - heater_run_command
  - zone_air_heating_temperature_setpoint
  - zone_air_temperature_sensor
  implements:
  - CONTROL

HT2ZC:
  id: "6997800660733263872"
  description: "Two gas or electric heater control on zone side (HSP, DSP)."
  is_abstract: true
  opt_uses:
  - discharge_air_temperature_sensor
  - heating_thermal_power_capacity
  - heating_percentage_command
  uses:
  - heater_run_command_1
  - heater_run_command_2
  - zone_air_heating_temperature_setpoint
  - zone_air_temperature_sensor
  implements:
  - CONTROL

HT2XZTC2X:
  id: "18111271668641955840"
  description: "Two separate heating sections going to two different zones on the device, with independent heating control."
  is_abstract: true
  opt_uses:
  - heating_percentage_command_1
  - discharge_air_temperature_sensor_1
  - heating_percentage_command_2
  - discharge_air_temperature_sensor_2
  uses:
  - zone_air_temperature_setpoint_1
  - zone_air_temperature_sensor_1
  - heater_run_command_1
  - heater_run_status_1
  - zone_air_temperature_setpoint_2
  - zone_air_temperature_sensor_2
  - heater_run_command_2
  - heater_run_status_2
  implements:
  - CONTROL

HT3ZC:
  id: "3504555462265667584"
  description: "Two gas or electric heater control on zone side (HSP, DSP)."
  is_abstract: true
  opt_uses:
  - discharge_air_temperature_sensor
  - heating_thermal_power_capacity
  uses:
  - heater_run_command_1
  - heater_run_command_2
  - heater_run_command_3
  - zone_air_heating_temperature_setpoint
  - zone_air_temperature_sensor
  implements:
  - CONTROL



HTSWC:
  id: "2162764248285970432"
  description: "Two gas or electric heater control on supply water side."
  is_abstract: true
  opt_uses:
  - heating_thermal_power_capacity
  - heating_percentage_command
  uses:
  - heater_run_command
  - supply_water_temperature_sensor
  - supply_water_temperature_setpoint
  implements:
  - CONTROL


HT2SWC:
  id: "10024219610326237184"
  description: "Two gas or electric heater control on supply water side."
  is_abstract: true
  opt_uses:
  - heating_thermal_power_capacity
  - heating_percentage_command
  uses:
  - heater_run_command_1
  - heater_run_command_2
  - supply_water_temperature_sensor
  - supply_water_temperature_setpoint
  implements:
  - CONTROL

HT4SWC:
  id: "15090909928606400512"
  description: "Four gas or electric heater control on supply water side."
  is_abstract: true
  opt_uses:
  - heating_thermal_power_capacity
  - heating_percentage_command
  uses:
  - heater_run_command_1
  - heater_run_command_2
  - heater_run_command_3
  - heater_run_command_4
  - supply_water_temperature_sensor
  - supply_water_temperature_setpoint
  implements:
  - CONTROL


HT2SC:
  id: "5412533591898849280"
  description: "Two gas or electric heater control on supply side."
  is_abstract: true
  opt_uses:
  - heating_thermal_power_capacity
  - heating_percentage_command
  - heating_request_count
  uses:
  - heater_run_command_1
  - heater_run_command_2
  - supply_air_temperature_sensor
  - supply_air_temperature_setpoint
  implements:
  - CONTROL


HT3SC:
  id: "10953790720913178624"
  description: "Three gas or electric heater control on supply side."
  is_abstract: true
  opt_uses:
  - heating_thermal_power_capacity
  - heating_percentage_command
  - heating_request_count
  uses:
  - heater_run_command_1
  - heater_run_command_2
  - heater_run_command_3
  - supply_air_temperature_sensor
  - supply_air_temperature_setpoint
  implements:
  - CONTROL


HT4SC:
  id: "13793873235923697664"
  description: "Four gas or electric heater control on supply side."
  is_abstract: true
  opt_uses:
  - heating_thermal_power_capacity
  - heating_percentage_command
  - heating_request_count
  uses:
  - heater_run_command_1
  - heater_run_command_2
  - heater_run_command_3
  - heater_run_command_4
  - supply_air_temperature_sensor
  - supply_air_temperature_setpoint
  implements:
  - CONTROL

HT2SDC:
  id: "7476730333606445056"
  description: "Two gas or electric heater control on supply side (dual setpoint)."
  is_abstract: true
  opt_uses:
  - heating_thermal_power_capacity
  - heating_percentage_command
  uses:
  - heater_run_command_1
  - heater_run_command_2
  - supply_air_temperature_sensor
  - supply_air_heating_temperature_setpoint
  - supply_air_cooling_temperature_setpoint
  implements:
  - CONTROL

HTVSC:
  id: "14635905628753625088"
  description: "Variable gas to electric control on supply air side."
  is_abstract: true
  opt_uses:
  - heating_thermal_power_capacity
  - heating_request_count
  uses:
  - heater_run_command
  - heater_run_status
  - heating_percentage_command
  - supply_air_temperature_setpoint
  - supply_air_temperature_sensor
  implements:
  - CONTROL

ECON:
  id: "3106690582685155328"
  description: "Economizer mode control"
  is_abstract: true
  opt_uses:
  - low_limit_outside_air_damper_percentage_command
  - supply_air_temperature_sensor
  - outside_air_flowrate_sensor
  - outside_air_flowrate_setpoint
  - return_air_damper_percentage_command
  uses:
  - outside_air_temperature_sensor
  - economizer_mode
  - mixed_air_temperature_sensor
  - supply_air_temperature_setpoint
  - outside_air_damper_percentage_command
  - return_air_temperature_sensor
  implements:
  - CONTROL


ECOND:
  id: "2000353186723921920"
  description: "Economizer mode control - single zone"
  is_abstract: true
  opt_uses:
  - return_air_temperature_sensor
  - outside_air_flowrate_sensor
  - outside_air_flowrate_setpoint
  - mixed_air_temperature_sensor
  - outside_air_damper_percentage_sensor
  - low_limit_outside_air_damper_percentage_command
  - return_air_damper_percentage_command
  uses:
  - outside_air_temperature_sensor
  - economizer_mode
  - discharge_air_temperature_sensor
  - discharge_air_temperature_setpoint
  - outside_air_damper_percentage_command
  implements:
  - CONTROL

ECONM:
  id: "8728731030015442944"
  description: "Economizer mode control"
  is_abstract: true
  opt_uses:
  - outside_air_flowrate_sensor
  - outside_air_flowrate_setpoint
  - supply_air_temperature_sensor
  - outside_air_damper_percentage_sensor
  - low_limit_outside_air_damper_percentage_command
  - return_air_damper_percentage_command
  uses:
  - outside_air_temperature_sensor
  - economizer_mode
  - mixed_air_temperature_sensor
  - mixed_air_temperature_setpoint
  - outside_air_damper_percentage_command
  - return_air_temperature_sensor
  implements:
  - CONTROL

ECONM2X:
  id: "10998545242210172928"
  description: "Economizer mode control"
  is_abstract: true
  opt_uses:
  - outside_air_flowrate_sensor
  - outside_air_flowrate_setpoint
  - supply_air_temperature_sensor
  - outside_air_damper_percentage_sensor
  - low_limit_outside_air_damper_percentage_command
  - return_air_damper_percentage_command
  uses:
  - outside_air_temperature_sensor
  - economizer_mode
  - mixed_air_temperature_sensor_1
  - mixed_air_temperature_sensor_2
  - mixed_air_temperature_setpoint
  - outside_air_damper_percentage_command
  - return_air_temperature_sensor
  implements:
  - CONTROL

ECONMD:
  id: "15646260057656524800"
  description: "Economizer mode control - single zone"
  is_abstract: true
  opt_uses:
  - low_limit_outside_air_damper_percentage_command
  - discharge_air_temperature_sensor
  - outside_air_flowrate_sensor
  - outside_air_flowrate_setpoint
  - return_air_temperature_sensor
  - outside_air_damper_percentage_sensor
  - return_air_damper_percentage_command
  uses:
  - outside_air_temperature_sensor
  - economizer_mode
  - mixed_air_temperature_sensor
  - mixed_air_temperature_setpoint
  - outside_air_damper_percentage_command
  implements:
  - CONTROL

ECONZ:
  id: "10070803718971850752"
  description: "Economizer mode control - single room"
  is_abstract: true
  opt_uses:
  - low_limit_outside_air_damper_percentage_command
  - discharge_air_temperature_sensor
  - outside_air_flowrate_sensor
  - outside_air_relative_humidity_sensor
  - outside_air_flowrate_setpoint
  - return_air_temperature_sensor
  - mixed_air_temperature_sensor
  - outside_air_damper_percentage_sensor
  - return_air_damper_percentage_command
  uses:
  - outside_air_temperature_sensor
  - economizer_mode
  - zone_air_temperature_sensor
  - zone_air_cooling_temperature_setpoint
  - outside_air_damper_percentage_command
  implements:
  - CONTROL
VOADM:
  id: "12330062619539931136"
  description: "Variable outside air damper monitoring."
  is_abstract: true
  opt_uses:
  - economizer_mode
  - mixed_air_temperature_sensor
  - outside_air_damper_percentage_sensor
  - low_limit_outside_air_damper_percentage_command
  uses:
  - outside_air_temperature_sensor
  - outside_air_damper_percentage_command
  implements:
  - MONITORING

BYPDM:
  id: "7718376601112543232"
  description: "Bypass damper monitoring."
  is_abstract: true
  uses:
  - bypass_air_damper_percentage_command
  implements:
  - MONITORING


OAFM:
  id: "7386573678663696384"
  description: "Outside air flow monitoring"
  is_abstract: true
  opt_uses:
  - outside_air_temperature_sensor
  - outside_air_damper_percentage_sensor
  uses:
  - outside_air_flowrate_sensor
  implements:
  - MONITORING

OAFMC:
  id: "16941748637967319040"
  description: "Outside air flow control with minimum setpoint."
  is_abstract: true
  opt_uses:
  - economizer_mode
  - mixed_air_temperature_sensor
  uses:
  - ventilation_outside_air_flowrate_setpoint
  - outside_air_flowrate_sensor
  - outside_air_damper_percentage_command
  implements:
  - CONTROL

OAMC:
  id: "9583248377378766848"
  description: "Outside air flow control."
  is_abstract: true
  opt_uses:
  - outside_air_flowrate_sensor
  uses:
  - outside_air_damper_percentage_sensor
  - outside_air_damper_percentage_command
  implements:
  - CONTROL


OFC:
  id: "18252070729648439296"
  description: "Outside air flow control monitoring (without a damper)."
  is_abstract: true
  uses:
  - outside_air_flowrate_setpoint
  - outside_air_flowrate_sensor
  implements:
  - OPERATIONAL

SFM:
  id: "1953769078078308352"
  description: "Supply air flow monitoring."
  is_abstract: true
  uses:
  - supply_air_flowrate_sensor
  implements:
  - MONITORING

SFC:
  id: "11177141114933084160"
  description: "Supply air flow control."
  is_abstract: true
  uses:
  - supply_air_flowrate_setpoint
  - supply_air_flowrate_sensor
  implements:
  - OPERATIONAL

RFC:
  id: "6565455096505696256"
  description: "Return air flow control."
  is_abstract: true
  uses:
  - return_air_flowrate_setpoint
  - return_air_flowrate_sensor
  implements:
  - OPERATIONAL

SARC:
  id: "15788827133360472064"
  description: "AHU supply air reset control."
  is_abstract: true
  opt_uses:
  - supply_air_flowrate_sensor
  - heating_request_count
  uses:
  - supply_air_temperature_setpoint
  - supply_air_static_pressure_setpoint
  - cooling_request_count
  - pressurization_request_count
  implements:
  - CONTROL

RWISOVPC:
  id: "13482984124146778112"
  description: "Return water isolation valve percentage monitoring."
  is_abstract: true
  opt_uses:
  - run_command
  uses:
  - return_water_valve_percentage_sensor
  - return_water_valve_percentage_command
  implements:
  - OPERATIONAL

CHWISOVM:
  id: "8871298105719390208"
  description: "Chilled water isolation valve monitoring."
  is_abstract: true
  opt_uses:
  - run_command
  uses:
  - chilled_water_isolation_valve_command
  - chilled_water_isolation_valve_status
  implements:
  - MONITORING

CDWISOVM:
  id: "18094670142574166016"
  description: "Condensing water isolation valve monitoring."
  is_abstract: true
  opt_uses:
  - run_command
  uses:
  - condensing_water_isolation_valve_command
  - condensing_water_isolation_valve_status
  implements:
  - MONITORING

CDWISOVPM:
  id: "512617197319749632"
  description: "Condensing water isolation valve percentage monitoring."
  is_abstract: true
  opt_uses:
  - run_command
  uses:
  - condensing_water_isolation_valve_percentage_command
  - condensing_water_isolation_valve_percentage_sensor
  implements:
  - MONITORING

CDWPVM:
  id: "7446747751028621312"
  description: "Condensing water pressure valve command and position monitoring (without regard to what controls it)."
  is_abstract: true
  opt_uses:
  - condensing_water_flowrate_sensor
  uses:
  - condensing_water_valve_percentage_sensor
  implements:
  - OPERATIONAL

CDWFRSM:
  id: "14620379425057800192"
  description: "Condenser water flowrate status monitoring."
  is_abstract: true
  uses:
  - condensing_water_flowrate_status
  implements:
  - OPERATIONAL

BYPVPM:
  id: "9735989234174525440"
  description: "Bypass water valve percentage monitoring."
  is_abstract: true
  opt_uses:
  - bypass_valve_percentage_sensor
  uses:
  - bypass_valve_percentage_command
  implements:
  - MONITORING

MWVPM:
  id: "5124303215747137536"
  description: "Make-up water valve percentage monitoring."
  is_abstract: true
  uses:
  - makeup_water_valve_percentage_command
  implements:
  - MONITORING

HXSWISOVPM:
  id: "11812289399880679424"
  description: "Heat exchanger supply isolation water valve percentage monitoring."
  is_abstract: true
  uses:
  - heat_exchange_supply_water_isolation_valve_percentage_command
  - heat_exchange_supply_water_isolation_valve_percentage_sensor
  implements:
  - MONITORING

HXRWISOVPM:
  id: "14124324858582007808"
  description: "Heat exchanger return isolation water valve percentage monitoring."
  is_abstract: true
  uses:
  - heat_exchange_return_water_isolation_valve_percentage_command
  - heat_exchange_return_water_isolation_valve_percentage_sensor
  implements:
  - MONITORING

HXSWISOVM:
  id: "18037952934766968832"
  description: "Heat exchanger supply isolation water valve monitoring."
  is_abstract: true
  uses:
  - heat_exchange_supply_water_isolation_valve_command
  - heat_exchange_supply_water_isolation_valve_status
  implements:
  - MONITORING

HXRWISOVM:
  id: "9182187217496309760"
  description: "Heat exchanger return isolation water valve monitoring."
  is_abstract: true
  uses:
  - heat_exchange_return_water_isolation_valve_command
  - heat_exchange_return_water_isolation_valve_status
  implements:
  - MONITORING

PWISOVM:
  id: "2818460206533443584"
  description: "Process water iso valve monitoring."
  is_abstract: true
  uses:
  - process_water_isolation_valve_command
  implements:
  - MONITORING

PWVPM:
  id: "12041832243388219392"
  description: "Process water valve percentage monitoring."
  is_abstract: true
  uses:
  - process_water_valve_percentage_command
  implements:
  - MONITORING

CHWBZC:
  id: "16609945715518472192"
  description: "Chilled water valve binary (open/closed) control."
  is_abstract: true
  implements:
  - OPERATIONAL
  uses:
  - chilled_water_valve_command
  - zone_air_temperature_sensor
  - zone_air_cooling_temperature_setpoint

CHWBYPVPM:
  id: "7430146224960831488"
  description: "Chilled water bypass valve percentage monitoring."
  is_abstract: true
  uses:
  - chilled_water_bypass_valve_percentage_sensor
  - chilled_water_bypass_valve_percentage_command
  implements:
  - MONITORING

MXVPM:
  id: "16653518261815607296"
  description: "Mixing valve percent monitoring."
  is_abstract: true
  uses:
  - mixing_valve_percentage_command
  implements:
  - MONITORING

WFRM:
  id: "1665538701926596608"
  description: "Water flowrate monitoring."
  is_abstract: true
  uses:
  - flowrate_sensor
  implements:
  - MONITORING

WFRC:
  id: "10888910738781372416"
  description: "Water flowrate control."
  is_abstract: true
  uses:
  - flowrate_sensor
  - flowrate_setpoint
  implements:
  - OPERATIONAL

MWFRC:
  id: "6277224720353984512"
  description: "Minimum water flowrate control."
  is_abstract: true
  uses:
  - flowrate_sensor
  - low_limit_flowrate_setpoint
  implements:
  - OPERATIONAL

CHWFRM:
  id: "15500596757208760320"
  description: "Chilled water flowrate monitoring."
  is_abstract: true
  uses:
  - chilled_water_flowrate_sensor
  implements:
  - MONITORING

SEPM:
  id: "3971381711140290560"
  description: "Shade extent monitoring."
  is_abstract: true
  uses:
  - shade_extent_percentage_command
  implements:
  - MONITORING

STPM:
  id: "13194753747995066368"
  description: "Shade tilt monitoring."
  is_abstract: true
  uses:
  - shade_tilt_percentage_command
  implements:
  - MONITORING

IGM:
  id: "8583067729567678464"
  description: "Inlet guidevane monitoring."
  is_abstract: true
  uses:
  - inlet_guidevane_percentage_sensor
  implements:
  - OPERATIONAL

CLPM:
  id: "17806439766422454272"
  description: "Cooling thermal monitoring."
  is_abstract: true
  uses:
  - cooling_thermal_power_sensor
  implements:
  - MONITORING

PCLPM:
  id: "1089077949623173120"
  description: "Process cooling thermal monitoring."
  is_abstract: true
  uses:
  - process_cooling_thermal_power_sensor
  implements:
  - MONITORING


### POTENTIALLY ONE-OFF TYPES ###
DDCO:
  id: "10312449986477948928"
  description: "Flow control - dual duct, but only cooling."
  is_abstract: true
  uses:
  - cooling_air_flowrate_setpoint_2
  - cooling_air_flowrate_setpoint_1
  - cooling_air_flowrate_sensor_2
  - cooling_air_flowrate_sensor_1
  - cooling_air_damper_percentage_command_2
  - cooling_air_damper_percentage_command_1
  implements:
  - CONTROL

FDPM2X:
  id: "871492295067697152"
  description: "Filter pressure monitoring (2 sensors)."
  is_abstract: true
  uses:
  - filter_differential_pressure_sensor_1
  - filter_differential_pressure_sensor_2
  implements:
  - MONITORING

FDPSM2X:
  id: "14032659673685950464"
  description: "Filter pressure status monitoring (2 sensors)."
  is_abstract: true
  uses:
  - filter_differential_pressure_status_1
  - filter_differential_pressure_status_2
  opt_uses:
  - filter_alarm_1
  - filter_alarm_2
  implements:
  - MONITORING

FDPM3X:
  id: "16670119787883397120"
  description: "Filter pressure monitoring (3 sensors)."
  is_abstract: true
  uses:
  - filter_differential_pressure_sensor_1
  - filter_differential_pressure_sensor_2
  - filter_differential_pressure_sensor_3
  implements:
  - MONITORING

FDPM4X:
  id: "5700763968050561024"
  description: "Filter pressure monitoring (4 sensors)."
  is_abstract: true
  uses:
  - filter_differential_pressure_sensor_1
  - filter_differential_pressure_sensor_2
  - filter_differential_pressure_sensor_3
  - filter_differential_pressure_sensor_4
  implements:
  - MONITORING

CO2C2X:
  id: "14924136004905336832"
  description: "Carbon dioxide control with dual zone sensors."
  is_abstract: true
  uses:
  - zone_air_co2_concentration_setpoint
  - zone_air_co2_concentration_sensor_1
  - zone_air_co2_concentration_sensor_2
  implements:
  - OPERATIONAL

DSP3X:
  id: "3394920958836867072"
  description: "Dual setpoint zone temp control with 3 temp sensors."
  is_abstract: true
  opt_uses:
  - discharge_air_temperature_sensor
  uses:
  - zone_air_temperature_sensor_1
  - zone_air_temperature_sensor_2
  - zone_air_temperature_sensor_3
  - zone_air_cooling_temperature_setpoint
  - zone_air_heating_temperature_setpoint
  implements:
  - OPERATIONAL


EFSS2X:
  id: "12618292995691642880"
  description: "Exhaust fan start-stop and feedback with two fans."
  is_abstract: true
  opt_uses:
  - exhaust_fan_current_sensor_1
  - exhaust_fan_power_sensor_1
  - exhaust_fan_current_sensor_2
  - exhaust_fan_power_sensor_2
  - exhaust_air_flowrate_capacity
  - exhaust_fan_power_capacity
  uses:
  - exhaust_fan_run_command_1
  - exhaust_fan_run_status_1
  - exhaust_fan_run_command_2
  - exhaust_fan_run_status_2
  implements:
  - OPERATIONAL

EFSS3X:
  id: "8006606977264254976"
  description: "Exhaust fan start-stop and feedback with three fans."
  is_abstract: true
  opt_uses:
  - exhaust_fan_current_sensor_1
  - exhaust_fan_power_sensor_1
  - exhaust_fan_current_sensor_2
  - exhaust_fan_power_sensor_2
  - exhaust_fan_current_sensor_3
  - exhaust_fan_power_sensor_3
  - exhaust_air_flowrate_capacity
  - exhaust_fan_power_capacity
  uses:
  - exhaust_fan_run_command_1
  - exhaust_fan_run_status_1
  - exhaust_fan_run_command_2
  - exhaust_fan_run_status_2
  - exhaust_fan_run_command_3
  - exhaust_fan_run_status_3
  implements:
  - OPERATIONAL

EFSS4X:
  id: "17229979014119030784"
  description: "Exhaust fan start-stop and feedback with four fans."
  is_abstract: true
  opt_uses:
  - exhaust_air_flowrate_capacity
  - exhaust_fan_power_capacity
  - exhaust_fan_current_sensor_1
  - exhaust_fan_power_sensor_1
  - exhaust_fan_current_sensor_2
  - exhaust_fan_power_sensor_2
  - exhaust_fan_current_sensor_3
  - exhaust_fan_power_sensor_3
  - exhaust_fan_current_sensor_4
  - exhaust_fan_power_sensor_4
  uses:
  - exhaust_fan_run_command_1
  - exhaust_fan_run_status_1
  - exhaust_fan_run_command_2
  - exhaust_fan_run_status_2
  - exhaust_fan_run_command_3
  - exhaust_fan_run_status_3
  - exhaust_fan_run_command_4
  - exhaust_fan_run_status_4
  implements:
  - OPERATIONAL

DF2XSS:
  id: "9591874046098669568"
  description: "Discharge fan start-stop and feedback (2 pts)."
  is_abstract: true
  opt_uses:
  - discharge_fan_current_sensor
  - discharge_fan_power_sensor
  uses:
  - discharge_fan_run_status_1
  - discharge_fan_run_status_2
  - discharge_fan_run_command_1
  - discharge_fan_run_command_2
  implements:
  - OPERATIONAL

SFSS2X:
  id: "2241999454230020096"
  description: "Supply fan start-stop and feedback for two fans."
  is_abstract: true
  opt_uses:
  - supply_air_flowrate_capacity
  - supply_fan_power_capacity
  - supply_fan_current_sensor_1
  - supply_fan_current_sensor_2
  - supply_fan_power_sensor_1
  - supply_fan_power_sensor_2
  uses:
  - supply_fan_run_command_1
  - supply_fan_run_status_1
  - supply_fan_run_command_2
  - supply_fan_run_status_2
  implements:
  - OPERATIONAL

SFSS3X:
  id: "11465371491084795904"
  description: "Supply fan start-stop and feedback for three fans."
  is_abstract: true
  opt_uses:
  - supply_air_flowrate_capacity
  - supply_fan_power_capacity
  - supply_fan_current_sensor_1
  - supply_fan_current_sensor_2
  - supply_fan_current_sensor_3
  - supply_fan_power_sensor_1
  - supply_fan_power_sensor_2
  - supply_fan_power_sensor_3
  uses:
  - supply_fan_run_command_1
  - supply_fan_run_status_1
  - supply_fan_run_command_2
  - supply_fan_run_status_2
  - supply_fan_run_command_3
  - supply_fan_run_status_3
  implements:
  - OPERATIONAL

SFSS4X:
  id: "12662092041384099840"
  description: "Supply fan start-stop and feedback for four fans."
  is_abstract: true
  opt_uses:
  - supply_air_flowrate_capacity
  - supply_fan_power_capacity
  - supply_fan_current_sensor_1
  - supply_fan_current_sensor_2
  - supply_fan_current_sensor_3
  - supply_fan_current_sensor_4
  - supply_fan_power_sensor_1
  - supply_fan_power_sensor_2
  - supply_fan_power_sensor_3
  - supply_fan_power_sensor_4
  uses:
  - supply_fan_run_command_1
  - supply_fan_run_status_1
  - supply_fan_run_command_2
  - supply_fan_run_status_2
  - supply_fan_run_command_3
  - supply_fan_run_status_3
  - supply_fan_run_command_4
  - supply_fan_run_status_4
  implements:
  - OPERATIONAL

EFVSC2X:
  id: "6853685472657408000"
  description: "Exhaust fan variable speed control with feedback and sensoring for two fans."
  is_abstract: true
  opt_uses:
  - exhaust_fan_speed_frequency_sensor_1
  - exhaust_fan_speed_percentage_sensor_1
  - exhaust_fan_current_sensor_1
  - exhaust_fan_power_sensor_1
  - exhaust_fan_speed_frequency_sensor_2
  - exhaust_fan_speed_percentage_sensor_2
  - exhaust_fan_current_sensor_2
  - exhaust_fan_power_sensor_2
  uses:
  - exhaust_fan_run_command_1
  - exhaust_fan_run_status_1
  - exhaust_fan_speed_percentage_command_1
  - exhaust_fan_run_command_2
  - exhaust_fan_run_status_2
  - exhaust_fan_speed_percentage_command_2
  implements:
  - OPERATIONAL

EFVSC3X:
  id: "16077057509512183808"
  description: "Exhaust fan variable speed control with feedback and sensoring for three fans."
  is_abstract: true
  opt_uses:
  - exhaust_fan_speed_frequency_sensor_1
  - exhaust_fan_speed_percentage_sensor_1
  - exhaust_fan_current_sensor_1
  - exhaust_fan_power_sensor_1
  - exhaust_fan_speed_frequency_sensor_2
  - exhaust_fan_speed_percentage_sensor_2
  - exhaust_fan_current_sensor_2
  - exhaust_fan_power_sensor_2
  - exhaust_fan_speed_frequency_sensor_3
  - exhaust_fan_speed_percentage_sensor_3
  - exhaust_fan_current_sensor_3
  - exhaust_fan_power_sensor_3
  uses:
  - exhaust_fan_run_command_1
  - exhaust_fan_run_status_1
  - exhaust_fan_speed_percentage_command_1
  - exhaust_fan_run_command_2
  - exhaust_fan_run_status_2
  - exhaust_fan_speed_percentage_command_2
  - exhaust_fan_run_command_3
  - exhaust_fan_run_status_3
  - exhaust_fan_speed_percentage_command_3
  implements:
  - OPERATIONAL

EFVSC4X:
  id: "4547842463443714048"
  description: "Exhaust fan variable speed control with feedback and sensoring for four fans."
  is_abstract: true
  opt_uses:
  - exhaust_fan_speed_frequency_sensor_1
  - exhaust_fan_speed_percentage_sensor_1
  - exhaust_fan_current_sensor_1
  - exhaust_fan_power_sensor_1
  - exhaust_fan_speed_frequency_sensor_2
  - exhaust_fan_speed_percentage_sensor_2
  - exhaust_fan_current_sensor_2
  - exhaust_fan_power_sensor_2
  - exhaust_fan_speed_frequency_sensor_3
  - exhaust_fan_speed_percentage_sensor_3
  - exhaust_fan_current_sensor_3
  - exhaust_fan_power_sensor_3
  - exhaust_fan_speed_frequency_sensor_4
  - exhaust_fan_speed_percentage_sensor_4
  - exhaust_fan_current_sensor_4
  - exhaust_fan_power_sensor_4
  uses:
  - exhaust_fan_run_command_1
  - exhaust_fan_run_status_1
  - exhaust_fan_speed_percentage_command_1
  - exhaust_fan_run_command_2
  - exhaust_fan_run_status_2
  - exhaust_fan_speed_percentage_command_2
  - exhaust_fan_run_command_3
  - exhaust_fan_run_status_3
  - exhaust_fan_speed_percentage_command_3
  - exhaust_fan_run_command_4
  - exhaust_fan_run_status_4
  - exhaust_fan_speed_percentage_command_4
  implements:
  - OPERATIONAL

SFVSC2X:
  id: "13771214500298489856"
  description: "Supply fan variable speed control with feedback and sensoring with two fans."
  is_abstract: true
  opt_uses:
  - supply_fan_speed_frequency_sensor_1
  - supply_fan_speed_percentage_sensor_1
  - supply_fan_current_sensor_1
  - supply_fan_power_sensor_1
  - supply_fan_speed_frequency_sensor_2
  - supply_fan_speed_percentage_sensor_2
  - supply_fan_current_sensor_2
  - supply_fan_power_sensor_2
  uses:
  - supply_fan_run_command_1
  - supply_fan_run_status_1
  - supply_fan_speed_percentage_command_1
  - supply_fan_run_command_2
  - supply_fan_run_status_2
  - supply_fan_speed_percentage_command_2
  implements:
  - OPERATIONAL

SFVSC3X:
  id: "6519182149650743296"
  description: "Supply fan variable speed control with feedback and sensoring with three fans."
  is_abstract: true
  opt_uses:
  - supply_fan_speed_frequency_sensor_1
  - supply_fan_speed_percentage_sensor_1
  - supply_fan_current_sensor_1
  - supply_fan_power_sensor_1
  - supply_fan_speed_frequency_sensor_2
  - supply_fan_speed_percentage_sensor_2
  - supply_fan_current_sensor_2
  - supply_fan_power_sensor_2
  - supply_fan_speed_frequency_sensor_3
  - supply_fan_speed_percentage_sensor_3
  - supply_fan_current_sensor_3
  - supply_fan_power_sensor_3
  - dc_voltage_sensor_1
  - dc_voltage_sensor_2
  - dc_voltage_sensor_3
  - ac_voltage_sensor_1
  - ac_voltage_sensor_2
  - ac_voltage_sensor_3 
  - supply_fan_run_time_accumulator_1
  - supply_fan_run_time_accumulator_2
  - supply_fan_run_time_accumulator_3
  - supply_fan_run_mode_1
  - supply_fan_run_mode_2
  - supply_fan_run_mode_3  
  uses:
  - supply_fan_run_command_1
  - supply_fan_run_status_1
  - supply_fan_speed_percentage_command_1
  - supply_fan_run_command_2
  - supply_fan_run_status_2
  - supply_fan_speed_percentage_command_2
  - supply_fan_run_command_3
  - supply_fan_run_status_3
  - supply_fan_speed_percentage_command_3
  implements:
  - OPERATIONAL

SFVSC4X:
  id: "17733145221803278336"
  description: "Supply fan variable speed control with feedback and sensoring with four fans."
  is_abstract: true
  opt_uses:
  - supply_fan_speed_frequency_sensor_1
  - supply_fan_speed_percentage_sensor_1
  - supply_fan_current_sensor_1
  - supply_fan_power_sensor_1
  - supply_fan_speed_frequency_sensor_2
  - supply_fan_speed_percentage_sensor_2
  - supply_fan_current_sensor_2
  - supply_fan_power_sensor_2
  - supply_fan_speed_frequency_sensor_3
  - supply_fan_speed_percentage_sensor_3
  - supply_fan_current_sensor_3
  - supply_fan_power_sensor_3
  - supply_fan_speed_frequency_sensor_4
  - supply_fan_speed_percentage_sensor_4
  - supply_fan_current_sensor_4
  - supply_fan_power_sensor_4
  uses:
  - supply_fan_run_command_1
  - supply_fan_run_status_1
  - supply_fan_speed_percentage_command_1
  - supply_fan_run_command_2
  - supply_fan_run_status_2
  - supply_fan_speed_percentage_command_2
  - supply_fan_run_command_3
  - supply_fan_run_status_3
  - supply_fan_speed_percentage_command_3
  - supply_fan_run_command_4
  - supply_fan_run_status_4
  - supply_fan_speed_percentage_command_4
  implements:
  - OPERATIONAL

BYPSSPC:
  id: "622251700748550144"
  description: "Supply static pressure control with bypass damper."
  is_abstract: true
  opt_uses:
  - supply_air_flowrate_sensor
  uses:
  - supply_air_static_pressure_sensor
  - supply_air_static_pressure_setpoint
  - supply_fan_run_command
  - supply_fan_run_status
  - bypass_air_damper_percentage_command
  implements:
  - CONTROL

BYPSSPC2X: # Consider virtual point for instances where dampers control to same value.
  id: "7071406367143100416"
  description: "Supply static pressure control with bypass damper."
  is_abstract: true
  opt_uses:
  - supply_air_flowrate_sensor
  uses:
  - supply_air_static_pressure_sensor
  - supply_air_static_pressure_setpoint
  - supply_fan_run_command
  - supply_fan_run_status
  - bypass_air_damper_percentage_command_1
  - bypass_air_damper_percentage_command_2
  implements:
  - CONTROL

SWISOVM:
  id: "5867537891751624704"
  description: "Supply side isolation valve monitoring."
  is_abstract: true
  uses:
  - supply_water_isolation_valve_command
  - supply_water_isolation_valve_status
  implements:
  - MONITORING

SWISOVPM:
  id: "3561694882537930752"
  description: "Supply side isolation valve monitoring."
  is_abstract: true
  uses:
  - supply_water_isolation_valve_percentage_command
  - supply_water_isolation_valve_percentage_sensor
  implements:
  - MONITORING

RWISOVM:
  id: "9884748759366107136"
  description: "Return side isolation valve monitoring."
  is_abstract: true
  uses:
  - return_water_isolation_valve_command
  - return_water_isolation_valve_status
  implements:
  - MONITORING

RWISOVPM:
  id: "5273062740938719232"
  description: "Return side isolation valve monitoring."
  is_abstract: true
  uses:
  - return_water_isolation_valve_percentage_command
  - return_water_isolation_valve_percentage_sensor
  implements:
  - MONITORING

CICHVISOVM3X:
  id: "2503444627617480704"
  description: "Circuit changeover valve for switching between Hot water system and Chiller "
  is_abstract: true
  uses:
  - circulation_changeover_isolation_valve_status_1
  - circulation_changeover_isolation_valve_status_2
  - circulation_changeover_isolation_valve_status_3
  implements:
  - MONITORING

CHWRWISOVPM:
  id: "10432710170277576704"
  description: "Return side isolation valve monitoring."
  is_abstract: true
  uses:
  - chilled_return_water_isolation_valve_percentage_command
  - chilled_return_water_isolation_valve_percentage_sensor
  implements:
  - MONITORING

CHWRWISOVM:
  id: "10538544761520783360"
  description: "Return side isolation valve monitoring."
  is_abstract: true
  uses:
  - chilled_return_water_isolation_valve_command
  - chilled_return_water_isolation_valve_status
  implements:
  - MONITORING


CHWSWISOVPM:
  id: "493265792670892032"
  description: "Supply side isolation valve monitoring."
  is_abstract: true
  uses:
  - chilled_supply_water_isolation_valve_percentage_command
  - chilled_supply_water_isolation_valve_percentage_sensor
  implements:
  - MONITORING

CHWSWISOVM:
  id: "16767023046174179328"
  description: "Supply side isolation valve monitoring."
  is_abstract: true
  uses:
  - chilled_supply_water_isolation_valve_command
  - chilled_supply_water_isolation_valve_status
  implements:
  - MONITORING


PRWDT:
  id: "73094021186060288"
  description: "Temperature differential across process water."
  is_abstract: true
  implements:
  - MONITORING
  opt_uses:
  - process_cooling_thermal_power_sensor
  uses:
  - process_return_water_temperature_sensor
  - process_supply_water_temperature_sensor

PRWDT2X:
  id: "2264658189855227904"
  description: "Temperature differential across 2 process water headers."
  is_abstract: true
  implements:
  - MONITORING
  opt_uses:
  - process_cooling_thermal_power_sensor_1
  - process_cooling_thermal_power_sensor_2
  uses:
  - process_return_water_temperature_sensor_1
  - process_return_water_temperature_sensor_2
  - process_supply_water_temperature_sensor_1
  - process_supply_water_temperature_sensor_2


PWFRM:
  id: "2595109812513538048"
  description: "Flowrate monitoring for process water."
  is_abstract: true
  implements:
  - MONITORING
  uses:
  - process_water_flowrate_sensor

PWFRM2X:
  id: "9296466058040836096"
  description: "Flowrate monitoring for 2 process water headers."
  is_abstract: true
  implements:
  - MONITORING
  uses:
  - process_water_flowrate_sensor_1
  - process_water_flowrate_sensor_2

PWDPM:
  id: "455899989512552448"
  description: "Differential pressure monitoring for process water."
  is_abstract: true
  implements:
  - MONITORING
  uses:
  - process_water_differential_pressure_sensor

PWDPM2X:
  id: "7200603381453291520"
  description: "Differential pressure monitoring for 2 process water headers."
  is_abstract: true
  implements:
  - MONITORING
  uses:
  - process_water_differential_pressure_sensor_1
  - process_water_differential_pressure_sensor_2


CWRISOVPM:
  id: "5821024151850188800"
  description: "Condensing water return isolation monitoring."
  is_abstract: true
  uses:
  - condensing_return_water_isolation_valve_percentage_sensor
  - condensing_return_water_isolation_valve_percentage_command
  implements:
  - MONITORING

CWRISOVM:
  id: "8126867161063882752"
  description: "Condensing water return isolation monitoring."
  is_abstract: true
  uses:
  - condensing_return_water_isolation_valve_status
  - condensing_return_water_isolation_valve_command
  implements:
  - MONITORING


CWSISOVPM:
  id: "9716637829525667840"
  description: "Condensing water supply isolation monitoring."
  is_abstract: true
  uses:
  - condensing_supply_water_isolation_valve_percentage_sensor
  - condensing_supply_water_isolation_valve_percentage_command
  implements:
  - MONITORING

CWSISOVM:
  id: "1779043486285168640"
  description: "Condensing water supply isolation monitoring."
  is_abstract: true
  uses:
  - condensing_supply_water_isolation_valve_status
  - condensing_supply_water_isolation_valve_command
  implements:
  - MONITORING




CHWRISOVPM:
  id: "17456073789161865216"
  description: "Chilled water return isolation monitoring."
  is_abstract: true
  uses:
  - chilled_return_water_isolation_valve_percentage_sensor
  - chilled_return_water_isolation_valve_percentage_command
  implements:
  - MONITORING


WDPM:
  id: "6845381960844443648"
  description: "Differential pressure monitoring."
  is_abstract: true
  uses:
  - differential_pressure_sensor


CHWDPM:
  id: "17350239197918658560"
  description: "Differential pressure monitoring for chilled water."
  is_abstract: true
  uses:
  - chilled_water_differential_pressure_sensor


CHDX4SC:
  id: "5104951811098279936"
  description: "Chiller control."
  is_abstract: true
  opt_uses:
  - chilled_return_water_temperature_sensor
  - cooling_percentage_command
  - compressor_speed_frequency_sensor
  - compressor_speed_percentage_command
  - compressor_speed_percentage_sensor
  uses:
  - compressor_run_command_1
  - compressor_run_command_2
  - compressor_run_command_3
  - compressor_run_command_4
  - compressor_run_status_1
  - compressor_run_status_2
  - compressor_run_status_3
  - compressor_run_status_4
  - chilled_supply_water_temperature_sensor
  - chilled_supply_water_temperature_setpoint

CHDX2SC:
  id: "11002415523139944448"
  description: "Chiller control."
  is_abstract: true
  opt_uses:
  - chilled_return_water_temperature_sensor
  - cooling_percentage_command
  - compressor_speed_frequency_sensor
  - compressor_speed_percentage_command
  - compressor_speed_percentage_sensor
  - cooling_request_count
  uses:
  - compressor_run_command_1
  - compressor_run_command_2
  - compressor_run_status_1
  - compressor_run_status_2
  - chilled_supply_water_temperature_sensor
  - chilled_supply_water_temperature_setpoint


CHDXSC:
  id: "738711972362584064"
  description: "Chiller control single stage."
  is_abstract: true
  opt_uses:
  - chilled_return_water_temperature_sensor
  - cooling_percentage_command
  - compressor_speed_frequency_sensor
  - compressor_speed_percentage_command
  - compressor_speed_percentage_sensor
  uses:
  - compressor_run_command
  - compressor_run_status
  - chilled_supply_water_temperature_sensor
  - chilled_supply_water_temperature_setpoint

CHDXVSC:
  id: "16068753997699219456"
  description: "Variable speed compressor control."
  is_abstract: true
  uses:
  - compressor_speed_percentage_sensor
  - compressor_run_command
  - compressor_run_status

CDWFRM:
  id: "632877381119377408"
  description: "Condenser water flowrate monitoring."
  is_abstract: true
  uses:
  - condensing_water_flowrate_sensor
  implements:
  - MONITORING

REFSM:
  id: "14328323847953055744"
  description: "Refrigerant saturation monitoring."
  is_abstract: true
  opt_uses:
  - refrigerant_discharge_temperature_sensor
  - refrigerant_suction_temperature_sensor
  uses:
  - refrigerant_condenser_saturation_temperature_sensor
  - refrigerant_evaporator_saturation_temperature_sensor
  implements:
  - MONITORING


PDSCV:
  id: "2539113884334161920"
  description: "Pressure-dependent supply damper control for ventilation purposes (CO2 or VOC)."
  is_abstract: true
  uses:
  - supply_air_damper_percentage_command
  - supply_air_damper_percentage_sensor
  implements:
  - CONTROL

SDBPC:
  id: "11762485921188937728"
  description: "Back-pressure controlling supply damper."
  is_abstract: true
  opt_uses:
  - supply_air_flowrate_sensor
  uses:
  - supply_air_static_pressure_sensor
  - supply_air_static_pressure_setpoint
  - supply_air_damper_percentage_command
  - supply_air_damper_percentage_sensor
  implements:
  - MONITORING

HWVM:
  id: "12990740464972857344"
  description: "Heating water valve command and position monitoring (without regard to what controls it)."
  is_abstract: true
  opt_uses:
  - heating_thermal_power_capacity
  - heating_water_flowrate_sensor
  uses:
  - heating_water_valve_percentage_sensor
  - heating_water_valve_percentage_command
  implements:
  - OPERATIONAL

CHWVM:
  id: "16809792948983037952"
  description: "Chilled water valve command and position monitoring (without regard to what controls it)."
  is_abstract: true
  opt_uses:
  - cooling_thermal_power_capacity
  - chilled_water_flowrate_sensor
  - chilled_water_valve_failed_alarm
  uses:
  - chilled_water_valve_percentage_sensor
  - chilled_water_valve_percentage_command
  implements:
  - OPERATIONAL

RMM:
  id: "16071202610094276608"
  description: "Run mode monitoring."
  is_abstract: true
  uses:
  - run_mode

DSPZDHC:
  id: "8195635016311504896"
  description: "Zone dual setpoint humidification/dehumidification control."
  is_abstract: true
  opt_uses:
  - humidification_percentage_command
  uses:
  - zone_air_relative_humidity_sensor
  - zone_air_dehumidification_relative_humidity_setpoint
  - zone_air_humidification_relative_humidity_setpoint
  - dehumidification_run_command
  - humidification_run_command
  implements:
  - CONTROL

EFC:
  id: "9564729303032135680"
  description: "Exhaust air flow control."
  is_abstract: true
  uses:
  - exhaust_air_flowrate_sensor
  - exhaust_air_flowrate_setpoint
  implements:
  - OPERATIONAL

DXDDC:
  id: "14536703291649163264"
  description: "DX cooling dual setpoint control on discharge side"
  is_abstract: true
  opt_uses:
  - cooling_percentage_command
  - compressor_run_status
  uses:
  - compressor_run_command
  - discharge_air_heating_temperature_setpoint
  - discharge_air_cooling_temperature_setpoint
  - discharge_air_temperature_sensor
  implements:
  - CONTROL

HTDDC:
  id: "11978658703302721536"
  description: "gas or electric heating dual setpoint control on discharge side"
  is_abstract: true
  opt_uses:
  - heating_percentage_command
  - heater_run_status
  uses:
  - heater_run_command
  - discharge_air_heating_temperature_setpoint
  - discharge_air_cooling_temperature_setpoint
  - discharge_air_temperature_sensor
  implements:
  - CONTROL

REFSM2X:
  id: "16374171939616325632"
  description: "Refrigerant temperature monitoring for 2 circuits."
  is_abstract: true
  opt_uses:
  - refrigerant_discharge_temperature_sensor_1
  - refrigerant_discharge_temperature_sensor_2
  - refrigerant_suction_temperature_sensor_1
  - refrigerant_suction_temperature_sensor_2
  uses:
  - refrigerant_condenser_saturation_temperature_sensor_1
  - refrigerant_evaporator_saturation_temperature_sensor_1
  - refrigerant_condenser_saturation_temperature_sensor_2
  - refrigerant_evaporator_saturation_temperature_sensor_2
  implements:
  - MONITORING

REFPM:
  id: "5061129675661639680"
  description: "Refrigerant pressure monitoring for single circuits."
  is_abstract: true
  opt_uses:
  - refrigerant_differential_pressure_sensor
  uses:
  - refrigerant_evaporator_pressure_sensor
  - refrigerant_condenser_pressure_sensor
  implements:
  - MONITORING

REFPM2X:
  id: "3800121779997900800"
  description: "Refrigerant pressure monitoring for 2 circuits."
  is_abstract: true
  uses:
  - refrigerant_evaporator_pressure_sensor_1
  - refrigerant_condenser_pressure_sensor_1
  - refrigerant_evaporator_pressure_sensor_2
  - refrigerant_condenser_pressure_sensor_2
  implements:
  - MONITORING

SWPSS:
  id: "14653796881960796160"
  description: "Sweeper pump start stop monitoring."
  is_abstract: true
  uses:
  - sweeper_pump_run_command
  - sweeper_pump_run_status
  implements:
  - OPERATIONAL

SDM:
  id: "5997878398154702848"
  description: "Supply air damper monitoring."
  is_abstract: true
  uses:
  - supply_air_damper_command
  - supply_air_damper_status

ECDDC:
  id: "17635179835280064512"
  description: "Evaporative cooler control on discharge side."
  is_abstract: true
  opt_uses:
  - evaporative_cooler_run_status
  - cooling_percentage_sensor
  uses:
  - evaporative_cooler_run_command
  - discharge_air_temperature_sensor
  - discharge_air_cooling_temperature_setpoint
  - discharge_air_heating_temperature_setpoint
  implements:
  - CONTROL

DXSDC:
  id: "3007488245580693504"
  description: "Compressor run control on supply side, dual setpoints."
  is_abstract: true
  opt_uses:
  - leaving_cooling_coil_temperature_sensor
  - cooling_thermal_power_capacity
  - cooling_percentage_command #Serves as a duty cycle for single-stage DX sections.
  - compressor_speed_percentage_command
  - compressor_run_status
  uses:
  - compressor_run_command
  - supply_air_cooling_temperature_setpoint
  - supply_air_heating_temperature_setpoint
  - supply_air_temperature_sensor
  implements:
  - CONTROL

ETM4X:
  id: "11771493120443678720"
  description: "Basic exhaust temperature monitoring."
  is_abstract: true
  uses:
  - exhaust_air_temperature_sensor_1
  - exhaust_air_temperature_sensor_2
  - exhaust_air_temperature_sensor_3
  - exhaust_air_temperature_sensor_4
  implements:
  - MONITORING

DX6SC:
  id: "7258886293818441728"
  description: "Six compressor run control on supply air side."
  is_abstract: true
  opt_uses:
  - leaving_cooling_coil_temperature_sensor
  - cooling_thermal_power_capacity
  - cooling_percentage_command
  - compressor_speed_percentage_command
  - cooling_request_count
  uses:
  - compressor_run_status_1
  - compressor_run_status_2
  - compressor_run_status_3
  - compressor_run_status_4
  - compressor_run_status_5
  - compressor_run_status_6
  - compressor_run_command_1
  - compressor_run_command_2
  - compressor_run_command_3
  - compressor_run_command_4
  - compressor_run_command_5
  - compressor_run_command_6
  - supply_air_temperature_sensor
  - supply_air_temperature_setpoint
  implements:
  - CONTROL

DX2DSPRTC:
  id: "3583948997884116992"
  description: "Two-stage compressor run control with dual return temp control."
  is_abstract: true
  opt_uses:
  - leaving_cooling_coil_temperature_sensor
  - cooling_thermal_power_capacity
  - cooling_percentage_command
  - compressor_speed_percentage_command
  - cooling_stage_run_count
  uses:
  - return_air_cooling_temperature_setpoint
  - return_air_heating_temperature_setpoint
  - return_air_temperature_sensor
  - compressor_run_command_1
  - compressor_run_status_1
  - compressor_run_command_2
  - compressor_run_status_2
  implements:
  - CONTROL

DX4DC:
  id: "233270875120467968"
  description: "Compressor run control on discharge air side (DTC)."
  is_abstract: true
  opt_uses:
  - leaving_cooling_coil_temperature_sensor
  - cooling_thermal_power_capacity
  - cooling_percentage_command
  - compressor_speed_percentage_command
  uses:
  - compressor_run_status_1
  - compressor_run_command_1
  - compressor_run_status_2
  - compressor_run_command_2
  - compressor_run_status_3
  - compressor_run_command_3
  - compressor_run_status_4
  - compressor_run_command_4
  - discharge_air_temperature_sensor
  - discharge_air_temperature_setpoint
  implements:
  - CONTROL


DX6SWC:
  id: "10609564416582090752"
  description: "Six compressor run control on supply water side."
  is_abstract: true
  opt_uses:
  - cooling_thermal_power_capacity
  - cooling_percentage_command
  - compressor_speed_percentage_command
  - compressor_speed_percentage_sensor
  uses:
  - compressor_run_command_1
  - compressor_run_status_1
  - compressor_run_command_2
  - compressor_run_status_2
  - compressor_run_command_3
  - compressor_run_status_3
  - compressor_run_command_4
  - compressor_run_status_4
  - compressor_run_command_5
  - compressor_run_status_5
  - compressor_run_command_6
  - compressor_run_status_6
  - supply_water_temperature_sensor
  - supply_water_temperature_setpoint
  implements:
  - CONTROL


DRSM5X:
  id: "7159807102016290816"
  description: "Dryer status monitoring."
  is_abstract: true
  uses:
  - dryer_run_status_1
  - dryer_run_status_2
  - dryer_run_status_3
  - dryer_run_status_4
  - dryer_run_status_5
  implements:
  - MONITORING

DRSM8X:
  id: "4953043284604747776"
  description: "Dryer status monitoring."
  is_abstract: true
  uses:
  - dryer_run_status_1
  - dryer_run_status_2
  - dryer_run_status_3
  - dryer_run_status_4
  - dryer_run_status_5
  - dryer_run_status_6
  - dryer_run_status_7
  - dryer_run_status_8
  implements:
  - MONITORING
  
AHAC:
  id: "529218723387539456"
  description: "Tag to indicate an after hours activation method e.g. push button associated with this device."
  is_abstract: true
  uses:  
  - user_occupancy_override_status
  - zone_occupancy_status
  implements:
  - OPERATIONAL
  
DFFC:
  id: "10094864331922472960"
  description: "Discharge fan flow control"
  is_abstract: true
  uses:
  - discharge_fan_run_command
  - discharge_fan_run_status
  - discharge_fan_speed_percentage_command
  - discharge_air_flowrate_setpoint
  - discharge_air_flowrate_sensor
  implements:
  - CONTROL

EFM:
  id: "1682140227994386432"
  description: "Exhaust air flow monitoring"
  is_abstract: true
  uses:
  - exhaust_air_flowrate_sensor  
  implements:
  - OPERATIONAL

SWTM:
  id: "12058433769456009216"
  description: "Supply water temperature monitoring."
  is_abstract: true
  implements:
  - MONITORING
  opt_uses:
  - cooling_request_count
  - heating_request_count
  - return_water_temperature_sensor
  uses:
  - supply_water_temperature_sensor  

CWDPM:
  id: "16174723828872642560"
  description: "Differential pressure monitoring for condenser water."
  is_abstract: true
  implements:
  - MONITORING
  uses:
  - condensing_water_differential_pressure_sensor

DICM:
  id: "4971562358951378944"
  description: "Damper isolation control and monitoring. "
  is_abstract: true
  uses:
   - supply_air_isolation_damper_closed_status
   - supply_air_isolation_damper_open_status
   - supply_air_isolation_damper_command

UV:
  id: "6143342686997839872"
  description: "Ultraviolet lamp operation."
  is_abstract: true
  opt_uses:
  - ultraviolet_lamp_run_mode
  uses:
  - ultraviolet_lamp_run_command
  - ultraviolet_lamp_run_status

H3X:
  id: "3243024526971240448"
  description: "Heater monitoring."
  is_abstract: true
  implements:
  - MONITORING
  uses:
  - heater_run_status_1
  - heater_run_status_2
  - heater_run_status_3
  - heater_run_command_1
  - heater_run_command_2
  - heater_run_command_3

CHWBRC:
  id: "9602107200818380800"
  description: "Chilled water valve binary (open/closed) monitoring/controlling. Return air temperature control."
  is_abstract: true
  implements:
  - OPERATIONAL
  uses:
  - chilled_water_valve_command
  - return_air_temperature_sensor
  - return_air_temperature_setpoint

CHWISOVPM:
  id: "10952342664099397632"
  description: "Chllled water isolation valve control."
  is_abstract: true
  implements:
  - OPERATIONAL
  uses:
  - chilled_water_isolation_valve_percentage_command
  - chilled_water_isolation_valve_percentage_sensor

CWCS:
  id: "1207397495399776256"
  description: "Condensing water valve control."
  is_abstract: true
  implements:
  - OPERATIONAL
  uses:
  - condensing_water_valve_percentage_command
  - condensing_water_valve_percentage_sensor

DPM:
  id: "14194934395806154752"
  description: "Damper percentage control."
  is_abstract: true
  implements:
    - OPERATIONAL
  uses:
  - damper_percentage_command
  - damper_percentage_sensor

DFVSMC:
  id: "6412714239709937664"
  description: "Variable speed control mode for discharge fans."
  is_abstract: true
  uses:
  - discharge_fan_speed_mode
  - discharge_fan_run_status
  - discharge_fan_run_command
  implements:
  - OPERATIONAL

DFVDSC:
  id: "7493578150278856704"
  description: "Discharge fan control with toggled variable or discrete speed control. This allows the fan to run either VFD or discrete speed stages (LOW/MED/HIGH, etc.) and to switch between the mode."
  is_abstract: true
  uses:
  - discharge_fan_speed_percentage_command
  - discharge_fan_speed_mode
  - discharge_fan_run_status
  - discharge_fan_run_command
  implements:
  - OPERATIONAL

DFVDSFC:
  id: "15636086276564713472"
  description: "Discharge fan control with toggled variable or discrete speed (frequency) control. This allows the fan to run either VFD or discrete speed stages (LOW/MED/HIGH, etc.) and to switch between the mode."
  is_abstract: true
  uses:
  - discharge_fan_speed_frequency_command
  - discharge_fan_speed_mode
  - discharge_fan_run_status
  - discharge_fan_run_command
  implements:
  - OPERATIONAL

SSPCSCM:
  id: "6685507472607674368"
  description: "Supply air static pressure control for supervisor control (Machine learning)."
  is_abstract: true
  uses:
  - supervisor_control_mode
  - supervisor_supply_air_static_pressure_setpoint
  - program_supply_air_static_pressure_setpoint
  - supply_air_static_pressure_setpoint

STCSCM:
  id: "6577421081550782464"
  description: "Supply air temperature control for supervisor control (Machine learning)."
  is_abstract: true
  uses:
  - supervisor_control_mode
  - supervisor_supply_air_temperature_setpoint
  - program_supply_air_temperature_setpoint
  - supply_air_temperature_setpoint

SWTCSCM:
  id: "8591656014892236800"
  description: "Supply water temperature control for supervisor control (Machine learning)."
  is_abstract: true
  uses:
  - supervisor_control_mode
  - supervisor_supply_water_temperature_setpoint
  - program_supply_water_temperature_setpoint
  - supply_water_temperature_setpoint

WDPCSCM:
  id: "11032607012927045632"
  description: "Water differential pressure control for supervisor control (Machine learning)."
  is_abstract: true
  uses:
  - supervisor_control_mode
  - supervisor_differential_pressure_setpoint
  - program_differential_pressure_setpoint
  - differential_pressure_setpoint

CSWIVS:
  id: "359876340523991040"
  description: "Condensing return water isolation valve control."
  is_abstract: true
  implements:
  - OPERATIONAL
  uses:
  - condensing_return_water_isolation_valve_command_1
  - condensing_return_water_isolation_valve_command_2
  - condensing_return_water_isolation_valve_command_3
  - condensing_return_water_isolation_valve_command_4
  - condensing_return_water_isolation_valve_command_5
  - condensing_return_water_isolation_valve_command_6
  - condensing_return_water_isolation_valve_command_7
  - condensing_return_water_isolation_valve_status_1
  - condensing_return_water_isolation_valve_status_2
  - condensing_return_water_isolation_valve_status_3
  - condensing_return_water_isolation_valve_status_4
  - condensing_return_water_isolation_valve_status_5
  - condensing_return_water_isolation_valve_status_6
  - condensing_return_water_isolation_valve_status_7
  - condensing_return_water_isolation_valve_status_8
  - condensing_return_water_isolation_valve_status_9
  - condensing_return_water_isolation_valve_status_10
  - condensing_return_water_isolation_valve_status_11
  - condensing_return_water_isolation_valve_status_12
  - condensing_return_water_isolation_valve_status_13
  - condensing_return_water_isolation_valve_status_14

CRWIVS:
  id: "10755028705425227776"
  description: "Condensing supply water isolation valve control."
  is_abstract: true
  implements:
  - OPERATIONAL
  uses:
  - condensing_supply_water_isolation_valve_command_1
  - condensing_supply_water_isolation_valve_command_2
  - condensing_supply_water_isolation_valve_command_3
  - condensing_supply_water_isolation_valve_command_4
  - condensing_supply_water_isolation_valve_command_5
  - condensing_supply_water_isolation_valve_command_6
  - condensing_supply_water_isolation_valve_command_7
  - condensing_supply_water_isolation_valve_status_1
  - condensing_supply_water_isolation_valve_status_2
  - condensing_supply_water_isolation_valve_status_3
  - condensing_supply_water_isolation_valve_status_4
  - condensing_supply_water_isolation_valve_status_5
  - condensing_supply_water_isolation_valve_status_6
  - condensing_supply_water_isolation_valve_status_7
  - condensing_supply_water_isolation_valve_status_8
  - condensing_supply_water_isolation_valve_status_9
  - condensing_supply_water_isolation_valve_status_10
  - condensing_supply_water_isolation_valve_status_11
  - condensing_supply_water_isolation_valve_status_12
  - condensing_supply_water_isolation_valve_status_13
  - condensing_supply_water_isolation_valve_status_14

CSWTC:
  id: "14772239573039710208"
  description: "Condensing supply water temperature control."
  is_abstract: true
  implements:
  - OPERATIONAL
  uses:
  - condensing_supply_water_temperature_setpoint
  - condensing_supply_water_temperature_sensor

HTWHLSTC:
  id: "5798430287411019776"
  description: "Heat wheel which controls supply temperature using speed control."
  is_abstract: true
  implements:
  - CONTROL
  opt_uses:
  - heat_wheel_speed_percentage_sensor
  - exhaust_air_temperature_sensor
  - return_air_temperature_sensor
  uses:
  - heat_wheel_speed_percentage_command
  - heat_wheel_run_command
  - heat_wheel_run_status
  - outside_air_temperature_sensor
  - supply_air_temperature_sensor
  - supply_air_temperature_setpoint

#New abstracts for CH ZRH EURD
CAM:
  id: "10932006097032052736"
  description: "ztc alarm monitoring based on moisture sensor on coil or in pan."
  is_abstract: true
  implements:
  - MONITORING
  uses:
  - condensate_water_alarm

DPHCC:
  id: "12422697573691686912"
  description: "Two-pipe heating and cooling control. Has a single control
    valve that is fed by two separate headers for heating and cooling water.
    There is an isolation valve for each incoming system and a single control
    valve. Valve and mode control to zone temperature (heating/cooling
    setpoint configuration)."
  is_abstract: true
  opt_uses:
  - chilled_return_water_isolation_valve_percentage_command
  - heating_return_water_isolation_valve_percentage_command
  - heating_supply_water_isolation_valve_percentage_command
  - chilled_supply_water_isolation_valve_percentage_command
  - zone_air_cooling_temperature_setpoint
  - zone_air_heating_temperature_setpoint
  - condensate_water_alarm
  - zone_conditioning_mode
  - supply_water_valve_flowrate_sensor
  uses:
  - supply_water_valve_percentage_command
  - zone_air_temperature_sensor
  - water_riser_mode

HHCDM:
  id: "3582131505163403264"
  description: "Hydronic heating and cooling distribution monitoring"
  is_abstract: true
  implements:
  - MONITORING
  uses:
  - chilled_supply_water_isolation_valve_percentage_command
  - chilled_return_water_isolation_valve_percentage_command
  - heating_supply_water_isolation_valve_percentage_command
  - heating_return_water_isolation_valve_percentage_command
  - heating_request_count
  - cooling_request_count
  opt_uses:
  - average_zone_air_temperature_sensor


HHRU:
  id: "9211631039376523264"
  description: "Hydronic heat recovery unit for ahu's with bypass valve and circulation pump"
  is_abstract: true
  implements:
  - MONITORING
  uses:
  - supply_air_temperature_sensor
  - supply_air_temperature_setpoint
  - return_air_temperature_sensor
  - supply_water_temperature_sensor
  - supply_water_valve_percentage_command
  - supply_water_valve_percentage_sensor
  opt_uses:
  - exhaust_air_temperature_sensor
  - outside_air_temperature_sensor

PHRU:
  id: "5194420171762040832"
  description: "heat recovery unit for ahu's with plate heat exchanger valve and bypass damper"
  is_abstract: true
  implements:
  - MONITORING
  uses:
  - supply_air_temperature_sensor
  - supply_air_temperature_setpoint
  - return_air_temperature_sensor
  - bypass_air_damper_percentage_command
  opt_uses:
  - exhaust_air_temperature_sensor
  - outside_air_temperature_sensor
  - bypass_air_damper_command
  - bypass_air_damper_status

CHWDT2X:
  id: "17588854111866978304"
  description: "Temperature differential across chilled water with two sets of sensors."
  is_abstract: true
  implements:
  - MONITORING
  uses:
  - chilled_return_water_temperature_sensor_1
  - chilled_supply_water_temperature_sensor_1
  - chilled_return_water_temperature_sensor_2
  - chilled_supply_water_temperature_sensor_2

HLSAFS:
  id: "3550799821818298368"
  description: "Duct VAV type with high and low limit setpoint"
  is_abstract: true
  uses:
  - high_limit_supply_air_flowrate_setpoint
  - low_limit_supply_air_flowrate_setpoint
  - supply_air_flowrate_setpoint
  implements:
  - CONTROL

RHDHS:
  id: "15197108458198401024"
  description: "Return humidification/dehumidification monitor."
  is_abstract: true
  uses:
  - return_air_relative_humidity_sensor
  - return_air_relative_humidity_setpoint
  - dehumidification_run_status
  - humidification_run_status
  implements:
  - MONITORING

CO2DFVSC:
  id: "4574242837138243584"
  description: "Carbon dioxide levels controlled by a variable speed discharge fan."
  uses:
  - zone_air_co2_concentration_sensor
  - zone_air_co2_concentration_setpoint
  - discharge_fan_speed_percentage_command
  implements:
  - CONTROL

RACO2C:
  id: "15503353232859594752"
  description: "Returned air carbon dioxide levels controls."
  uses:
  - return_air_co2_concentration_sensor
  - return_air_co2_concentration_setpoint
  
DX2DDC:
  id: "6446737527519838208"
  description: "Two compressor run control with dual setpoint control on discharge side"
  is_abstract: true
  opt_uses:
  - cooling_percentage_command
  - compressor_speed_percentage_command
  uses:
  - compressor_run_command_1
  - compressor_run_command_2
  - compressor_run_status_1
  - compressor_run_status_2
  - discharge_air_heating_temperature_setpoint
  - discharge_air_cooling_temperature_setpoint
  - discharge_air_temperature_sensor
  implements:
  - CONTROL

HWDT:
  id: "6441530240450691072"
  description: "Temperature differential across heating water for heat recovery chiller."
  is_abstract: true
  implements:
  - MONITORING
  uses:
  - heating_return_water_temperature_sensor
  - heating_supply_water_temperature_sensor

HPDDC:
  id: "5130419798932455424"
  description: "Dual setpoint discharge side heat pump control."
  is_abstract: true
  opt_uses:
  - cooling_thermal_power_capacity
  - heating_thermal_power_capacity
  - compressor_speed_percentage_command
  - cooling_percentage_command
  uses:
  - discharge_air_temperature_sensor
  - discharge_air_cooling_temperature_setpoint
  - discharge_air_heating_temperature_setpoint
  - compressor_run_command
  - compressor_run_status
  - reversing_valve_command
  implements:
  - CONTROL

EC2SC:
  id: "9093587471018491904"
  description: "Evaporative cooler control on supply side."
  is_abstract: true
  opt_uses:
  - evaporative_cooler_run_status_1
  - evaporative_cooler_run_status_2
  - cooling_percentage_sensor
  - cooling_request_count
  uses:
  - evaporative_cooler_run_command_1
  - evaporative_cooler_run_command_2
  - supply_air_temperature_sensor
  - supply_air_temperature_setpoint
  implements:
  - CONTROL

HWDDC:
  id: "5695815066213941248"
  description: "Heating water valve with dual setpoint control on discharge side."
  is_abstract: true
  opt_uses:
  - heating_water_valve_percentage_sensor
  - heating_thermal_power_capacity
  - discharge_air_relative_humidity_sensor
  - heating_water_flowrate_sensor
  uses:
  - heating_water_valve_percentage_command
  - discharge_air_heating_temperature_setpoint
  - discharge_air_temperature_sensor
  implements:
  - CONTROL

CFDPM:
  id: "13838358376871886848"
  description: "Carbon filter pressure monitoring, where specific filter type is required."
  is_abstract: true
  uses:
  - carbon_filter_differential_pressure_sensor
  implements:
  - MONITORING
 
VOADM2X:
  id: "13507343804260155392"
  description: "Variable outside air damper monitoring, where there are two separate, equal sets of dampers that operate in conjunction."
  is_abstract: true
  opt_uses:
  - economizer_mode
  - mixed_air_temperature_sensor
  - outside_air_damper_percentage_sensor_1
  - outside_air_damper_percentage_sensor_2
  - low_limit_outside_air_damper_percentage_command
  - outside_air_flowrate_sensor_1
  - outside_air_flowrate_sensor_2
  uses:
  - outside_air_temperature_sensor
  - outside_air_damper_percentage_command_1
  - outside_air_damper_percentage_command_2
  implements:
  - MONITORING
 
EHHRC:
  id: "3300321589723136"
  description: "Exhaust hydronic heat recovery coil with an isolation valve."
  is_abstract: true
  uses:
  - heat_recovery_water_isolation_valve_command
  - leaving_heat_recovery_coil_temperature_sensor
  - entering_heat_recovery_coil_temperature_sensor
  - exhaust_air_flowrate_sensor
  implements:
  - MONITORING
 
DPBHCC:
  id: "6697901167675965440"
  description: "Two-pipe binary (open/closed) heating and cooling control. There is
  an isolation valve for each incoming system. Valve and mode control to zone temperature
  (heating/cooling setpoint configuration)."
  is_abstract: true
  opt_uses:
  - cooling_request_count
  - heating_request_count
  - zone_air_relative_humidity_sensor
  uses:
  - chilled_supply_water_isolation_valve_command
  - chilled_supply_water_isolation_valve_status
  - heating_supply_water_isolation_valve_command
  - heating_supply_water_isolation_valve_status
  - zone_air_cooling_temperature_setpoint
  - zone_air_heating_temperature_setpoint
  - zone_air_temperature_sensor
  implements:
  - CONTROL
 
FTC:
  id: "18010943431630651392"
  description: "Floor temperature control, where the temperature sensors are embedded in the floor (as opposed to open to the air)."
  is_abstract: true
  uses:
  - zone_floor_temperature_sensor
  - zone_floor_temperature_setpoint
  implements:
  - OPERATIONAL
 
DPCHWHRWSC:
  id: "370343691220418560"
  description: "Two-pipe chilled water and heat recovery water control using the same coils."
  is_abstract: true
  opt_uses:
  - leaving_coil_temperature_sensor
  - chilled_supply_water_temperature_sensor
  - chilled_return_water_temperature_sensor
  - heat_recovery_supply_water_temperature_sensor
  - heat_recovery_return_water_temperature_sensor
  - supply_water_valve_percentage_sensor
  - heat_recovery_return_water_isolation_valve_status
  - heat_recovery_supply_water_isolation_valve_status
  - chilled_return_water_isolation_valve_status
  - chilled_supply_water_isolation_valve_status
  uses:
  - supply_air_temperature_sensor
  - supply_air_temperature_setpoint
  - supply_water_valve_percentage_command
  - heat_recovery_run_command
  - heat_recovery_supply_water_isolation_valve_command
  - chilled_supply_water_isolation_valve_command
  implements:
  - CONTROL

CPVSC2X:
  id: "2309143330803417088"
  description: "Circulation pump variable speed control with 2 circulation pumps."
  is_abstract: true
  uses:
  - circulation_pump_run_command_1
  - circulation_pump_run_status_1
  - circulation_pump_speed_percentage_command_1
  - circulation_pump_run_command_2
  - circulation_pump_run_status_2
  - circulation_pump_speed_percentage_command_2
  implements:
  - OPERATIONAL

HWTTC:
  id: "8895657785832767488"
  description: "Hot water tank temperature control."
  is_abstract: true
  uses:
  - hot_water_tank_temperature_setpoint
  - hot_water_tank_temperature_sensor
  implements:
  - OPERATIONAL

PHWTTC:
  id: "15921273204530741248"
  description: "Preheating water tank temperature control."
  is_abstract: true
  uses:
  - preheating_water_tank_temperature_setpoint
  - preheating_water_tank_temperature_sensor
  implements:
  - OPERATIONAL
  

RCKTM:
  id: "4150552628444528640"
  description: "Refrigeration circuit monitoring for a DX compressor loop."
  is_abstract: true
  uses:
  - refrigerant_discharge_pressure_sensor
  - refrigerant_discharge_temperature_sensor
  - refrigerant_liquid_pressure_sensor
  - refrigerant_liquid_saturation_temperature_sensor
  - refrigerant_liquid_temperature_sensor
  - refrigerant_subcooling_temperature_sensor
  - refrigerant_suction_pressure_sensor
  - refrigerant_suction_saturation_temperature_sensor
  - refrigerant_suction_superheat_temperature_sensor
  - refrigerant_suction_temperature_sensor


RCKTM2X:
  id: "9248627406627930112"
  description: "Refrigeration circuits (2x) monitoring for a DX compressor loop."
  is_abstract: true
  uses:
  - refrigerant_discharge_pressure_sensor_1
  - refrigerant_discharge_temperature_sensor_1
  - refrigerant_liquid_pressure_sensor_1
  - refrigerant_liquid_saturation_temperature_sensor_1
  - refrigerant_liquid_temperature_sensor_1
  - refrigerant_subcooling_temperature_sensor_1
  - refrigerant_suction_pressure_sensor_1
  - refrigerant_suction_saturation_temperature_sensor_1
  - refrigerant_suction_superheat_temperature_sensor_1
  - refrigerant_suction_temperature_sensor_1
  - refrigerant_discharge_pressure_sensor_2
  - refrigerant_discharge_temperature_sensor_2
  - refrigerant_liquid_pressure_sensor_2
  - refrigerant_liquid_saturation_temperature_sensor_2
  - refrigerant_liquid_temperature_sensor_2
  - refrigerant_subcooling_temperature_sensor_2
  - refrigerant_suction_pressure_sensor_2
  - refrigerant_suction_saturation_temperature_sensor_2
  - refrigerant_suction_superheat_temperature_sensor_2
  - refrigerant_suction_temperature_sensor_2


CCM:
  id: "7375129961641803776"
  description: "Compressor current monitoring."
  is_abstract: true
  uses:
  - compressor_run_command
  - compressor_current_sensor

CC2XM:
  id: "15229407711775948800"
  description: "Compressor current monitoring for 2 compressors."
  is_abstract: true
  uses:
  - compressor_run_command_1
  - compressor_current_sensor_1
  - compressor_run_command_2
  - compressor_current_sensor_2

SSSPC:
  id: "12462508690710200320"
  description: "Supply static steam pressure control for steam/water heat exchanger"
  is_abstract: true
  uses:
  - supply_steam_static_pressure_sensor
  - supply_steam_static_pressure_setpoint
  - steam_valve_percentage_command
  implements:
  - CONTROL

SCHWISOVPM:
  id: "428890486376235008"
  description: "Secondary chilled water return side isolation valve percentage monitoring."
  is_abstract: true
  uses:
  - secondary_chilled_return_water_isolation_valve_percentage_command
  - secondary_chilled_return_water_isolation_valve_percentage_sensor
  implements:
  - MONITORING

SCHWDT:
  id: "9593715728075194368"
  description: "Secondary-side chilled water delta-T monitoring."
  is_abstract: true
  implements:
  - MONITORING
  uses:
  - secondary_chilled_supply_water_temperature_sensor
  - secondary_chilled_return_water_temperature_sensor

SHWDT:
  id: "11532515367658192896"
  description: "Secondary-side heating water delta-T monitoring."
  is_abstract: true
  implements:
  - MONITORING
  uses:
  - secondary_heating_supply_water_temperature_sensor
  - secondary_heating_return_water_temperature_sensor

PCHWDT:
  id: "18119029822687543296"
  description: "Temperature differential across primary chilled water loop."
  is_abstract: true
  implements:
  - MONITORING
  uses:
  - primary_chilled_return_water_temperature_sensor
  - primary_chilled_supply_water_temperature_sensor

PHWDT:
  id: "4392058158462271488"
  description: "Temperature differential across primary heating water loop."
  is_abstract: true
  implements:
  - MONITORING
  uses:
  - primary_heating_return_water_temperature_sensor
  - primary_heating_supply_water_temperature_sensor

TDTM:
  id: "9652262523231010816"
  description: "water tank delta-T monitoring."
  is_abstract: true
  uses:
  - leaving_water_tank_temperature_sensor
  - entering_water_tank_temperature_sensor 
  implements:
  - MONITORING

HLPM:
  id: "4982029709647806464"
  description: "Heating thermal power sensor."
  is_abstract: true
  uses:
  - heating_thermal_power_sensor
  implements:
  - MONITORING

CWRWISOVM:
  id: "15646553627261140992"
  description: "Condensing water supply side isolation valve monitoring."
  is_abstract: true
  uses:
  - condensing_return_water_isolation_valve_command
  - condensing_return_water_isolation_valve_status
  implements:
  - MONITORING

CWRWISOVPM:
  id: "7850822672282812416"
  description: "Condensing water return side isolation valve percentage monitoring."
  is_abstract: true
  uses:
  - condensing_return_water_isolation_valve_percentage_command
  - condensing_return_water_isolation_valve_percentage_sensor
  implements:
  - MONITORING

OCWRWISOVM:
  id: "18443288995858219008"
  description: "Open-loop CDW return side isolation valve monitoring."
  is_abstract: true
  uses:
  - outside_condensing_loop_return_water_isolation_valve_command
  - outside_condensing_loop_return_water_isolation_valve_status
  implements:
  - MONITORING

OCWRWISOVPM:
  id: "15705100422416957440"
  description: "Open-loop CDW return side isolation valve monitoring."
  is_abstract: true
  uses:
  - outside_condensing_loop_return_water_isolation_valve_percentage_command
  - outside_condensing_loop_return_water_isolation_valve_percentage_sensor
  implements:
  - MONITORING

HWRWISOVM:
  id: "8729024599620059136"
  description: "Heating return side isolation valve monitoring."
  is_abstract: true
  uses:
  - heating_return_water_isolation_valve_command
  - heating_return_water_isolation_valve_status
  implements:
  - MONITORING

HWSWISOVM:
  id: "4614986340017111040"
  description: "Heating supply side isolation valve monitoring."
  is_abstract: true
  uses:
  - heating_supply_water_isolation_valve_command
  - heating_supply_water_isolation_valve_status
  implements:
  - MONITORING

HWRWISOVPM:
  id: "13399257413203263488"
  description: "Heating return side isolation valve percentage monitoring."
  is_abstract: true
  uses:
  - heating_return_water_isolation_valve_percentage_command
  - heating_return_water_isolation_valve_percentage_sensor
  implements:

  - MONITORING 

DEFSS:
  id: "8292821948602253312"
  description: "defrost run command and status (start/stop) "
  is_abstract: true
  uses:
  - defrost_run_status
  - defrost_run_command  
  implements:
  - MONITORING
    
VOADC2X:
  id: "15455797155935027200"
  description: "Variable outside air damper control and monitoring, where there are two separate, equal sets of dampers that operate in conjunction."
  is_abstract: true
  uses:
  - outside_air_damper_percentage_sensor_1
  - outside_air_damper_percentage_sensor_2
  - outside_air_damper_percentage_command_1
  - outside_air_damper_percentage_command_2
  implements:
  - OPERATIONAL  
  
RAIDC:
  id: "8470714133883387904"
  description: "Return air isolation damper control and monitoring."
  is_abstract: true
  uses:
  - return_air_isolation_damper_status
  - return_air_isolation_damper_command
 

RAIDC3X:
  id: "6574698690760409088"
  description: "Return air isolation damper control and monitoring, where there are three separate, equal sets of dampers that operate in conjunction."
  is_abstract: true
  uses:
  - return_air_isolation_damper_status_1
  - return_air_isolation_damper_status_2
  - return_air_isolation_damper_status_3 
  - return_air_isolation_damper_command_1
  - return_air_isolation_damper_command_2
  - return_air_isolation_damper_command_3   
  implements:
  - MONITORING

RAIDC2X:
  id: "11726816664472256512"
  description: "Return air isolation damper control and monitoring, where there are two separate, equal sets of dampers that operate in conjunction."
  is_abstract: true
  uses:
  - return_air_isolation_damper_status_1
  - return_air_isolation_damper_status_2 
  - return_air_isolation_damper_command_1
  - return_air_isolation_damper_command_2  
  implements:
  - MONITORING

RAIDC4X:
  id: "3091164378989330432"
  description: "Return air isolation damper control and monitoring, where there are four separate, equal sets of dampers that operate in conjunction."
  is_abstract: true
  uses:
  - return_air_isolation_damper_status_1
  - return_air_isolation_damper_status_2
  - return_air_isolation_damper_status_3
  - return_air_isolation_damper_status_4
  - return_air_isolation_damper_command_1
  - return_air_isolation_damper_command_2
  - return_air_isolation_damper_command_3 
  - return_air_isolation_damper_command_4  
  implements:
  - MONITORING


SAIDC:
  id: "3926582109866557440"
  description: "isolation damper status monitoring and control on the supply side."
  is_abstract: true
  uses:
  - supply_air_isolation_damper_status
  - supply_air_isolation_damper_command  
  implements:
  - MONITORING

SAIDC2X:
  id: "17694086170738163712"
  description: "isolation damper status monitoring and control on the supply side, where there are two separate, equal sets of dampers that operate in conjunction."
  is_abstract: true
  uses:
  - supply_air_isolation_damper_status_1
  - supply_air_isolation_damper_status_2
  - supply_air_isolation_damper_command_1
  - supply_air_isolation_damper_command_2  
  implements:
  - MONITORING

SAIDC3X:
  id: "15798070727615184896"
  description: "isolation damper status monitoring and control on the supply side, where there are three separate, equal sets of dampers that operate in conjunction."
  is_abstract: true
  uses:
  - supply_air_isolation_damper_status_1
  - supply_air_isolation_damper_status_2
  - supply_air_isolation_damper_status_3
  - supply_air_isolation_damper_command_1
  - supply_air_isolation_damper_command_2
  - supply_air_isolation_damper_command_3  
  implements:
  - MONITORING   
  
SSPC2X:
  id: "7115130646044868608"
  description: "Supply static pressure control via supply fan speed with 2 sensors"
  is_abstract: true
  opt_uses:
  - supply_fan_speed_frequency_sensor
  - supply_fan_run_command
  - supply_fan_run_status
  - pressurization_request_count
  - supply_air_damper_percentage_command
  - supply_air_flowrate_sensor
  - supply_fan_speed_percentage_command
  uses:
  - supply_air_static_pressure_sensor_1
  - supply_air_static_pressure_sensor_2  
  - supply_air_static_pressure_setpoint_1
  - supply_air_static_pressure_setpoint_2  
  implements:
  - OPERATIONAL

SFMSC:
  id: "12314536415844106240"
  description: "Supply fan multi-speed control."
  is_abstract: true
  uses:
  - supply_fan_run_command
  - supply_fan_run_status
  - supply_fan_speed_mode
  - supply_fan_run_mode
  opt_uses:  
  - schedule_run_command

 
MIPVCM:
  id: "10283962739713900544"
  description: "Motor phase-level input current and voltage monitoring."
  is_abstract: true
  implements:
  - MONITORING
  uses:
  - input_phase1_phase3_line_motor_voltage_sensor
  - input_phase1_phase2_line_motor_voltage_sensor
  - input_phase2_phase3_line_motor_voltage_sensor
  - input_phase1_line_motor_current_sensor
  - input_phase2_line_motor_current_sensor
  - input_phase3_line_motor_current_sensor
  opt_uses:
  - average_input_line_motor_current_sensor
  - average_input_inter_line_motor_voltage_sensor

MIPWM:
  id: "2094166817340653568"
  description: "Motor input power monitoring."
  is_abstract: true
  implements:
  - MONITORING
  uses:
  - input_motor_power_sensor
  opt_uses:
  - motor_powerfactor_sensor
  - input_motor_frequency_sensor
  
MSM:
  id: "2084609862272024576"
  description: "Motor speed monitoring for fan."
  is_abstract: true
  implements:
  - MONITORING
  uses:
  - discharge_fan_run_status
  - high_discharge_fan_speed_status
  - low_discharge_fan_speed_status
  opt_uses:
  - discharge_fan_failed_alarm
 

INVOPWM:
  id: "10056530958531690496"
  description: "Inverter (VFD) output power monitoring."
  is_abstract: true
  implements:
  - MONITORING
  uses:
  - output_inverter_power_sensor
  opt_uses:
  - output_inverter_voltage_sensor
  - input_inverter_frequency_sensor

INVIPCM:
  id: "3240332922506444800"
  description: "Inverter (VFD) 3-phase input current monitoring."
  is_abstract: true
  implements:
  - MONITORING
  uses:
  - input_phase1_line_inverter_current_sensor
  - input_phase2_line_inverter_current_sensor
  - input_phase3_line_inverter_current_sensor

CWSWISOVPM:
  id: "14769547968574914560"
  description: "Condensing water supply side isolation valve percentage monitoring."
  is_abstract: true
  uses:
  - condensing_supply_water_isolation_valve_percentage_command
  - condensing_supply_water_isolation_valve_percentage_sensor
  implements:
  - MONITORING

GTWFCISOVM:
  id: "5444844940104302592"
  description: "Geothermal water free-cooling isolation valve monitoring; exclusively using ground as heat sink for building load."
  is_abstract: true  
  uses:
  - chilled_side_ground_supply_economizer_isolation_valve_status
  - chilled_side_ground_return_economizer_isolation_valve_status
  - chilled_side_ground_return_economizer_isolation_valve_command
  implements:
  - MONITORING

GTWGRISOVM:
  id: "12463704959361220608"
  description: "Geothermal water ground-recharge isolation valve monitoring; rejecting ground heat to atmosphere via cooling towers."
  is_abstract: true  
  uses:
  - heating_side_ground_supply_economizer_isolation_valve_status
  - heating_side_ground_return_economizer_isolation_valve_status
  - heating_side_ground_return_economizer_isolation_valve_command
  implements:
  - MONITORING

GTWHEISOVM:
  id: "3366433712072818688"
  description: "Geothermal water heat-extraction isolation valve monitoring; extracting ground heat to to use in building."
  is_abstract: true
  uses:
  - chilled_side_ground_return_water_isolation_valve_status
  - chilled_side_ground_supply_water_isolation_valve_status
  - chilled_side_ground_supply_water_isolation_valve_command
  implements:
  - MONITORING

GTWHRISOVM:
  id: "11317538854195429376"
  description: "Geothermal water heat-rejection isolation valve monitoring; rejecting building heat to ground."
  is_abstract: true  
  uses:
  - heating_side_ground_return_water_isolation_valve_status
  - heating_side_ground_supply_water_isolation_valve_status
  - heating_side_ground_supply_water_isolation_valve_command
  implements:
  - MONITORING
  
COCDSP:
  id: "3620605616042541056"
  description: "Dual setpoint CO concentration control."
  is_abstract: true
  uses:
  - low_limit_zone_air_co_concentration_setpoint
  - high_limit_zone_air_co_concentration_setpoint
  - zone_air_co_concentration_sensor
  implements:
  - CONTROL

NOCDSP:
  id: "10177846673493983232"
  description: "Dual setpoint NO concentration control."
  is_abstract: true
  uses:
  - low_limit_zone_air_no_concentration_setpoint
  - high_limit_zone_air_no_concentration_setpoint
  - zone_air_no_concentration_sensor
  implements:
  - CONTROL

EFHLC:
  id: "16708066133181202432"
  description: "Two-speed exhaust fan (low/high)."
  is_abstract: true
  uses:
  - low_exhaust_fan_speed_command
  - high_exhaust_fan_speed_command
  - low_exhaust_fan_speed_status
  - high_exhaust_fan_speed_status
  implements:
<<<<<<< HEAD
  - OPERATIONAL

OAFSS:
  description: "Start/stop command and status monitoring for fresh air fans."
  is_abstract: true
  uses:
  - outside_air_fan_run_status
  - outside_air_fan_run_command
  implements:
  - OPERATIONAL

SCRSS:
  description: "Scurbber start stop monitoring."
  is_abstract: true
  opt_uses:
  - scrubber_run_mode
  - filter_alarm
  - differential_pressure_sensor
  - differential_pressure_setpoint
  - fire_alarm
  uses:
  - scrubber_run_command
  - scrubber_run_status
  implements:
=======
>>>>>>> 568d0bfa
  - OPERATIONAL

##Abstracts for sensors

PCM:
  id: "13149954146721333248"
  description: "General particulate matter monitoring."
  is_abstract: true
  uses:
  - particle_concentration_sensor
  implements:
  - MONITORING 

PMM:
  id: "976724353938882560"
  description: "Zone air particulate matter monitoring."
  is_abstract: true
  uses:
  - zone_air_pm2pt5_concentration_sensor
  - zone_air_pm10pt0_concentration_sensor
  implements:
  - MONITORING

PHWTC:
  id: "4268855681546715136"
  description: "potable water temperature monitoring and control."
  is_abstract: true
  uses:
  - potable_hot_water_temperature_sensor  

LM:
  id: "16338502682899644416"
  description: "level monitoring of devices storing media."
  is_abstract: true
  uses:
  - level_status
  - percentage_sensor
 
PLPM:  
  id: "7702850397416718336"
  description: "Pipeline Fluid pressure monitoring"
  is_abstract: true
  uses:
  - line_pressure_sensor

CO2M4X:
  id: "8538268128293945344"
  description: "Basic carbon dioxide monitoring for 4 Zones."
  is_abstract: true
  uses:
  - zone_air_co2_concentration_sensor_1
  - zone_air_co2_concentration_sensor_2
  - zone_air_co2_concentration_sensor_3
  - zone_air_co2_concentration_sensor_4
  implements:
  - MONITORING

CO2M6X:
  id: "10200096390793658368"
  description: "Basic carbon dioxide monitoring for 6 Zones."
  is_abstract: true
  uses:
  - zone_air_co2_concentration_sensor_1
  - zone_air_co2_concentration_sensor_2
  - zone_air_co2_concentration_sensor_3
  - zone_air_co2_concentration_sensor_4
  - zone_air_co2_concentration_sensor_5
  - zone_air_co2_concentration_sensor_6
  implements:
  - MONITORING


  
MIPCVM:
  id: "13492227718401490944"
  description: "Motor phase-level input current and voltage monitoring."
  is_abstract: true
  implements:
  - MONITORING
  uses:
  - average_input_line_motor_current_sensor
  - average_input_inter_line_motor_voltage_sensor
  - input_motor_power_sensor  
  
EPM:
  id: "1350523123010633728"
  description: "Basic Electrical parameter monitoring."
  is_abstract: true

  opt_uses:
  - power_status
  uses:  
  - voltage_sensor
  - current_sensor
  - power_sensor
  - energy_accumulator
  implements:
  - MONITORING


DFRMM:
  id: "16926222434271494144"
  description: "Discharge fan run mode monitoring."
  is_abstract: true
  uses:
  - discharge_fan_run_mode
  implements:
<<<<<<< HEAD
  - MONITORING
=======

  - MONITORING  

  
>>>>>>> 568d0bfa
<|MERGE_RESOLUTION|>--- conflicted
+++ resolved
@@ -5244,7 +5244,6 @@
   - low_exhaust_fan_speed_status
   - high_exhaust_fan_speed_status
   implements:
-<<<<<<< HEAD
   - OPERATIONAL
 
 OAFSS:
@@ -5269,8 +5268,6 @@
   - scrubber_run_command
   - scrubber_run_status
   implements:
-=======
->>>>>>> 568d0bfa
   - OPERATIONAL
 
 ##Abstracts for sensors
@@ -5378,11 +5375,4 @@
   uses:
   - discharge_fan_run_mode
   implements:
-<<<<<<< HEAD
-  - MONITORING
-=======
-
-  - MONITORING  
-
-  
->>>>>>> 568d0bfa
+  - MONITORING