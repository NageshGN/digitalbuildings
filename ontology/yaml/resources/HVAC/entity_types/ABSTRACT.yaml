# Copyright 2020 Google LLC
#
# Licensed under the Apache License, Version 2.0 (the License);
# you may not use this file except in compliance with the License.
# You may obtain a copy of the License at
#
#    https://www.apache.org/licenses/LICENSE-2.0
#
# Unless required by applicable law or agreed to in writing, software
# distributed under the License is distributed on an AS IS BASIS,
# WITHOUT WARRANTIES OR CONDITIONS OF ANY KIND, either express or implied.
# See the License for the specific language governing permissions and
# limitations under the License.

### ABSTRACT TYPES

# This defines subtypes by function. They are not necessarily specific to any type of equipment.
# TODO: Variable speed compressors?
# TODO: For types which use multiple sensors as control points (e.g. differential_pressure_sensor_1
# and _2) they should be reconstructed using virtual points (and the 2X types should be deprecated).

SD:
  id: "11449987124388954112"
  description: "Single duct VAV type, with basic airflow control."
  is_abstract: true
  opt_uses:
  - run_command
  - supply_air_ventilation_flowrate_requirement
  - supply_air_cooling_flowrate_capacity
  - supply_air_heating_flowrate_capacity
  - cooling_thermal_power_capacity
  - supply_air_temperature_sensor
  uses:
  - supply_air_flowrate_sensor
  - supply_air_flowrate_setpoint
  - supply_air_damper_percentage_command
  implements:
  - CONTROL

DD:
  id: "8927971333061476352"
  description: "Dual duct flow control (hot deck, cold deck)."
  is_abstract: true
  opt_uses:
  - supply_air_ventilation_flowrate_requirement
  - supply_air_cooling_flowrate_capacity
  - supply_air_heating_flowrate_capacity
  - cooling_thermal_power_capacity
  - heating_thermal_power_capacity
  - discharge_air_temperature_sensor
  - run_command
  uses:
  - cooling_air_damper_percentage_command
  - cooling_air_flowrate_sensor
  - cooling_air_flowrate_setpoint
  - heating_air_damper_percentage_command
  - heating_air_flowrate_sensor
  - heating_air_flowrate_setpoint
  implements:
  - CONTROL

# Not deprecated but probably not useful
OADM:
  id: "13985513714598543360"
  description: "Outside air damper monitoring."
  uses:
  - outside_air_damper_command

MOAFC:
  id: "1519549946037010432"
  description: "Minimum (ventilation) outside air flow control."
  is_abstract: true
  opt_uses:
  - economizer_mode
  uses:
  - ventilation_outside_air_damper_percentage_command
  - ventilation_outside_air_flowrate_setpoint
  - ventilation_outside_air_flowrate_sensor
  implements:
  - CONTROL

OAFC:
  id: "12724505818934804480"
  description: "Outside Air Flow Control"
  is_abstract: true
  opt_uses:
  - economizer_mode
  - mixed_air_temperature_sensor
  uses:
  - outside_air_flowrate_setpoint
  - outside_air_flowrate_sensor
  - outside_air_damper_percentage_command
  implements:
  - CONTROL

ZTM:
  id: "5662861603217866752"
  description: "Zone temperature monitoring."
  is_abstract: true
  opt_uses:
  - discharge_air_temperature_sensor
  uses:
  - zone_air_temperature_sensor
  implements:
  - MONITORING

REFM:
  id: "18151343369916252160"
  description: "Refrigerant leak monitoring."
  is_abstract: true
  implements:
  - MONITORING
  uses:
  - zone_air_refrigerant_concentration_sensor

CSP:
  id: "2456298668530073600"
  description: "Single cooling setpoint control (IDF room typically)."
  is_abstract: true
  implements:
  - OPERATIONAL
  opt_uses:
  - zone_air_relative_humidity_sensor
  - discharge_air_temperature_sensor
  uses:
  - zone_air_temperature_sensor
  - zone_air_cooling_temperature_setpoint

ZTC:
  id: "10742921982891786240"
  description: "Single control setpoint with deadband."
  is_abstract: true
  implements:
  - OPERATIONAL
  opt_uses:
  - zone_air_deadband_temperature_setpoint
  - zone_air_relative_humidity_sensor
  uses:
  - zone_air_temperature_setpoint
  - zone_air_temperature_sensor

DSARC:
  id: "9767289031682424832"
  description: "AHU dual supply air reset control."
  is_abstract: true
  opt_uses:
  - supply_air_flowrate_sensor
  - heating_request_count
  uses:
  - supply_air_cooling_temperature_setpoint
  - supply_air_heating_temperature_setpoint
  - supply_air_static_pressure_setpoint
  - cooling_request_count
  - pressurization_request_count
  implements:
  - CONTROL

DFMSS:
  id: "15946227720434745344"
  description: "Discharge fan Start Stop with uneven statuses."
  is_abstract: true
  implements:
  - OPERATIONAL
  opt_uses:
  - discharge_air_flowrate_capacity
  - discharge_fan_power_capacity
  - discharge_fan_current_sensor
  - discharge_fan_power_sensor
  uses:
  - discharge_fan_run_command
  - discharge_fan_run_status_1
  - discharge_fan_run_status_2

DX2RC:
  id: "14529282687673303040"
  description: "Compressor run control on retun side (RC)."
  is_abstract: true
  opt_uses:
  - discharge_air_temperature_sensor
  - leaving_cooling_coil_temperature_sensor
  - cooling_thermal_power_capacity
  - cooling_percentage_command
  - compressor_speed_percentage_command
  uses:
  - return_air_temperature_setpoint
  - return_air_temperature_sensor
  - compressor_run_command_1
  - compressor_run_command_2
  - compressor_run_status_1
  - compressor_run_status_2
  implements:
  - CONTROL

DFSMC:
  id: "2774887660236308480"
  description: "Discharge fan multi-speed control."
  is_abstract: true
  uses:
  - discharge_fan_run_command
  - discharge_fan_speed_mode

DSP:
  id: "8112819800507416576"
  description: "Dual setpoint control (heating/cooling thresholds with deadband in between)."
  is_abstract: true
  implements:
  - OPERATIONAL
  opt_uses:
  - discharge_air_temperature_sensor
  - zone_air_relative_humidity_sensor
  uses:
  - zone_air_temperature_sensor
  - zone_air_cooling_temperature_setpoint
  - zone_air_heating_temperature_setpoint

DDSP:
  id: "15044396188704964608"
  description: "Dual setpoint control (heating/cooling thresholds with deadband in between) with two zone temp sensors."
  is_abstract: true
  implements:
  - OPERATIONAL
  opt_uses:
  - discharge_air_temperature_sensor
  uses:
  - zone_air_temperature_sensor_1
  - zone_air_temperature_sensor_2
  - zone_air_cooling_temperature_setpoint
  - zone_air_heating_temperature_setpoint

CO2C:
  id: "14886233640072642560"
  description: "Carbon dioxide control."
  is_abstract: true
  implements:
  - OPERATIONAL
  uses:
  - zone_air_co2_concentration_sensor
  - zone_air_co2_concentration_setpoint

COC:
  id: "11679670705384849408"
  description: "Carbon monoxide control."
  is_abstract: true
  implements:
  - OPERATIONAL
  uses:
  - zone_air_co_concentration_sensor
  - zone_air_co_concentration_setpoint

BPC:
  id: "16869691043929391104"
  description: "Building pressure control (stand-alone fan)."
  is_abstract: true
  uses:
  - building_air_static_pressure_sensor
  - building_air_static_pressure_setpoint
  implements:
  - OPERATIONAL

EDPM:
  id: "18075318737925308416"
  description: "Exhaust air damper percentage monitoring."
  is_abstract: true
  uses:
  - exhaust_air_damper_percentage_command
  - exhaust_air_damper_percentage_sensor

EDM:
  id: "3621015733879701504"
  description: "Exhaust air damper monitoring."
  is_abstract: true
  uses:
  - exhaust_air_damper_command
  - exhaust_air_damper_status

EDBPC:
  id: "15769475728711614464"
  description: "Building static control with exhaust damper."
  is_abstract: true
  opt_uses:
  - exhaust_air_differential_pressure_sensor
  - exhaust_air_damper_percentage_sensor
  uses:
  - building_air_static_pressure_sensor
  - building_air_static_pressure_setpoint
  - exhaust_air_damper_percentage_command
  implements:
  - CONTROL

EFFC:
  id: "3108154032661725184"
  description: "Exhaust fan flow control."
  is_abstract: true
  uses:
  - speed_percentage_command
  - exhaust_air_flowrate_setpoint
  - exhaust_air_flowrate_sensor
  implements:
  - CONTROL

BSPC:
  id: "6131235964464398336"
  description: "Building static pressure control (as part of a composite device)."
  is_abstract: true
  opt_uses:
  - exhaust_air_damper_percentage_command
  - exhaust_fan_run_status
  uses:
  - building_air_static_pressure_sensor
  - building_air_static_pressure_setpoint
  - exhaust_fan_run_command
  implements:
  - CONTROL

VSC:
  id: "3357018594004172800"
  description: "Variable speed control generic."
  is_abstract: true
  opt_uses:
  - current_sensor
  - speed_percentage_sensor
  - speed_frequency_sensor
  - power_sensor
  - voltage_sensor
  uses:
  - speed_percentage_command
  - run_status
  - run_command
  implements:
  - OPERATIONAL

EFVSC:
  id: "12580390630858948608"
  description: "Variable speed control for exhaust fans."
  is_abstract: true
  opt_uses:
  - exhaust_fan_speed_frequency_sensor
  - exhaust_fan_speed_percentage_sensor
  - exhaust_fan_current_sensor
  - exhaust_fan_power_sensor
  uses:
  - exhaust_fan_run_command
  - exhaust_fan_run_status
  - exhaust_fan_speed_percentage_command
  implements:
  - OPERATIONAL

VSFC:
  id: "17941929285778407424"
  description: "Variable speed control or monitor in frequency"
  is_abstract: true
  uses:
  - speed_frequency_command
  - speed_frequency_sensor
 

SFVSC:
  id: "16291356723812237312"
  description: "Variable speed control for supply fans."
  is_abstract: true
  opt_uses:
  - supply_fan_speed_frequency_sensor
  - supply_fan_speed_percentage_sensor
  - supply_fan_current_sensor
  - supply_fan_power_sensor
  - supply_fan_power_status
  - supply_fan_voltage_sensor
  - supply_fan_failed_alarm
  - supply_fan_energy_accumulator
  uses:
  - supply_fan_run_command
  - supply_fan_run_status
  - supply_fan_speed_percentage_command
  implements:
  - OPERATIONAL

DFVSC:
  id: "3825392955250704384"
  description: "Variable speed control for discharge fans."
  is_abstract: true
  opt_uses:
  - discharge_fan_current_sensor
  - discharge_fan_power_sensor
  - discharge_fan_speed_frequency_sensor
  - discharge_fan_speed_percentage_sensor
  - discharge_fan_lost_power_alarm
  uses:
  - discharge_fan_speed_percentage_command
  - discharge_fan_run_status
  - discharge_fan_run_command
  implements:
  - OPERATIONAL

DFVSC2X:
  id: "2339665773590478848"
  description: "Variable speed control for discharge fans for 2 separate zones."
  is_abstract: true
  opt_uses:
  - discharge_fan_current_sensor_1
  - discharge_fan_power_sensor_1
  - discharge_fan_speed_frequency_sensor_1
  - discharge_fan_speed_percentage_sensor_1
  - discharge_fan_lost_power_alarm_1
  - discharge_fan_current_sensor_2
  - discharge_fan_power_sensor_2
  - discharge_fan_speed_frequency_sensor_2
  - discharge_fan_speed_percentage_sensor_2
  - discharge_fan_lost_power_alarm_2
  uses:
  - discharge_fan_speed_percentage_command_1
  - discharge_fan_run_status_1
  - discharge_fan_run_command_1
  - discharge_fan_speed_percentage_command_2
  - discharge_fan_run_status_2
  - discharge_fan_run_command_2
  implements:
  - OPERATIONAL


DFVSFC:
  id: "3819485279274663936"
  description: "Variable speed control with frequency setting for discharge fans."
  is_abstract: true
  uses:
  - discharge_fan_speed_frequency_command
  - discharge_fan_run_status
  - discharge_fan_run_command
  opt_uses:
  - discharge_fan_speed_frequency_sensor
  implements:
  - OPERATIONAL

DFMSC:
  id: "13122696153957138432"
  description: "Discharge fan multi-speed control."
  is_abstract: true
  uses:
  - discharge_fan_run_command
  - discharge_fan_run_status
  - discharge_fan_speed_mode

ZHM:
  id: "17192076649286336512"
  description: "Zone humidity monitoring."
  is_abstract: true
  implements:
  - MONITORING
  uses:
  - zone_air_relative_humidity_sensor

DTM:
  id: "7968704612431560704"
  description: "Discharge temperature monitoring."
  is_abstract: true
  opt_uses:
  - discharge_air_relative_humidity_sensor
  - discharge_air_specificenthalpy_sensor
  uses:
  - discharge_air_temperature_sensor
  implements:
  - MONITORING

SS:
  id: "2875133433875529728"
  description: "Basic combination of run command and status (start/stop)."
  is_abstract: true
  implements:
  - /SS
  - OPERATIONAL
  opt_uses:
  - power_capacity
  - flowrate_capacity
  - powerfactor_sensor
  - current_sensor
  - power_sensor

SSPC:
  id: "10526749200778002432"
  description: "Supply static pressure control via supply fan speed"
  is_abstract: true
  opt_uses:
  - supply_fan_speed_frequency_sensor
  - supply_fan_run_command
  - supply_fan_run_status
  - pressurization_request_count
  - supply_air_damper_percentage_command
  - supply_air_flowrate_sensor
  - supply_fan_speed_percentage_command
  uses:
  - supply_air_static_pressure_sensor
  - supply_air_static_pressure_setpoint
  implements:
  - OPERATIONAL

SPSS:
  id: "8029265712889462784"
  description: "Spray pump start stop monitoring."
  is_abstract: true
  uses:
  - spray_pump_run_command
  - spray_pump_run_status
  implements:
  - OPERATIONAL

EFSS:
  id: "618830020562911232"
  description: "Basic combination of exhaust fan run command and status (start/stop)."
  is_abstract: true
  implements:
  - OPERATIONAL
  opt_uses:
  - exhaust_fan_current_sensor
  - exhaust_fan_power_sensor
  - exhaust_air_flowrate_capacity
  - exhaust_fan_power_capacity
  uses:
  - exhaust_fan_run_command
  - exhaust_fan_run_status

DFSS:
  id: "8437078973678092288"
  description: "Basic combination of discharge fan run command and status (start/stop)."
  is_abstract: true
  implements:
  - OPERATIONAL
  opt_uses:
  - discharge_air_flowrate_capacity
  - discharge_fan_power_capacity
  - discharge_fan_current_sensor
  - discharge_fan_power_sensor
  - discharge_air_static_pressure_sensor
  - discharge_fan_lost_power_alarm
<<<<<<< HEAD
  - schedule_run_command
=======
>>>>>>> 777ed393
  - discharge_fan_run_time_accumulator
  uses:
  - discharge_fan_run_command
  - discharge_fan_run_status

HT2RC:
  id: "12331526069516500992"
  description: "Two gas or electric heater control on zone side (HSP, DSP)."
  is_abstract: true
  opt_uses:
  - discharge_air_temperature_sensor
  - heating_thermal_power_capacity
  - heating_percentage_command
  uses:
  - heater_run_command_1
  - heater_run_command_2
  - return_air_temperature_setpoint
  - return_air_temperature_sensor
  implements:
  - CONTROL

HTZTC:
  id: "4417012674366275584"
  description: "Gas or electric heater control on zone side (ZC)."
  is_abstract: true
  opt_uses:
  - heating_thermal_power_capacity
  - discharge_air_temperature_sensor
  - heating_percentage_command
  - heater_run_status
  uses:
  - heater_run_command
  - zone_air_temperature_setpoint
  - zone_air_temperature_sensor
  implements:
  - CONTROL

HT3ZTC:
  id: "5155603013255036928"
  description: "Two gas or electric heater control on zone side (HSP, ZTC)."
  is_abstract: true
  opt_uses:
  - discharge_air_temperature_sensor
  - heating_thermal_power_capacity
  - heating_percentage_command
  uses:
  - heater_run_command_1
  - heater_run_command_2
  - heater_run_command_3
  - zone_air_temperature_setpoint
  - zone_air_temperature_sensor
  implements:
  - CONTROL

HSOUC:
  id: "3000067641604833280"
  description: "Heating occupied/unoccupied setpoint control."
  is_abstract: true
  uses:
  - zone_air_unoccupied_heating_temperature_setpoint
  - zone_air_occupied_heating_temperature_setpoint
  - zone_air_temperature_sensor
  implements:
  - CONTROL

HTZOUC:
  id: "11998259697091084288"
  description: "Gas or electric heater control on zone side (ZC)."
  is_abstract: true
  opt_uses:
  - heater_run_status
  uses:
  - heater_run_command
  - zone_air_unoccupied_heating_temperature_setpoint
  - zone_air_occupied_heating_temperature_setpoint
  - zone_air_temperature_sensor
  implements:
  - CONTROL

LCC:
  id: "7719840051089113088"
  description: "Leaving coil temperature control."
  is_abstract: true
  uses:
  - leaving_cooling_coil_temperature_sensor
  - leaving_cooling_coil_temperature_setpoint
  - chilled_water_valve_percentage_command
  implements:
  - CONTROL

LCC2X:
  id: "13640384711221051392"
  description: "Double valve leaving coil temperature control."
  is_abstract: true
  uses:
  - leaving_cooling_coil_temperature_sensor
  - leaving_cooling_coil_temperature_setpoint
  - chilled_water_valve_percentage_command_1
  - chilled_water_valve_percentage_command_2
  implements:
  - CONTROL

SFSS:
  id: "5180976443089223680"
  description: "Basic combination of supply fan run command and status (start/stop)."
  is_abstract: true
  implements:
  - OPERATIONAL
  opt_uses:
  - supply_air_flowrate_capacity
  - supply_fan_power_capacity
  - supply_fan_current_sensor
  - supply_fan_power_sensor
  - supply_fan_run_time_accumulator
  uses:
  - supply_fan_run_command
  - supply_fan_run_status

RHM:
  id: "14781568929201389568"
  description: "Return air humidity monitoring."
  is_abstract: true
  implements:
  - MONITORING
  uses:
  - return_air_relative_humidity_sensor

RTM:
  id: "2924673029776605184"
  description: "Return air temperature monitoring"
  implements:
  - MONITORING
  opt_uses:
  - return_air_relative_humidity_sensor
  - return_air_specificenthalpy_sensor
  uses:
  - return_air_temperature_sensor

DTC:
  id: "14404348479943999488"
  description: "Discharge air temperatore control"
  is_abstract: true
  implements:
  - OPERATIONAL
  uses:
  - discharge_air_temperature_setpoint
  - discharge_air_temperature_sensor

STC:
  id: "2204097089397325824"
  description: "Supply air temperature control"
  is_abstract: true
  opt_uses:
  - heating_request_count
  - cooling_request_count
  uses:
  - supply_air_temperature_setpoint
  - supply_air_temperature_sensor
  implements:
  - OPERATIONAL

RTC:
  id: "7486819452302917632"
  description: "Return air temperature control"
  is_abstract: true
  implements:
  - OPERATIONAL
  uses:
  - return_air_temperature_sensor
  - return_air_temperature_setpoint

# Rename to OTM
OA:
  id: "15138435219205390336"
  description: "Basic weather station (drybulb temp and humidity)."
  is_abstract: true
  opt_uses:
  - outside_air_relative_humidity_sensor
  - outside_air_dewpoint_temperature_sensor
  - outside_air_wetbulb_temperature_sensor
  - outside_air_specificenthalpy_sensor
  - outside_air_pressure_sensor
  uses:
  - outside_air_temperature_sensor
  implements:
  - MONITORING

ZA:
  id: "3244379125296660480"
  description: "Grouped type for zone air psychrometric conditions (RH and temp)"
  is_abstract: true
  uses:
  - zone_air_temperature_sensor
  - zone_air_relative_humidity_sensor

WDT:
  id: "12148045066631380992"
  description: "Temperature differential across water."
  is_abstract: true
  implements:
  - MONITORING
  uses:
  - return_water_temperature_sensor
  - supply_water_temperature_sensor

CHWDT:
  id: "6815783107824713728"
  description: "Temperature differential across chilled water."
  is_abstract: true
  implements:
  - MONITORING
  uses:
  - chilled_return_water_temperature_sensor
  - chilled_supply_water_temperature_sensor

CHWDPSC:
  id: "9028698692793663488"
  description: "Chilled water valve controlling supply air dewpoint temperature."
  is_abstract: true
  opt_uses:
  - leaving_cooling_coil_temperature_sensor
  - cooling_thermal_power_capacity
  - chilled_supply_water_temperature_sensor
  uses:
  - supply_air_dewpoint_temperature_sensor
  - supply_air_dewpoint_temperature_setpoint
  - chilled_water_valve_percentage_command
  implements:
  - CONTROL

CHWDPSC2X:
  id: "14378975050109812736"
  description: "Chilled water valves (2x) controlling supply air dewpoint temperature."
  is_abstract: true
  opt_uses:
  - leaving_cooling_coil_temperature_sensor
  - cooling_thermal_power_capacity
  uses:
  - supply_air_dewpoint_temperature_sensor
  - supply_air_dewpoint_temperature_setpoint
  - chilled_water_valve_percentage_command_1
  - chilled_water_valve_percentage_command_2
  implements:
  - CONTROL

CWDT:
  id: "16710191489157693440"
  description: "Temperature differential across condenser water."
  is_abstract: true
  implements:
  - MONITORING
  uses:
  - condensing_return_water_temperature_sensor
  - condensing_supply_water_temperature_sensor

# Rename SFN TOTAL_
SWTC:
  id: "3609220173136920576"
  description: "Supply water temperature control."
  is_abstract: true
  implements:
  - OPERATIONAL
  opt_uses:
  - cooling_request_count
  - heating_request_count
  - return_water_temperature_sensor
  - run_command
  uses:
  - supply_water_temperature_setpoint
  - supply_water_temperature_sensor

RWTC:
  id: "4684780039613448192"
  description: "Return water temperature control."
  is_abstract: true
  implements:
  - OPERATIONAL
  opt_uses:
  - supply_water_temperature_sensor
  - run_command
  uses:
  - return_water_temperature_setpoint
  - return_water_temperature_sensor


PSWTC:
  id: "10474579573063286784"
  description: "Process water temperature control."
  is_abstract: true
  opt_uses:
  - process_return_water_temperature_sensor
  uses:
  - process_supply_water_temperature_sensor
  - process_supply_water_temperature_setpoint
  implements:
  - OPERATIONAL

SCHWTC:
  id: "10166461230588362752"
  description: "Supply chilled water temperature control."
  is_abstract: true
  implements:
  - OPERATIONAL
  opt_uses:
  - cooling_request_count
  - chilled_return_water_temperature_sensor
  - cooling_percentage_command
  uses:
  - chilled_supply_water_temperature_setpoint
  - chilled_supply_water_temperature_sensor

WDPC:
  id: "7536359048203993088"
  description: "Differential pressure control in whichever system."
  is_abstract: true
  implements:
  - OPERATIONAL
  opt_uses:
  - pressurization_request_count
  uses:
  - differential_pressure_sensor
  - differential_pressure_setpoint

CGRWTC:
  id: "8601082128077160448"
  description: "Cogeneration return water temperature control."
  is_abstract: true
  implements:
  - OPERATIONAL
  opt_uses:
  - cogeneration_supply_water_temperature_sensor
  uses:
  - cogeneration_return_water_temperature_sensor
  - cogeneration_return_water_temperature_setpoint

WDPC2X:
  id: "14149516868997611520"
  description: "Differential pressure control in whichever system, 2 sensors."
  is_abstract: true
  implements:
  - OPERATIONAL
  opt_uses:
  - pressurization_request_count
  - run_command
  uses:
  - differential_pressure_sensor_1
  - differential_pressure_sensor_2
  - differential_pressure_setpoint

# Change to low_limit_flowrate_setpoint
MINFC:
  id: "16039155144679489536"
  description: "Minimum flow control for entire loop."
  is_abstract: true
  implements:
  - CONTROL
  uses:
  - bypass_valve_percentage_command
  - min_flowrate_setpoint
  - flowrate_sensor

# Rename to CPSS
CPC:
  id: "1722211929268682752"
  description: "Circulation pump control"
  is_abstract: true
  uses:
  - circulation_pump_run_status
  - circulation_pump_run_command


### NET NEW TYPES
ETM:
  id: "13050638559919210496"
  description: "Basic exhaust temperature monitoring."
  is_abstract: true
  uses:
  - exhaust_air_temperature_sensor
  implements:
  - MONITORING

ED:
  id: "8438952541491822592"
  description: "Exhaust air flow control."
  is_abstract: true
  opt_uses:
  - exhaust_air_damper_percentage_sensor
  - exhaust_air_static_pressure_sensor
  uses:
  - exhaust_air_flowrate_setpoint
  - exhaust_air_flowrate_sensor
  - exhaust_air_damper_percentage_command
  implements:
  - CONTROL

RD:
  id: "17662324578346598400"
  description: "Return damper flow control."
  is_abstract: true
  uses:
  - return_air_flowrate_setpoint
  - return_air_flowrate_sensor
  - return_air_damper_percentage_command
  implements:
  - CONTROL

MTM:
  id: "944962761547317248"
  description: "Mixed air temperature monitoring."
  is_abstract: true
  opt_uses:
  - mixed_air_relative_humidity_sensor
  - mixed_air_dewpoint_temperature_sensor
  uses:
  - mixed_air_temperature_sensor
  implements:
  - MONITORING

MTC:
  id: "10168334798402093056"
  description: "Mixed air temperature control."
  is_abstract: true
  uses:
  - mixed_air_temperature_sensor
  - mixed_air_temperature_setpoint
  implements:
  - OPERATIONAL

STM:
  id: "5556648779974705152"
  description: "Basic supply temperature monitoring."
  is_abstract: true
  uses:
  - supply_air_temperature_sensor
  implements:
  - MONITORING

STDSPC:
  id: "14780020816829480960"
  description: "Supply temperature control dual setpoint."
  is_abstract: true
  opt_uses:
  - heating_request_count
  - cooling_request_count
  uses:
  - supply_air_cooling_temperature_setpoint
  - supply_air_heating_temperature_setpoint
  - supply_air_temperature_sensor
  implements:
  - OPERATIONAL

DSPRTC:
  id: "3250805770761011200"
  description: "Dual setpoint return air temp control."
  is_abstract: true
  opt_uses:
  - discharge_air_temperature_sensor
  - return_air_relative_humidity_sensor
  uses:
  - return_air_temperature_sensor
  - return_air_cooling_temperature_setpoint
  - return_air_heating_temperature_setpoint
  implements:
  - OPERATIONAL

ZHC:
  id: "7286031036884975616"
  description: "Zone relative humidity control."
  is_abstract: true
  uses:
  - zone_air_relative_humidity_sensor
  - zone_air_relative_humidity_setpoint
  implements:
  - OPERATIONAL

RHC:
  id: "2169941860192092160"
  description: "Return air relative humidity control."
  is_abstract: true
  uses:
  - return_air_relative_humidity_sensor
  - return_air_relative_humidity_setpoint
  implements:
  - OPERATIONAL

RHDHC:
  id: "18310842924687949824"
  description: "Return humidification/dehumidification control."
  is_abstract: true
  opt_uses:
  - economizer_mode
  - humidification_percentage_command
  uses:
  - return_air_relative_humidity_sensor
  - return_air_relative_humidity_setpoint
  - dehumidification_run_command
  - humidification_run_command
  implements:
  - CONTROL

ZHDHC:
  id: "4475784869405786112"
  description: "Zone humidification/dehumidification control."
  is_abstract: true
  opt_uses:
  - humidification_percentage_command
  uses:
  - zone_air_relative_humidity_sensor
  - zone_air_relative_humidity_setpoint
  - dehumidification_run_command
  - humidification_run_command
  implements:
  - CONTROL

RHHC:
  id: "8019953948913827840"
  description: "Zone humidification control."
  is_abstract: true
  opt_uses:
  - humidification_percentage_command
  uses:
  - humidification_run_command
  - return_air_relative_humidity_setpoint
  - return_air_relative_humidity_sensor

SHC:
  id: "12474177807615787008"
  description: "Supply air relative humidity control."
  is_abstract: true
  opt_uses:
  - humidification_percentage_command
  uses:
  - dehumidification_run_command
  - humidification_run_command
  - supply_air_dehumidification_relative_humidity_setpoint
  - supply_air_humidification_relative_humidity_setpoint
  - supply_air_relative_humidity_sensor
  implements:
  - OPERATIONAL

SHM:
  id: "2378937030399754240"
  description: "Supply air relative humidity monitoring."
  is_abstract: true
  uses:
  - supply_air_relative_humidity_sensor
  implements:
  - MONITORING

REFC:
  id: "3034632988647227392"
  description: "Refrigerant leak control."
  is_abstract: true
  uses:
  - zone_air_refrigerant_concentration_setpoint
  - zone_air_refrigerant_concentration_sensor
  implements:
  - OPERATIONAL

EPC:
  id: "11105083520895156224"
  description: "Exhaust pressure control."
  is_abstract: true
  uses:
  - exhaust_air_static_pressure_sensor
  - exhaust_air_static_pressure_setpoint
  opt_uses:
  - exhaust_air_flowrate_sensor
  implements:
  - OPERATIONAL

CO2M:
  id: "7862491789188399104"
  description: "Basic carbon dioxide monitoring."
  is_abstract: true
  uses:
  - zone_air_co2_concentration_sensor
  implements:
  - MONITORING

VOCM:
  id: "17085863826043174912"
  description: "Volatile organic compound monitoring."
  is_abstract: true
  uses:
  - zone_air_voc_concentration_sensor
  implements:
  - MONITORING

VOCC:
  id: "2097884266154164224"
  description: "Volatile organic compound control."
  is_abstract: true
  uses:
  - zone_air_voc_concentration_setpoint
  - zone_air_voc_concentration_sensor
  implements:
  - OPERATIONAL

VOCPC:
  id: "668891884487180288"
  description: "Volatile organic compound percentage control."
  is_abstract: true
  uses:
  - zone_air_voc_percentage_setpoint
  - zone_air_voc_percentage_sensor
  implements:
  - OPERATIONAL

BFSS:
  id: "11321256303008940032"
  description: "Booster fan start-stop and feedback."
  is_abstract: true
  uses:
  - boost_fan_run_command
  - boost_fan_run_status
  implements:
  - OPERATIONAL

DFHLC:
  id: "3539036146912722944"
  description: "Discharge fan three-speed (high/low/off) speed control."
  is_abstract: true
  opt_uses:
  - discharge_fan_run_status
  - discharge_fan_run_command
  uses:
  - low_discharge_fan_speed_command
  - high_discharge_fan_speed_command
  implements:
  - OPERATIONAL
  - REMAP_REQUIRED

DFHMLC:
  id: "8727182917643534336"
  description: "Discharge fan three-speed (high/medium/low/off) speed control."
  is_abstract: true
  opt_uses:
  - discharge_fan_run_status
  - discharge_fan_run_command
  uses:
  - low_discharge_fan_speed_command
  - medium_discharge_fan_speed_command
  - high_discharge_fan_speed_command
  implements:
  - OPERATIONAL
  - REMAP_REQUIRED

ESPC:
  id: "6709570284581552128"
  description: "Exhaust air static pressure control."
  is_abstract: true
  uses:
  - exhaust_air_damper_percentage_command
  - exhaust_fan_run_command
  - exhaust_fan_run_status
  - exhaust_fan_speed_percentage_command
  - exhaust_air_static_pressure_sensor
  - exhaust_air_static_pressure_setpoint
  implements:
  - OPERATIONAL

SSPM:
  id: "15932942321436327936"
  description: "Supply static pressure monitoring."
  is_abstract: true
  uses:
  - supply_air_static_pressure_sensor
  implements:
  - MONITORING

ZSPC:
  id: "4403727275367858176"
  description: "Zone static pressure control."
  is_abstract: true
  uses:
  - zone_air_static_pressure_setpoint
  - zone_air_static_pressure_sensor
  implements:
  - OPERATIONAL

ZSPM:
  id: "13627099312222633984"
  description: "Zone static pressure monitoring."
  is_abstract: true
  uses:
  - zone_air_static_pressure_sensor
  implements:
  - MONITORING

RSPC:
  id: "9015413293795246080"
  description: "Return air static pressure control."
  is_abstract: true
  uses:
  - return_air_static_pressure_sensor
  - return_air_static_pressure_setpoint
  implements:
  - OPERATIONAL

PWDPC:
  id: "18238785330650021888"
  description: "Process water differential pressure control."
  is_abstract: true
  uses:
  - process_water_differential_pressure_sensor
  - process_water_differential_pressure_setpoint
  implements:
  - OPERATIONAL

PWDT:
  id: "289266803299844096"
  description: "Primary-side water delta-T monitoring."
  is_abstract: true
  uses:
  - primary_supply_water_temperature_sensor
  - primary_return_water_temperature_sensor


CHPM:
  id: "224386821168037888"
  description: "Chiller pressure monitoring."
  is_abstract: true
  uses:
  - evaporator_pressure_sensor
  - condenser_pressure_sensor
  - differential_pressure_sensor # consider removing or renaming, may not be descriptive enough for WCC
  implements:
  - MONITORING

FDPM:
  id: "9447758858022813696"
  description: "Filter pressure monitoring."
  is_abstract: true
  uses:
  - filter_differential_pressure_sensor
  implements:
  - MONITORING

# Chilled water valve control

CHWDC:
  id: "16581460667777679360"
  description: "Chilled water valve monitoring on discharge side."
  is_abstract: true
  opt_uses:
  - leaving_cooling_coil_temperature_sensor
  - cooling_thermal_power_capacity
  - chilled_water_valve_percentage_sensor
  - chilled_water_flowrate_sensor
  uses:
  - discharge_air_temperature_sensor
  - discharge_air_temperature_setpoint
  - chilled_water_valve_percentage_command
  implements:
  - CONTROL

CHWSC:
  id: "4836072839595425792"
  description: "Chilled water valve monitoring on supply side."
  is_abstract: true
  opt_uses:
  - leaving_cooling_coil_temperature_sensor
  - cooling_thermal_power_capacity
  - chilled_supply_water_temperature_sensor
  - chilled_water_valve_percentage_sensor
  - cooling_request_count
  uses:
  - supply_air_temperature_sensor
  - supply_air_temperature_setpoint
  - chilled_water_valve_percentage_command
  implements:
  - CONTROL

CHWSDC:
  id: "2207518769582964736"
  description: "Chilled water valve monitoring on supply side."
  is_abstract: true
  opt_uses:
  - leaving_cooling_coil_temperature_sensor
  - cooling_thermal_power_capacity
  - chilled_water_valve_percentage_sensor
  uses:
  - supply_air_temperature_sensor
  - supply_air_heating_temperature_setpoint
  - supply_air_cooling_temperature_setpoint
  - chilled_water_valve_percentage_command
  implements:
  - CONTROL

CHW2XSC:
  id: "14565396147087605760"
  description: "Two chilled water valves."
  is_abstract: true
  opt_uses:
  - leaving_cooling_coil_temperature_sensor
  - cooling_thermal_power_capacity
  - chilled_supply_water_temperature_sensor
  - chilled_water_valve_percentage_sensor
  - cooling_request_count
  uses:
  - supply_air_temperature_sensor
  - supply_air_temperature_setpoint
  - chilled_water_valve_percentage_command_1
  - chilled_water_valve_percentage_command_2
  implements:
  - CONTROL

CHWRC:
  id: "10816853144743444480"
  description: "Chilled water valve monitoring on return side."
  is_abstract: true
  opt_uses:
  - discharge_air_temperature_sensor
  - leaving_cooling_coil_temperature_sensor
  - cooling_thermal_power_capacity
  - return_air_relative_humidity_sensor
  - chilled_water_valve_percentage_sensor
  - chilled_water_flowrate_sensor
  uses:
  - return_air_temperature_setpoint
  - return_air_temperature_sensor
  - chilled_water_valve_percentage_command
  implements:
  - CONTROL

CHWZC:
  id: "2746402612495515648"
  description: "Chilled water valve monitoring on zone side (DSP, CSP)."
  is_abstract: true
  opt_uses:
  - discharge_air_temperature_sensor
  - leaving_cooling_coil_temperature_sensor
  - cooling_thermal_power_capacity
  - chilled_water_valve_percentage_sensor
  - chilled_supply_water_isolation_valve_command
  - chilled_supply_water_isolation_valve_status
  - chilled_supply_water_temperature_sensor
  uses:
  - zone_air_cooling_temperature_setpoint
  - zone_air_temperature_sensor
  - chilled_water_valve_percentage_command
  implements:
  - CONTROL

CHWZTC:
  id: "14203560064526057472"
  description: "Chilled water valve monitoring on zone side (ZTC)."
  is_abstract: true
  opt_uses:
  - discharge_air_temperature_sensor
  - leaving_cooling_coil_temperature_sensor
  - cooling_thermal_power_capacity
  - chilled_water_flowrate_sensor
  - chilled_water_valve_percentage_sensor
  uses:
  - zone_air_temperature_setpoint
  - zone_air_temperature_sensor
  - chilled_water_valve_percentage_command
  implements:
  - CONTROL

CHWPVM:
  id: "10410116305838407680"
  description: "Chilled water pressure valve command and position monitoring (without regard to what controls it)."
  is_abstract: true
  opt_uses:
  - chilled_water_flowrate_sensor
  uses:
  - chilled_water_valve_percentage_sensor
  implements:
  - OPERATIONAL

CHWZTC2X:
  id: "12977168093439590400"
  description: "Chilled water valve control on zone side (ZTC) for two separate zones. Chilled water valve controls to the worst zone."
  is_abstract: true
  opt_uses:
  - discharge_air_temperature_sensor_1
  - discharge_air_temperature_sensor_2
  - leaving_cooling_coil_temperature_sensor
  - cooling_thermal_power_capacity
  - chilled_water_flowrate_sensor
  - chilled_water_valve_percentage_sensor
  uses:
  - zone_air_temperature_setpoint_1
  - zone_air_temperature_setpoint_2
  - zone_air_temperature_sensor_1
  - zone_air_temperature_sensor_2
  - chilled_water_valve_percentage_command
  implements:
  - CONTROL

# DX Control

DXZTC:
  id: "13699156906260561920"
  description: "Compressor run control on zone side (ZTC)."
  is_abstract: true
  opt_uses:
  - discharge_air_temperature_sensor
  - leaving_cooling_coil_temperature_sensor
  - cooling_thermal_power_capacity
  - cooling_percentage_command
  - compressor_speed_percentage_command
  - compressor_run_time_accumulator
  uses:
  - zone_air_temperature_setpoint
  - zone_air_temperature_sensor
  - compressor_run_command
  - compressor_run_status
  implements:
  - CONTROL

DX2ZTC:
  id: "7764960709758156800"
  description: "Compressor run control on zone side (ZTC)."
  is_abstract: true
  opt_uses:
  - discharge_air_temperature_sensor
  - leaving_cooling_coil_temperature_sensor
  - cooling_thermal_power_capacity
  - cooling_percentage_command
  - compressor_speed_percentage_command
  - compressor_run_time_accumulator_1
  - compressor_run_time_accumulator_2   
  uses:
  - zone_air_temperature_setpoint
  - zone_air_temperature_sensor
  - compressor_run_command_1
  - compressor_run_command_2
  - compressor_run_status_1
  - compressor_run_status_2
  implements:
  - CONTROL

DXZC:
  id: "5052245621709209600"
  description: "Compressor run control on zone side (DSP, CSP)."
  is_abstract: true
  opt_uses:
  - discharge_air_temperature_sensor
  - leaving_cooling_coil_temperature_sensor
  - cooling_thermal_power_capacity
  - cooling_percentage_command
  - compressor_speed_percentage_command
  uses:
  - zone_air_cooling_temperature_setpoint
  - zone_air_temperature_sensor
  - compressor_run_command
  - compressor_run_status
  implements:
  - CONTROL


DXDSPRTC:
  id: "13463632719497920512"
  description: "Compressor run control with dual return temp control."
  is_abstract: true
  opt_uses:
  - discharge_air_temperature_sensor
  - leaving_cooling_coil_temperature_sensor
  - cooling_thermal_power_capacity
  - cooling_percentage_command
  - compressor_speed_percentage_command
  uses:
  - return_air_cooling_temperature_setpoint
  - return_air_heating_temperature_setpoint
  - return_air_temperature_sensor
  - compressor_run_command
  - compressor_run_status
  implements:
  - CONTROL


DX2ZC:
  id: "5844879156126416896"
  description: "Two compressor run control on zone side (DSP, CSP)."
  is_abstract: true
  opt_uses:
  - discharge_air_temperature_sensor
  - leaving_cooling_coil_temperature_sensor
  - cooling_thermal_power_capacity
  - cooling_percentage_command
  - compressor_speed_percentage_command
  uses:
  - zone_air_cooling_temperature_setpoint
  - zone_air_temperature_sensor
  - compressor_run_command_1
  - compressor_run_command_2
  - compressor_run_status_1
  - compressor_run_status_2
  implements:
  - CONTROL

DX3ZC:
  id: "14059444876450201600"
  description: "Three compressor run control on zone side."
  is_abstract: true
  opt_uses:
  - discharge_air_temperature_sensor
  - leaving_cooling_coil_temperature_sensor
  - cooling_thermal_power_capacity
  - cooling_percentage_command
  - compressor_speed_percentage_command
  uses:
  - compressor_run_command_1
  - compressor_run_command_2
  - compressor_run_command_3
  - compressor_run_status_1
  - compressor_run_status_2
  - compressor_run_status_3
  - zone_air_temperature_sensor
  - zone_air_cooling_temperature_setpoint
  implements:
  - CONTROL

DX4ZC:
  id: "7395665540313776128"
  description: "Four compressor run control on zone side."
  is_abstract: true
  opt_uses:
  - discharge_air_temperature_sensor
  - leaving_cooling_coil_temperature_sensor
  - cooling_thermal_power_capacity
  - cooling_percentage_command
  - compressor_speed_percentage_command
  uses:
  - compressor_run_command_1
  - compressor_run_command_2
  - compressor_run_command_3
  - compressor_run_command_4
  - compressor_run_status_1
  - compressor_run_status_2
  - compressor_run_status_3
  - compressor_run_status_4
  - zone_air_temperature_sensor
  - zone_air_cooling_temperature_setpoint
  implements:
  - CONTROL

DX2ZC2X:
  id: "2288583562875633664"
  description: "Two compressor run control on zone side (DSP, CSP) with two zone temp sensors."
  is_abstract: true
  opt_uses:
  - discharge_air_temperature_sensor
  - leaving_cooling_coil_temperature_sensor
  - cooling_thermal_power_capacity
  - cooling_percentage_command
  - compressor_speed_percentage_command
  uses:
  - zone_air_cooling_temperature_setpoint
  - zone_air_temperature_sensor_1
  - zone_air_temperature_sensor_2
  - compressor_run_command_1
  - compressor_run_command_2
  - compressor_run_status_1
  - compressor_run_status_2
  implements:
  - CONTROL

DXSC:
  id: "2530229830381731840"
  description: "Compressor run control on supply air side (STC)."
  opt_uses:
  - leaving_cooling_coil_temperature_sensor
  - cooling_thermal_power_capacity
  - cooling_percentage_command #Serves as a duty cycle for single-stage DX sections.
  - compressor_speed_percentage_command
  - cooling_request_count
  uses:
  - compressor_run_status
  - compressor_run_command
  - supply_air_temperature_sensor
  - supply_air_temperature_setpoint
  implements:
  - CONTROL

DX2SC:
  id: "11753601867236507648"
  description: "Two compressor run control on supply air side."
  is_abstract: true
  opt_uses:
  - leaving_cooling_coil_temperature_sensor
  - cooling_thermal_power_capacity
  - cooling_percentage_command
  - compressor_speed_percentage_command
  - cooling_request_count
  uses:
  - compressor_run_command_1
  - compressor_run_command_2
  - compressor_run_status_1
  - compressor_run_status_2
  - supply_air_temperature_sensor
  - supply_air_temperature_setpoint
  implements:
  - CONTROL

DX3SC:
  id: "7141915848809119744"
  description: "Three compressor run control on supply air side."
  is_abstract: true
  opt_uses:
  - leaving_cooling_coil_temperature_sensor
  - cooling_thermal_power_capacity
  - cooling_percentage_command
  - compressor_speed_percentage_command
  - cooling_request_count
  uses:
  - compressor_run_command_1
  - compressor_run_command_2
  - compressor_run_command_3
  - compressor_run_status_1
  - compressor_run_status_2
  - compressor_run_status_3
  - supply_air_temperature_sensor
  - supply_air_temperature_setpoint
  implements:
  - CONTROL

DX4SC:
  id: "16365287885663895552"
  description: "Four compressor run control on supply air side."
  is_abstract: true
  opt_uses:
  - leaving_cooling_coil_temperature_sensor
  - cooling_thermal_power_capacity
  - cooling_percentage_command
  - compressor_speed_percentage_command
  - cooling_request_count
  uses:
  - compressor_run_status_1
  - compressor_run_status_2
  - compressor_run_status_3
  - compressor_run_status_4
  - compressor_run_command_1
  - compressor_run_command_2
  - compressor_run_command_3
  - compressor_run_command_4
  - supply_air_temperature_sensor
  - supply_air_temperature_setpoint
  implements:
  - CONTROL


DX2SDC:
  id: "17195498329471975424"
  description: "Two compressor run control on supply air side (dual temp setpoint)."
  is_abstract: true
  opt_uses:
  - leaving_cooling_coil_temperature_sensor
  - cooling_thermal_power_capacity
  - cooling_percentage_command
  - compressor_speed_percentage_command
  uses:
  - compressor_run_command_1
  - compressor_run_command_2
  - compressor_run_status_1
  - compressor_run_status_2
  - supply_air_temperature_sensor
  - supply_air_heating_temperature_setpoint
  - supply_air_cooling_temperature_setpoint
  implements:
  - CONTROL


DX4SWC:
  id: "1377308325774884864"
  description: "Four compressor run control on supply water side."
  is_abstract: true
  opt_uses:
  - cooling_thermal_power_capacity
  - cooling_percentage_command
  - compressor_speed_percentage_command
  - compressor_speed_percentage_sensor
  uses:
  - compressor_run_command_1
  - compressor_run_command_2
  - compressor_run_command_3
  - compressor_run_command_4
  - compressor_run_status_1
  - compressor_run_status_2
  - compressor_run_status_3
  - compressor_run_status_4
  - supply_water_temperature_sensor
  - supply_water_temperature_setpoint
  implements:
  - CONTROL

DX2SWC:
  id: "8232701752307089408"
  description: "Two compressor run control on supply water side."
  is_abstract: true
  opt_uses:
  - cooling_thermal_power_capacity
  - cooling_percentage_command
  - compressor_speed_percentage_command
  - compressor_speed_percentage_sensor
  uses:
  - compressor_run_command_1
  - compressor_run_command_2
  - compressor_run_status_1
  - compressor_run_status_2
  - supply_water_temperature_sensor
  - supply_water_temperature_setpoint
  implements:
  - CONTROL


DXSWC:
  id: "11457067979271831552"
  description: "Compressor run control on supply water side."
  is_abstract: true
  opt_uses:
  - cooling_thermal_power_capacity
  - cooling_percentage_command
  - compressor_speed_percentage_command
  - compressor_speed_percentage_sensor
  uses:
  - compressor_run_command
  - compressor_run_status
  - supply_water_temperature_sensor
  - supply_water_temperature_setpoint
  implements:
  - CONTROL

DX5SC:
  id: "10600680362629660672"
  description: "Five compressor run control on supply side."
  is_abstract: true
  opt_uses:
  - leaving_cooling_coil_temperature_sensor
  - cooling_thermal_power_capacity
  - cooling_percentage_command
  - compressor_speed_percentage_command
  - cooling_request_count
  uses:
  - compressor_run_command_1
  - compressor_run_command_2
  - compressor_run_command_3
  - compressor_run_command_4
  - compressor_run_command_5
  - compressor_run_status_1
  - compressor_run_status_2
  - compressor_run_status_3
  - compressor_run_status_4
  - compressor_run_status_5
  - supply_air_temperature_sensor
  - supply_air_temperature_setpoint
  implements:
  - CONTROL

DXRC:
  id: "5628706374012633088"
  description: "Compressor run control on return air side (RC)."
  opt_uses:
  - discharge_air_temperature_sensor
  - leaving_cooling_coil_temperature_sensor
  - cooling_thermal_power_capacity
  - cooling_percentage_command
  - compressor_speed_percentage_command
  uses:
  - return_air_temperature_setpoint
  - return_air_temperature_sensor
  - compressor_run_command
  - compressor_run_status
  implements:
  - CONTROL

DXDC:
  id: "5988994344202272768"
  description: "Compressor run control on discharge air side (DTC)."
  opt_uses:
  - leaving_cooling_coil_temperature_sensor
  - cooling_thermal_power_capacity
  - cooling_percentage_command
  - compressor_speed_percentage_command
  uses:
  - compressor_run_status
  - compressor_run_command
  - discharge_air_temperature_sensor
  - discharge_air_temperature_setpoint
  implements:
  - CONTROL

DX2DC:
  id: "8944903812129226752"
  description: "Two compressor run control on discharge side (DTC)."
  is_abstract: true
  opt_uses:
  - leaving_cooling_coil_temperature_sensor
  - cooling_thermal_power_capacity
  - cooling_percentage_command
  - compressor_speed_percentage_command
  uses:
  - discharge_air_temperature_sensor
  - discharge_air_temperature_setpoint
  - compressor_run_command_1
  - compressor_run_command_2
  - compressor_run_status_1
  - compressor_run_status_2
  implements:
  - CONTROL

DX3DC:
  id: "13988935394784182272"
  description: "Three compressor run control on discharge side (DTC)."
  is_abstract: true
  opt_uses:
  - leaving_cooling_coil_temperature_sensor
  - cooling_thermal_power_capacity
  - cooling_percentage_command
  - compressor_speed_percentage_command
  uses:
  - discharge_air_temperature_sensor
  - discharge_air_temperature_setpoint
  - compressor_run_command_1
  - compressor_run_command_2
  - compressor_run_command_3
  - compressor_run_status_1
  - compressor_run_status_2
  - compressor_run_status_3
  implements:
  - CONTROL

HPSC:
  id: "15212366381057048576"
  description: "Supply side heat pump control."
  is_abstract: true
  opt_uses:
  - cooling_thermal_power_capacity
  - heating_thermal_power_capacity
  - compressor_speed_percentage_command
  - cooling_request_count
  - heating_request_count
  uses:
  - supply_air_temperature_sensor
  - supply_air_temperature_setpoint
  - compressor_run_command
  - compressor_run_status
  - reversing_valve_command
  implements:
  - CONTROL

HP2SC:
  id: "3360440274189811712"
  description: "Supply side heat pump control."
  is_abstract: true
  opt_uses:
  - cooling_thermal_power_capacity
  - heating_thermal_power_capacity
  - compressor_speed_percentage_command
  - cooling_request_count
  - heating_request_count
  uses:
  - supply_air_temperature_sensor
  - supply_air_temperature_setpoint
  - compressor_run_command_1
  - compressor_run_command_2
  - compressor_run_status_1
  - compressor_run_status_2
  - reversing_valve_command
  implements:
  - CONTROL

HPDC:
  id: "3683151334988578816"
  description: "Discharge side heat pump control."
  is_abstract: true
  opt_uses:
  - cooling_thermal_power_capacity
  - heating_thermal_power_capacity
  - compressor_speed_percentage_command
  uses:
  - discharge_air_temperature_sensor
  - discharge_air_temperature_setpoint
  - compressor_run_command
  - compressor_run_status
  - reversing_valve_command
  implements:
  - CONTROL

HPZTC:
  id: "4115496899216146432"
  description: "Zone temp heat pump control (ZTC)."
  is_abstract: true
  opt_uses:
  - discharge_air_temperature_sensor
  - cooling_thermal_power_capacity
  - heating_thermal_power_capacity
  - compressor_speed_percentage_command
  uses:
  - zone_air_temperature_setpoint
  - zone_air_temperature_sensor
  - compressor_run_command
  - compressor_run_status
  - reversing_valve_command
  implements:
  - CONTROL

HPZC:
  id: "15428539163170832384"
  description: "Zone temp heat pump control (CSP or DSP)."
  is_abstract: true
  opt_uses:
  - discharge_air_temperature_sensor
  - cooling_thermal_power_capacity
  - heating_thermal_power_capacity
  - compressor_speed_percentage_command
  uses:
  - zone_air_cooling_temperature_setpoint
  - zone_air_heating_temperature_setpoint
  - zone_air_temperature_sensor
  - compressor_run_command
  - compressor_run_status
  - reversing_valve_command
  implements:
  - CONTROL

HP2ZC:
  id: "16221172697588039680"
  description: "Zone temp heat pump control with two compressors."
  is_abstract: true
  opt_uses:
  - discharge_air_temperature_sensor
  - cooling_thermal_power_capacity
  - heating_thermal_power_capacity
  - compressor_speed_percentage_command
  uses:
  - zone_air_cooling_temperature_setpoint
  - zone_air_heating_temperature_setpoint
  - zone_air_temperature_sensor
  - compressor_run_command_1
  - compressor_run_command_2
  - compressor_run_status_1
  - compressor_run_status_2
  - reversing_valve_command
  implements:
  - CONTROL

HWDC:
  id: "16507327195786510336"
  description: "Heating water valve monitoring on discharge air side."
  is_abstract: true
  opt_uses:
  - heating_water_valve_percentage_sensor
  - heating_thermal_power_capacity
  - discharge_air_relative_humidity_sensor
  - heating_water_flowrate_sensor
  uses:
  - heating_water_valve_percentage_command
  - discharge_air_temperature_setpoint
  - discharge_air_temperature_sensor
  implements:
  - CONTROL

HWRC:
  id: "17386253701286461440"
  description: "Heating water valve monitoring on discharge air side."
  is_abstract: true
  opt_uses:
  - heating_water_valve_percentage_sensor
  - heating_thermal_power_capacity
  - discharge_air_relative_humidity_sensor
  - heating_water_flowrate_sensor
  uses:
  - heating_water_valve_percentage_command
  - return_air_temperature_setpoint
  - return_air_temperature_sensor
  implements:
  - CONTROL

HWSC:
  id: "12906523371843354624"
  description: "Heating water valve monitoring on supply air side."
  is_abstract: true
  opt_uses:
  - heating_water_valve_percentage_sensor
  - heating_thermal_power_capacity
  - leaving_heating_coil_temperature_sensor
  - heating_request_count
  uses:
  - heating_water_valve_percentage_command
  - supply_air_temperature_setpoint
  - supply_air_temperature_sensor
  implements:
  - CONTROL

HW2SC:
  id: "15111346551231873024"
  description: "Two heating water valves on supply air side."
  is_abstract: true
  opt_uses:
  - heating_thermal_power_capacity
  - leaving_heating_coil_temperature_sensor
  - heating_request_count
  uses:
  - heating_water_valve_percentage_command_1
  - heating_water_valve_percentage_command_2
  - supply_air_temperature_setpoint
  - supply_air_temperature_sensor
  implements:
  - CONTROL

HWZC:
  id: "12546235401653714944"
  description: "Heating water valve monitoring on zone side (DSP/CSP)."
  is_abstract: true
  opt_uses:
  - discharge_air_temperature_sensor
  - heating_water_valve_percentage_sensor
  - heating_thermal_power_capacity
  - heating_supply_water_isolation_valve_command
  - heating_supply_water_isolation_valve_status
  uses:
  - heating_water_valve_percentage_command
  - zone_air_heating_temperature_setpoint
  - zone_air_temperature_sensor
  implements:
  - CONTROL

HWZTC:
  id: "2674345018457587712"
  description: "Heating water valve monitoring on zone side (ZTC)."
  is_abstract: true
  opt_uses:
  - discharge_air_temperature_sensor
  - heating_water_valve_percentage_sensor
  - heating_thermal_power_capacity
  - heating_water_flowrate_sensor
  uses:
  - heating_water_valve_percentage_command
  - zone_air_temperature_setpoint
  - zone_air_temperature_sensor
  implements:
  - CONTROL

HWSWC:
  id: "8294837353415966720"
  description: "Heating water valve monitoring on supply water side."
  is_abstract: true
  opt_uses:
  - heating_water_valve_percentage_sensor
  - heating_thermal_power_capacity
  - return_water_temperature_sensor
  uses:
  - heating_water_valve_percentage_command
  - supply_water_temperature_setpoint
  - supply_water_temperature_sensor
  implements:
  - CONTROL

PHWSC:
  id: "17518209390270742528"
  description: "Preheating water valve monitoring on supply air side."
  is_abstract: true
  opt_uses:
  - leaving_air_preheating_coil_temperature_sensor
  uses:
  - preheating_water_valve_percentage_command
  - supply_air_temperature_setpoint
  - supply_air_temperature_sensor
  implements:
  - CONTROL
  
HWPVM:
  id: "5829955484802613248"
  description: "Heating water pressure valve command and position monitoring (without regard to what controls it)."
  is_abstract: true
  opt_uses:
  - heating_water_flowrate_sensor
  uses:
  - heating_water_valve_percentage_sensor
  implements:
  - OPERATIONAL
  

HTDC:
  id: "656732385395605504"
  description: "Gas or electric heater control on discharge side."
  is_abstract: true
  opt_uses:
  - heating_thermal_power_capacity
  - heating_percentage_command
  - heater_run_status
  uses:
  - heater_run_command
  - discharge_air_temperature_setpoint
  - discharge_air_temperature_sensor
  implements:
  - CONTROL

HT2DC:
  id: "5268418403822993408"
  description: "Two gas or electric heater control on discharge control."
  is_abstract: true
  opt_uses:
  - heating_thermal_power_capacity
  - heating_percentage_command
  - leaving_heating_coil_temperature_sensor
  uses:
  - heater_run_command_1
  - heater_run_command_2
  - discharge_air_heating_temperature_setpoint
  - discharge_air_temperature_sensor
  implements:
  - CONTROL


HTSC:
  id: "800847573471461376"
  description: "Gas or electric heater control on supply side."
  is_abstract: true
  opt_uses:
  - heating_thermal_power_capacity
  - heating_percentage_command
  - heater_run_status
  - heating_request_count
  uses:
  - heater_run_command
  - supply_air_temperature_setpoint
  - supply_air_temperature_sensor
  implements:
  - CONTROL


HTSDC:
  id: "16700102370461220864"
  description: "Gas or electric heater control on supply side."
  is_abstract: true
  opt_uses:
  - heating_thermal_power_capacity
  - heater_run_status
  - heating_percentage_command
  uses:
  - heater_run_command
  - supply_air_heating_temperature_setpoint
  - supply_air_cooling_temperature_setpoint
  - supply_air_temperature_sensor
  implements:
  - CONTROL



HTRC:
  id: "80271633092182016"
  description: "Gas or electric heater control on return side (RC)."
  is_abstract: true
  opt_uses:
  - heating_thermal_power_capacity
  - discharge_air_temperature_sensor
  - heating_percentage_command
  - heater_run_status
  uses:
  - heater_run_command
  - return_air_temperature_setpoint
  - return_air_temperature_sensor
  implements:
  - CONTROL

HTZC:
  id: "2386114642305875968"
  description: "Gas or electric heater control on zone side (ZC)."
  is_abstract: true
  opt_uses:
  - heating_thermal_power_capacity
  - discharge_air_temperature_sensor
  - heating_percentage_command
  - heater_run_status
  uses:
  - heater_run_command
  - zone_air_heating_temperature_setpoint
  - zone_air_temperature_sensor
  implements:
  - CONTROL

HT2ZC:
  id: "6997800660733263872"
  description: "Two gas or electric heater control on zone side (HSP, DSP)."
  is_abstract: true
  opt_uses:
  - discharge_air_temperature_sensor
  - heating_thermal_power_capacity
  - heating_percentage_command
  uses:
  - heater_run_command_1
  - heater_run_command_2
  - zone_air_heating_temperature_setpoint
  - zone_air_temperature_sensor
  implements:
  - CONTROL

HT2XZTC2X:
  id: "18111271668641955840"
  description: "Two separate heating sections going to two different zones on the device, with independent heating control."
  is_abstract: true
  opt_uses:
  - heating_percentage_command_1
  - discharge_air_temperature_sensor_1
  - heating_percentage_command_2
  - discharge_air_temperature_sensor_2
  uses:
  - zone_air_temperature_setpoint_1
  - zone_air_temperature_sensor_1
  - heater_run_command_1
  - heater_run_status_1
  - zone_air_temperature_setpoint_2
  - zone_air_temperature_sensor_2
  - heater_run_command_2
  - heater_run_status_2
  implements:
  - CONTROL

HT3ZC:
  id: "3504555462265667584"
  description: "Two gas or electric heater control on zone side (HSP, DSP)."
  is_abstract: true
  opt_uses:
  - discharge_air_temperature_sensor
  - heating_thermal_power_capacity
  uses:
  - heater_run_command_1
  - heater_run_command_2
  - heater_run_command_3
  - zone_air_heating_temperature_setpoint
  - zone_air_temperature_sensor
  implements:
  - CONTROL



HTSWC:
  id: "2162764248285970432"
  description: "Two gas or electric heater control on supply water side."
  is_abstract: true
  opt_uses:
  - heating_thermal_power_capacity
  - heating_percentage_command
  uses:
  - heater_run_command
  - supply_water_temperature_sensor
  - supply_water_temperature_setpoint
  implements:
  - CONTROL


HT2SWC:
  id: "10024219610326237184"
  description: "Two gas or electric heater control on supply water side."
  is_abstract: true
  opt_uses:
  - heating_thermal_power_capacity
  - heating_percentage_command
  uses:
  - heater_run_command_1
  - heater_run_command_2
  - supply_water_temperature_sensor
  - supply_water_temperature_setpoint
  implements:
  - CONTROL

HT4SWC:
  id: "15090909928606400512"
  description: "Four gas or electric heater control on supply water side."
  is_abstract: true
  opt_uses:
  - heating_thermal_power_capacity
  - heating_percentage_command
  uses:
  - heater_run_command_1
  - heater_run_command_2
  - heater_run_command_3
  - heater_run_command_4
  - supply_water_temperature_sensor
  - supply_water_temperature_setpoint
  implements:
  - CONTROL


HT2SC:
  id: "5412533591898849280"
  description: "Two gas or electric heater control on supply side."
  is_abstract: true
  opt_uses:
  - heating_thermal_power_capacity
  - heating_percentage_command
  - heating_request_count
  uses:
  - heater_run_command_1
  - heater_run_command_2
  - supply_air_temperature_sensor
  - supply_air_temperature_setpoint
  implements:
  - CONTROL


HT3SC:
  id: "10953790720913178624"
  description: "Three gas or electric heater control on supply side."
  is_abstract: true
  opt_uses:
  - heating_thermal_power_capacity
  - heating_percentage_command
  - heating_request_count
  uses:
  - heater_run_command_1
  - heater_run_command_2
  - heater_run_command_3
  - supply_air_temperature_sensor
  - supply_air_temperature_setpoint
  implements:
  - CONTROL


HT4SC:
  id: "13793873235923697664"
  description: "Four gas or electric heater control on supply side."
  is_abstract: true
  opt_uses:
  - heating_thermal_power_capacity
  - heating_percentage_command
  - heating_request_count
  uses:
  - heater_run_command_1
  - heater_run_command_2
  - heater_run_command_3
  - heater_run_command_4
  - supply_air_temperature_sensor
  - supply_air_temperature_setpoint
  implements:
  - CONTROL

HT2SDC:
  id: "7476730333606445056"
  description: "Two gas or electric heater control on supply side (dual setpoint)."
  is_abstract: true
  opt_uses:
  - heating_thermal_power_capacity
  - heating_percentage_command
  uses:
  - heater_run_command_1
  - heater_run_command_2
  - supply_air_temperature_sensor
  - supply_air_heating_temperature_setpoint
  - supply_air_cooling_temperature_setpoint
  implements:
  - CONTROL

HTVSC:
  id: "14635905628753625088"
  description: "Variable gas to electric control on supply air side."
  is_abstract: true
  opt_uses:
  - heating_thermal_power_capacity
  - heating_request_count
  uses:
  - heater_run_command
  - heater_run_status
  - heating_percentage_command
  - supply_air_temperature_setpoint
  - supply_air_temperature_sensor
  implements:
  - CONTROL

ECON:
  id: "3106690582685155328"
  description: "Economizer mode control"
  is_abstract: true
  opt_uses:
  - low_limit_outside_air_damper_percentage_command
  - supply_air_temperature_sensor
  - outside_air_flowrate_sensor
  - outside_air_flowrate_setpoint
  - return_air_damper_percentage_command
  uses:
  - outside_air_temperature_sensor
  - economizer_mode
  - mixed_air_temperature_sensor
  - supply_air_temperature_setpoint
  - outside_air_damper_percentage_command
  - return_air_temperature_sensor
  implements:
  - CONTROL


ECOND:
  id: "2000353186723921920"
  description: "Economizer mode control - single zone"
  is_abstract: true
  opt_uses:
  - return_air_temperature_sensor
  - outside_air_flowrate_sensor
  - outside_air_flowrate_setpoint
  - mixed_air_temperature_sensor
  - outside_air_damper_percentage_sensor
  - low_limit_outside_air_damper_percentage_command
  - return_air_damper_percentage_command
  uses:
  - outside_air_temperature_sensor
  - economizer_mode
  - discharge_air_temperature_sensor
  - discharge_air_temperature_setpoint
  - outside_air_damper_percentage_command
  implements:
  - CONTROL

ECONM:
  id: "8728731030015442944"
  description: "Economizer mode control"
  is_abstract: true
  opt_uses:
  - outside_air_flowrate_sensor
  - outside_air_flowrate_setpoint
  - supply_air_temperature_sensor
  - outside_air_damper_percentage_sensor
  - low_limit_outside_air_damper_percentage_command
  - return_air_damper_percentage_command
  uses:
  - outside_air_temperature_sensor
  - economizer_mode
  - mixed_air_temperature_sensor
  - mixed_air_temperature_setpoint
  - outside_air_damper_percentage_command
  - return_air_temperature_sensor
  implements:
  - CONTROL

ECONM2X:
  id: "10998545242210172928"
  description: "Economizer mode control"
  is_abstract: true
  opt_uses:
  - outside_air_flowrate_sensor
  - outside_air_flowrate_setpoint
  - supply_air_temperature_sensor
  - outside_air_damper_percentage_sensor
  - low_limit_outside_air_damper_percentage_command
  - return_air_damper_percentage_command
  uses:
  - outside_air_temperature_sensor
  - economizer_mode
  - mixed_air_temperature_sensor_1
  - mixed_air_temperature_sensor_2
  - mixed_air_temperature_setpoint
  - outside_air_damper_percentage_command
  - return_air_temperature_sensor
  implements:
  - CONTROL

ECONMD:
  id: "15646260057656524800"
  description: "Economizer mode control - single zone"
  is_abstract: true
  opt_uses:
  - low_limit_outside_air_damper_percentage_command
  - discharge_air_temperature_sensor
  - outside_air_flowrate_sensor
  - outside_air_flowrate_setpoint
  - return_air_temperature_sensor
  - outside_air_damper_percentage_sensor
  - return_air_damper_percentage_command
  uses:
  - outside_air_temperature_sensor
  - economizer_mode
  - mixed_air_temperature_sensor
  - mixed_air_temperature_setpoint
  - outside_air_damper_percentage_command
  implements:
  - CONTROL

ECONZ:
  id: "10070803718971850752"
  description: "Economizer mode control - single room"
  is_abstract: true
  opt_uses:
  - low_limit_outside_air_damper_percentage_command
  - discharge_air_temperature_sensor
  - outside_air_flowrate_sensor
  - outside_air_relative_humidity_sensor
  - outside_air_flowrate_setpoint
  - return_air_temperature_sensor
  - mixed_air_temperature_sensor
  - outside_air_damper_percentage_sensor
  - return_air_damper_percentage_command
  uses:
  - outside_air_temperature_sensor
  - economizer_mode
  - zone_air_temperature_sensor
  - zone_air_cooling_temperature_setpoint
  - outside_air_damper_percentage_command
  implements:
  - CONTROL
VOADM:
  id: "12330062619539931136"
  description: "Variable outside air damper monitoring."
  is_abstract: true
  opt_uses:
  - economizer_mode
  - mixed_air_temperature_sensor
  - outside_air_damper_percentage_sensor
  - low_limit_outside_air_damper_percentage_command
  uses:
  - outside_air_temperature_sensor
  - outside_air_damper_percentage_command
  implements:
  - MONITORING

BYPDM:
  id: "7718376601112543232"
  description: "Bypass damper monitoring."
  is_abstract: true
  uses:
  - bypass_air_damper_percentage_command
  implements:
  - MONITORING


OAFM:
  id: "7386573678663696384"
  description: "Outside air flow monitoring"
  is_abstract: true
  opt_uses:
  - outside_air_temperature_sensor
  - outside_air_damper_percentage_sensor
  uses:
  - outside_air_flowrate_sensor
  implements:
  - MONITORING

OAFMC:
  id: "16941748637967319040"
  description: "Outside air flow control with minimum setpoint."
  is_abstract: true
  opt_uses:
  - economizer_mode
  - mixed_air_temperature_sensor
  uses:
  - ventilation_outside_air_flowrate_setpoint
  - outside_air_flowrate_sensor
  - outside_air_damper_percentage_command
  implements:
  - CONTROL

OAMC:
  id: "9583248377378766848"
  description: "Outside air flow control."
  is_abstract: true
  opt_uses:
  - outside_air_flowrate_sensor
  uses:
  - outside_air_damper_percentage_sensor
  - outside_air_damper_percentage_command
  implements:
  - CONTROL


OFC:
  id: "18252070729648439296"
  description: "Outside air flow control monitoring (without a damper)."
  is_abstract: true
  uses:
  - outside_air_flowrate_setpoint
  - outside_air_flowrate_sensor
  implements:
  - OPERATIONAL

SFM:
  id: "1953769078078308352"
  description: "Supply air flow monitoring."
  is_abstract: true
  uses:
  - supply_air_flowrate_sensor
  implements:
  - MONITORING

SFC:
  id: "11177141114933084160"
  description: "Supply air flow control."
  is_abstract: true
  uses:
  - supply_air_flowrate_setpoint
  - supply_air_flowrate_sensor
  implements:
  - OPERATIONAL

RFC:
  id: "6565455096505696256"
  description: "Return air flow control."
  is_abstract: true
  uses:
  - return_air_flowrate_setpoint
  - return_air_flowrate_sensor
  implements:
  - OPERATIONAL

SARC:
  id: "15788827133360472064"
  description: "AHU supply air reset control."
  is_abstract: true
  opt_uses:
  - supply_air_flowrate_sensor
  - heating_request_count
  uses:
  - supply_air_temperature_setpoint
  - supply_air_static_pressure_setpoint
  - cooling_request_count
  - pressurization_request_count
  implements:
  - CONTROL

RWISOVPC:
  id: "13482984124146778112"
  description: "Return water isolation valve percentage monitoring."
  is_abstract: true
  opt_uses:
  - run_command
  uses:
  - return_water_valve_percentage_sensor
  - return_water_valve_percentage_command
  implements:
  - OPERATIONAL

CHWISOVM:
  id: "8871298105719390208"
  description: "Chilled water isolation valve monitoring."
  is_abstract: true
  opt_uses:
  - run_command
  uses:
  - chilled_water_isolation_valve_command
  - chilled_water_isolation_valve_status
  implements:
  - MONITORING

CDWISOVM:
  id: "18094670142574166016"
  description: "Condensing water isolation valve monitoring."
  is_abstract: true
  opt_uses:
  - run_command
  uses:
  - condensing_water_isolation_valve_command
  - condensing_water_isolation_valve_status
  implements:
  - MONITORING

CDWISOVPM:
  id: "512617197319749632"
  description: "Condensing water isolation valve percentage monitoring."
  is_abstract: true
  opt_uses:
  - run_command
  uses:
  - condensing_water_isolation_valve_percentage_command
  - condensing_water_isolation_valve_percentage_sensor
  implements:
  - MONITORING

CDWPVM:
  id: "7446747751028621312"
  description: "Condensing water pressure valve command and position monitoring (without regard to what controls it)."
  is_abstract: true
  opt_uses:
  - condensing_water_flowrate_sensor
  uses:
  - condensing_water_valve_percentage_sensor
  implements:
  - OPERATIONAL

BYPVPM:
  id: "9735989234174525440"
  description: "Bypass water valve percentage monitoring."
  is_abstract: true
  opt_uses:
  - bypass_valve_percentage_sensor
  uses:
  - bypass_valve_percentage_command
  implements:
  - MONITORING

MWVPM:
  id: "5124303215747137536"
  description: "Make-up water valve percentage monitoring."
  is_abstract: true
  uses:
  - makeup_water_valve_percentage_command
  implements:
  - MONITORING

HXSWISOVPM:
  id: "11812289399880679424"
  description: "Heat exchanger supply isolation water valve percentage monitoring."
  is_abstract: true
  uses:
  - heat_exchange_supply_water_isolation_valve_percentage_command
  - heat_exchange_supply_water_isolation_valve_percentage_sensor
  implements:
  - MONITORING

HXRWISOVPM:
  id: "14124324858582007808"
  description: "Heat exchanger return isolation water valve percentage monitoring."
  is_abstract: true
  uses:
  - heat_exchange_return_water_isolation_valve_percentage_command
  - heat_exchange_return_water_isolation_valve_percentage_sensor
  implements:
  - MONITORING

HXSWISOVM:
  id: "18037952934766968832"
  description: "Heat exchanger supply isolation water valve monitoring."
  is_abstract: true
  uses:
  - heat_exchange_supply_water_isolation_valve_command
  - heat_exchange_supply_water_isolation_valve_status
  implements:
  - MONITORING

HXRWISOVM:
  id: "9182187217496309760"
  description: "Heat exchanger return isolation water valve monitoring."
  is_abstract: true
  uses:
  - heat_exchange_return_water_isolation_valve_command
  - heat_exchange_return_water_isolation_valve_status
  implements:
  - MONITORING

PWISOVM:
  id: "2818460206533443584"
  description: "Process water iso valve monitoring."
  is_abstract: true
  uses:
  - process_water_isolation_valve_command
  implements:
  - MONITORING

PWVPM:
  id: "12041832243388219392"
  description: "Process water valve percentage monitoring."
  is_abstract: true
  uses:
  - process_water_valve_percentage_command
  implements:
  - MONITORING

CHWBZC:
  id: "16609945715518472192"
  description: "Chilled water valve binary (open/closed) control."
  is_abstract: true
  implements:
  - OPERATIONAL
  uses:
  - chilled_water_valve_command
  - zone_air_temperature_sensor
  - zone_air_cooling_temperature_setpoint

CHWBYPVPM:
  id: "7430146224960831488"
  description: "Chilled water bypass valve percentage monitoring."
  is_abstract: true
  uses:
  - chilled_water_bypass_valve_percentage_sensor
  - chilled_water_bypass_valve_percentage_command
  implements:
  - MONITORING

MXVPM:
  id: "16653518261815607296"
  description: "Mixing valve percent monitoring."
  is_abstract: true
  uses:
  - mixing_valve_percentage_command
  implements:
  - MONITORING

WFRM:
  id: "1665538701926596608"
  description: "Water flowrate monitoring."
  is_abstract: true
  uses:
  - flowrate_sensor
  implements:
  - MONITORING

WFRC:
  id: "10888910738781372416"
  description: "Water flowrate control."
  is_abstract: true
  uses:
  - flowrate_sensor
  - flowrate_setpoint
  implements:
  - OPERATIONAL

MWFRC:
  id: "6277224720353984512"
  description: "Minimum water flowrate control."
  is_abstract: true
  uses:
  - flowrate_sensor
  - low_limit_flowrate_setpoint
  implements:
  - OPERATIONAL

CHWFRM:
  id: "15500596757208760320"
  description: "Chilled water flowrate monitoring."
  is_abstract: true
  uses:
  - chilled_water_flowrate_sensor
  implements:
  - MONITORING

SEPM:
  id: "3971381711140290560"
  description: "Shade extent monitoring."
  is_abstract: true
  uses:
  - shade_extent_percentage_command
  implements:
  - MONITORING

STPM:
  id: "13194753747995066368"
  description: "Shade tilt monitoring."
  is_abstract: true
  uses:
  - shade_tilt_percentage_command
  implements:
  - MONITORING

IGM:
  id: "8583067729567678464"
  description: "Inlet guidevane monitoring."
  is_abstract: true
  uses:
  - inlet_guidevane_percentage_sensor
  implements:
  - OPERATIONAL

CLPM:
  id: "17806439766422454272"
  description: "Cooling thermal monitoring."
  is_abstract: true
  uses:
  - cooling_thermal_power_sensor
  implements:
  - MONITORING

PCLPM:
  id: "1089077949623173120"
  description: "Process cooling thermal monitoring."
  is_abstract: true
  uses:
  - process_cooling_thermal_power_sensor
  implements:
  - MONITORING


### POTENTIALLY ONE-OFF TYPES ###
DDCO:
  id: "10312449986477948928"
  description: "Flow control - dual duct, but only cooling."
  is_abstract: true
  uses:
  - cooling_air_flowrate_setpoint_2
  - cooling_air_flowrate_setpoint_1
  - cooling_air_flowrate_sensor_2
  - cooling_air_flowrate_sensor_1
  - cooling_air_damper_percentage_command_2
  - cooling_air_damper_percentage_command_1
  implements:
  - CONTROL

FDPM2X:
  id: "871492295067697152"
  description: "Filter pressure monitoring (2 sensors)."
  is_abstract: true
  uses:
  - filter_differential_pressure_sensor_1
  - filter_differential_pressure_sensor_2
  implements:
  - MONITORING

FDPM3X:
  id: "16670119787883397120"
  description: "Filter pressure monitoring (3 sensors)."
  is_abstract: true
  uses:
  - filter_differential_pressure_sensor_1
  - filter_differential_pressure_sensor_2
  - filter_differential_pressure_sensor_3
  implements:
  - MONITORING

FDPM4X:
  id: "5700763968050561024"
  description: "Filter pressure monitoring (4 sensors)."
  is_abstract: true
  uses:
  - filter_differential_pressure_sensor_1
  - filter_differential_pressure_sensor_2
  - filter_differential_pressure_sensor_3
  - filter_differential_pressure_sensor_4
  implements:
  - MONITORING

CO2C2X:
  id: "14924136004905336832"
  description: "Carbon dioxide control with dual zone sensors."
  is_abstract: true
  uses:
  - zone_air_co2_concentration_setpoint
  - zone_air_co2_concentration_sensor_1
  - zone_air_co2_concentration_sensor_2
  implements:
  - OPERATIONAL

DSP3X:
  id: "3394920958836867072"
  description: "Dual setpoint zone temp control with 3 temp sensors."
  is_abstract: true
  opt_uses:
  - discharge_air_temperature_sensor
  uses:
  - zone_air_temperature_sensor_1
  - zone_air_temperature_sensor_2
  - zone_air_temperature_sensor_3
  - zone_air_cooling_temperature_setpoint
  - zone_air_heating_temperature_setpoint
  implements:
  - OPERATIONAL


EFSS2X:
  id: "12618292995691642880"
  description: "Exhaust fan start-stop and feedback with two fans."
  is_abstract: true
  opt_uses:
  - exhaust_fan_current_sensor_1
  - exhaust_fan_power_sensor_1
  - exhaust_fan_current_sensor_2
  - exhaust_fan_power_sensor_2
  - exhaust_air_flowrate_capacity
  - exhaust_fan_power_capacity
  uses:
  - exhaust_fan_run_command_1
  - exhaust_fan_run_status_1
  - exhaust_fan_run_command_2
  - exhaust_fan_run_status_2
  implements:
  - OPERATIONAL

EFSS3X:
  id: "8006606977264254976"
  description: "Exhaust fan start-stop and feedback with three fans."
  is_abstract: true
  opt_uses:
  - exhaust_fan_current_sensor_1
  - exhaust_fan_power_sensor_1
  - exhaust_fan_current_sensor_2
  - exhaust_fan_power_sensor_2
  - exhaust_fan_current_sensor_3
  - exhaust_fan_power_sensor_3
  - exhaust_air_flowrate_capacity
  - exhaust_fan_power_capacity
  uses:
  - exhaust_fan_run_command_1
  - exhaust_fan_run_status_1
  - exhaust_fan_run_command_2
  - exhaust_fan_run_status_2
  - exhaust_fan_run_command_3
  - exhaust_fan_run_status_3
  implements:
  - OPERATIONAL

EFSS4X:
  id: "17229979014119030784"
  description: "Exhaust fan start-stop and feedback with four fans."
  is_abstract: true
  opt_uses:
  - exhaust_air_flowrate_capacity
  - exhaust_fan_power_capacity
  - exhaust_fan_current_sensor_1
  - exhaust_fan_power_sensor_1
  - exhaust_fan_current_sensor_2
  - exhaust_fan_power_sensor_2
  - exhaust_fan_current_sensor_3
  - exhaust_fan_power_sensor_3
  - exhaust_fan_current_sensor_4
  - exhaust_fan_power_sensor_4
  uses:
  - exhaust_fan_run_command_1
  - exhaust_fan_run_status_1
  - exhaust_fan_run_command_2
  - exhaust_fan_run_status_2
  - exhaust_fan_run_command_3
  - exhaust_fan_run_status_3
  - exhaust_fan_run_command_4
  - exhaust_fan_run_status_4
  implements:
  - OPERATIONAL

DF2XSS:
  id: "9591874046098669568"
  description: "Discharge fan start-stop and feedback (2 pts)."
  is_abstract: true
  opt_uses:
  - discharge_fan_current_sensor
  - discharge_fan_power_sensor
  uses:
  - discharge_fan_run_status_1
  - discharge_fan_run_status_2
  - discharge_fan_run_command_1
  - discharge_fan_run_command_2
  implements:
  - OPERATIONAL

SFSS2X:
  id: "2241999454230020096"
  description: "Supply fan start-stop and feedback for two fans."
  is_abstract: true
  opt_uses:
  - supply_air_flowrate_capacity
  - supply_fan_power_capacity
  - supply_fan_current_sensor_1
  - supply_fan_current_sensor_2
  - supply_fan_power_sensor_1
  - supply_fan_power_sensor_2
  uses:
  - supply_fan_run_command_1
  - supply_fan_run_status_1
  - supply_fan_run_command_2
  - supply_fan_run_status_2
  implements:
  - OPERATIONAL

SFSS3X:
  id: "11465371491084795904"
  description: "Supply fan start-stop and feedback for three fans."
  is_abstract: true
  opt_uses:
  - supply_air_flowrate_capacity
  - supply_fan_power_capacity
  - supply_fan_current_sensor_1
  - supply_fan_current_sensor_2
  - supply_fan_current_sensor_3
  - supply_fan_power_sensor_1
  - supply_fan_power_sensor_2
  - supply_fan_power_sensor_3
  uses:
  - supply_fan_run_command_1
  - supply_fan_run_status_1
  - supply_fan_run_command_2
  - supply_fan_run_status_2
  - supply_fan_run_command_3
  - supply_fan_run_status_3
  implements:
  - OPERATIONAL

SFSS4X:
  id: "12662092041384099840"
  description: "Supply fan start-stop and feedback for four fans."
  is_abstract: true
  opt_uses:
  - supply_air_flowrate_capacity
  - supply_fan_power_capacity
  - supply_fan_current_sensor_1
  - supply_fan_current_sensor_2
  - supply_fan_current_sensor_3
  - supply_fan_current_sensor_4
  - supply_fan_power_sensor_1
  - supply_fan_power_sensor_2
  - supply_fan_power_sensor_3
  - supply_fan_power_sensor_4
  uses:
  - supply_fan_run_command_1
  - supply_fan_run_status_1
  - supply_fan_run_command_2
  - supply_fan_run_status_2
  - supply_fan_run_command_3
  - supply_fan_run_status_3
  - supply_fan_run_command_4
  - supply_fan_run_status_4
  implements:
  - OPERATIONAL

EFVSC2X:
  id: "6853685472657408000"
  description: "Exhaust fan variable speed control with feedback and sensoring for two fans."
  is_abstract: true
  opt_uses:
  - exhaust_fan_speed_frequency_sensor_1
  - exhaust_fan_speed_percentage_sensor_1
  - exhaust_fan_current_sensor_1
  - exhaust_fan_power_sensor_1
  - exhaust_fan_speed_frequency_sensor_2
  - exhaust_fan_speed_percentage_sensor_2
  - exhaust_fan_current_sensor_2
  - exhaust_fan_power_sensor_2
  uses:
  - exhaust_fan_run_command_1
  - exhaust_fan_run_status_1
  - exhaust_fan_speed_percentage_command_1
  - exhaust_fan_run_command_2
  - exhaust_fan_run_status_2
  - exhaust_fan_speed_percentage_command_2
  implements:
  - OPERATIONAL

EFVSC3X:
  id: "16077057509512183808"
  description: "Exhaust fan variable speed control with feedback and sensoring for three fans."
  is_abstract: true
  opt_uses:
  - exhaust_fan_speed_frequency_sensor_1
  - exhaust_fan_speed_percentage_sensor_1
  - exhaust_fan_current_sensor_1
  - exhaust_fan_power_sensor_1
  - exhaust_fan_speed_frequency_sensor_2
  - exhaust_fan_speed_percentage_sensor_2
  - exhaust_fan_current_sensor_2
  - exhaust_fan_power_sensor_2
  - exhaust_fan_speed_frequency_sensor_3
  - exhaust_fan_speed_percentage_sensor_3
  - exhaust_fan_current_sensor_3
  - exhaust_fan_power_sensor_3
  uses:
  - exhaust_fan_run_command_1
  - exhaust_fan_run_status_1
  - exhaust_fan_speed_percentage_command_1
  - exhaust_fan_run_command_2
  - exhaust_fan_run_status_2
  - exhaust_fan_speed_percentage_command_2
  - exhaust_fan_run_command_3
  - exhaust_fan_run_status_3
  - exhaust_fan_speed_percentage_command_3
  implements:
  - OPERATIONAL

EFVSC4X:
  id: "4547842463443714048"
  description: "Exhaust fan variable speed control with feedback and sensoring for four fans."
  is_abstract: true
  opt_uses:
  - exhaust_fan_speed_frequency_sensor_1
  - exhaust_fan_speed_percentage_sensor_1
  - exhaust_fan_current_sensor_1
  - exhaust_fan_power_sensor_1
  - exhaust_fan_speed_frequency_sensor_2
  - exhaust_fan_speed_percentage_sensor_2
  - exhaust_fan_current_sensor_2
  - exhaust_fan_power_sensor_2
  - exhaust_fan_speed_frequency_sensor_3
  - exhaust_fan_speed_percentage_sensor_3
  - exhaust_fan_current_sensor_3
  - exhaust_fan_power_sensor_3
  - exhaust_fan_speed_frequency_sensor_4
  - exhaust_fan_speed_percentage_sensor_4
  - exhaust_fan_current_sensor_4
  - exhaust_fan_power_sensor_4
  uses:
  - exhaust_fan_run_command_1
  - exhaust_fan_run_status_1
  - exhaust_fan_speed_percentage_command_1
  - exhaust_fan_run_command_2
  - exhaust_fan_run_status_2
  - exhaust_fan_speed_percentage_command_2
  - exhaust_fan_run_command_3
  - exhaust_fan_run_status_3
  - exhaust_fan_speed_percentage_command_3
  - exhaust_fan_run_command_4
  - exhaust_fan_run_status_4
  - exhaust_fan_speed_percentage_command_4
  implements:
  - OPERATIONAL

SFVSC2X:
  id: "13771214500298489856"
  description: "Supply fan variable speed control with feedback and sensoring with two fans."
  is_abstract: true
  opt_uses:
  - supply_fan_speed_frequency_sensor_1
  - supply_fan_speed_percentage_sensor_1
  - supply_fan_current_sensor_1
  - supply_fan_power_sensor_1
  - supply_fan_speed_frequency_sensor_2
  - supply_fan_speed_percentage_sensor_2
  - supply_fan_current_sensor_2
  - supply_fan_power_sensor_2
  uses:
  - supply_fan_run_command_1
  - supply_fan_run_status_1
  - supply_fan_speed_percentage_command_1
  - supply_fan_run_command_2
  - supply_fan_run_status_2
  - supply_fan_speed_percentage_command_2
  implements:
  - OPERATIONAL

SFVSC3X:
  id: "6519182149650743296"
  description: "Supply fan variable speed control with feedback and sensoring with three fans."
  is_abstract: true
  opt_uses:
  - supply_fan_speed_frequency_sensor_1
  - supply_fan_speed_percentage_sensor_1
  - supply_fan_current_sensor_1
  - supply_fan_power_sensor_1
  - supply_fan_speed_frequency_sensor_2
  - supply_fan_speed_percentage_sensor_2
  - supply_fan_current_sensor_2
  - supply_fan_power_sensor_2
  - supply_fan_speed_frequency_sensor_3
  - supply_fan_speed_percentage_sensor_3
  - supply_fan_current_sensor_3
  - supply_fan_power_sensor_3
  uses:
  - supply_fan_run_command_1
  - supply_fan_run_status_1
  - supply_fan_speed_percentage_command_1
  - supply_fan_run_command_2
  - supply_fan_run_status_2
  - supply_fan_speed_percentage_command_2
  - supply_fan_run_command_3
  - supply_fan_run_status_3
  - supply_fan_speed_percentage_command_3
  implements:
  - OPERATIONAL

SFVSC4X:
  id: "17733145221803278336"
  description: "Supply fan variable speed control with feedback and sensoring with four fans."
  is_abstract: true
  opt_uses:
  - supply_fan_speed_frequency_sensor_1
  - supply_fan_speed_percentage_sensor_1
  - supply_fan_current_sensor_1
  - supply_fan_power_sensor_1
  - supply_fan_speed_frequency_sensor_2
  - supply_fan_speed_percentage_sensor_2
  - supply_fan_current_sensor_2
  - supply_fan_power_sensor_2
  - supply_fan_speed_frequency_sensor_3
  - supply_fan_speed_percentage_sensor_3
  - supply_fan_current_sensor_3
  - supply_fan_power_sensor_3
  - supply_fan_speed_frequency_sensor_4
  - supply_fan_speed_percentage_sensor_4
  - supply_fan_current_sensor_4
  - supply_fan_power_sensor_4
  uses:
  - supply_fan_run_command_1
  - supply_fan_run_status_1
  - supply_fan_speed_percentage_command_1
  - supply_fan_run_command_2
  - supply_fan_run_status_2
  - supply_fan_speed_percentage_command_2
  - supply_fan_run_command_3
  - supply_fan_run_status_3
  - supply_fan_speed_percentage_command_3
  - supply_fan_run_command_4
  - supply_fan_run_status_4
  - supply_fan_speed_percentage_command_4
  implements:
  - OPERATIONAL

BYPSSPC:
  id: "622251700748550144"
  description: "Supply static pressure control with bypass damper."
  is_abstract: true
  opt_uses:
  - supply_air_flowrate_sensor
  uses:
  - supply_air_static_pressure_sensor
  - supply_air_static_pressure_setpoint
  - supply_fan_run_command
  - supply_fan_run_status
  - bypass_air_damper_percentage_command
  implements:
  - CONTROL

BYPSSPC2X: # Consider virtual point for instances where dampers control to same value.
  id: "7071406367143100416"
  description: "Supply static pressure control with bypass damper."
  is_abstract: true
  opt_uses:
  - supply_air_flowrate_sensor
  uses:
  - supply_air_static_pressure_sensor
  - supply_air_static_pressure_setpoint
  - supply_fan_run_command
  - supply_fan_run_status
  - bypass_air_damper_percentage_command_1
  - bypass_air_damper_percentage_command_2
  implements:
  - CONTROL

SWISOVM:
  id: "5867537891751624704"
  description: "Supply side isolation valve monitoring."
  is_abstract: true
  uses:
  - supply_water_isolation_valve_command
  - supply_water_isolation_valve_status
  implements:
  - MONITORING

SWISOVPM:
  id: "3561694882537930752"
  description: "Supply side isolation valve monitoring."
  is_abstract: true
  uses:
  - supply_water_isolation_valve_percentage_command
  - supply_water_isolation_valve_percentage_sensor
  implements:
  - MONITORING

RWISOVM:
  id: "9884748759366107136"
  description: "Return side isolation valve monitoring."
  is_abstract: true
  uses:
  - return_water_isolation_valve_command
  - return_water_isolation_valve_status
  implements:
  - MONITORING

RWISOVPM:
  id: "5273062740938719232"
  description: "Return side isolation valve monitoring."
  is_abstract: true
  uses:
  - return_water_isolation_valve_percentage_command
  - return_water_isolation_valve_percentage_sensor
  implements:
  - MONITORING

CHWRWISOVPM:
  id: "10432710170277576704"
  description: "Return side isolation valve monitoring."
  is_abstract: true
  uses:
  - chilled_return_water_isolation_valve_percentage_command
  - chilled_return_water_isolation_valve_percentage_sensor
  implements:
  - MONITORING

CHWRWISOVM:
  id: "10538544761520783360"
  description: "Return side isolation valve monitoring."
  is_abstract: true
  uses:
  - chilled_return_water_isolation_valve_command
  - chilled_return_water_isolation_valve_status
  implements:
  - MONITORING


CHWSWISOVPM:
  id: "493265792670892032"
  description: "Supply side isolation valve monitoring."
  is_abstract: true
  uses:
  - chilled_supply_water_isolation_valve_percentage_command
  - chilled_supply_water_isolation_valve_percentage_sensor
  implements:
  - MONITORING

CHWSWISOVM:
  id: "16767023046174179328"
  description: "Supply side isolation valve monitoring."
  is_abstract: true
  uses:
  - chilled_supply_water_isolation_valve_command
  - chilled_supply_water_isolation_valve_status
  implements:
  - MONITORING


PRWDT:
  id: "73094021186060288"
  description: "Temperature differential across process water."
  is_abstract: true
  implements:
  - MONITORING
  opt_uses:
  - process_cooling_thermal_power_sensor
  uses:
  - process_return_water_temperature_sensor
  - process_supply_water_temperature_sensor

PRWDT2X:
  id: "2264658189855227904"
  description: "Temperature differential across 2 process water headers."
  is_abstract: true
  implements:
  - MONITORING
  opt_uses:
  - process_cooling_thermal_power_sensor_1
  - process_cooling_thermal_power_sensor_2
  uses:
  - process_return_water_temperature_sensor_1
  - process_return_water_temperature_sensor_2
  - process_supply_water_temperature_sensor_1
  - process_supply_water_temperature_sensor_2


PWFRM:
  id: "2595109812513538048"
  description: "Flowrate monitoring for process water."
  is_abstract: true
  implements:
  - MONITORING
  uses:
  - process_water_flowrate_sensor

PWFRM2X:
  id: "9296466058040836096"
  description: "Flowrate monitoring for 2 process water headers."
  is_abstract: true
  implements:
  - MONITORING
  uses:
  - process_water_flowrate_sensor_1
  - process_water_flowrate_sensor_2

PWDPM:
  id: "455899989512552448"
  description: "Differential pressure monitoring for process water."
  is_abstract: true
  implements:
  - MONITORING
  uses:
  - process_water_differential_pressure_sensor

PWDPM2X:
  id: "7200603381453291520"
  description: "Differential pressure monitoring for 2 process water headers."
  is_abstract: true
  implements:
  - MONITORING
  uses:
  - process_water_differential_pressure_sensor_1
  - process_water_differential_pressure_sensor_2


CWRISOVPM:
  id: "5821024151850188800"
  description: "Condensing water return isolation monitoring."
  is_abstract: true
  uses:
  - condensing_return_water_isolation_valve_percentage_sensor
  - condensing_return_water_isolation_valve_percentage_command
  implements:
  - MONITORING

CWRISOVM:
  id: "8126867161063882752"
  description: "Condensing water return isolation monitoring."
  is_abstract: true
  uses:
  - condensing_return_water_isolation_valve_status
  - condensing_return_water_isolation_valve_command
  implements:
  - MONITORING


CWSISOVPM:
  id: "9716637829525667840"
  description: "Condensing water supply isolation monitoring."
  is_abstract: true
  uses:
  - condensing_supply_water_isolation_valve_percentage_sensor
  - condensing_supply_water_isolation_valve_percentage_command
  implements:
  - MONITORING

CWSISOVM:
  id: "1779043486285168640"
  description: "Condensing water supply isolation monitoring."
  is_abstract: true
  uses:
  - condensing_supply_water_isolation_valve_status
  - condensing_supply_water_isolation_valve_command
  implements:
  - MONITORING




CHWRISOVPM:
  id: "17456073789161865216"
  description: "Chilled water return isolation monitoring."
  is_abstract: true
  uses:
  - chilled_return_water_isolation_valve_percentage_sensor
  - chilled_return_water_isolation_valve_percentage_command
  implements:
  - MONITORING


WDPM:
  id: "6845381960844443648"
  description: "Differential pressure monitoring."
  is_abstract: true
  uses:
  - differential_pressure_sensor


CHWDPM:
  id: "17350239197918658560"
  description: "Differential pressure monitoring for chilled water."
  is_abstract: true
  uses:
  - chilled_water_differential_pressure_sensor


CHDX4SC:
  id: "5104951811098279936"
  description: "Chiller control."
  is_abstract: true
  opt_uses:
  - chilled_return_water_temperature_sensor
  - cooling_percentage_command
  - compressor_speed_frequency_sensor
  - compressor_speed_percentage_command
  - compressor_speed_percentage_sensor
  uses:
  - compressor_run_command_1
  - compressor_run_command_2
  - compressor_run_command_3
  - compressor_run_command_4
  - compressor_run_status_1
  - compressor_run_status_2
  - compressor_run_status_3
  - compressor_run_status_4
  - chilled_supply_water_temperature_sensor
  - chilled_supply_water_temperature_setpoint

CHDX2SC:
  id: "11002415523139944448"
  description: "Chiller control."
  is_abstract: true
  opt_uses:
  - chilled_return_water_temperature_sensor
  - cooling_percentage_command
  - compressor_speed_frequency_sensor
  - compressor_speed_percentage_command
  - compressor_speed_percentage_sensor
  - cooling_request_count
  uses:
  - compressor_run_command_1
  - compressor_run_command_2
  - compressor_run_status_1
  - compressor_run_status_2
  - chilled_supply_water_temperature_sensor
  - chilled_supply_water_temperature_setpoint


CHDXSC:
  id: "738711972362584064"
  description: "Chiller control single stage."
  is_abstract: true
  opt_uses:
  - chilled_return_water_temperature_sensor
  - cooling_percentage_command
  - compressor_speed_frequency_sensor
  - compressor_speed_percentage_command
  - compressor_speed_percentage_sensor
  uses:
  - compressor_run_command
  - compressor_run_status
  - chilled_supply_water_temperature_sensor
  - chilled_supply_water_temperature_setpoint

CHDXVSC:
  id: "16068753997699219456"
  description: "Variable speed compressor control."
  is_abstract: true
  uses:
  - compressor_speed_percentage_sensor
  - compressor_run_command
  - compressor_run_status

CDWFRM:
  id: "632877381119377408"
  description: "Condenser water flowrate monitoring."
  is_abstract: true
  uses:
  - condensing_water_flowrate_sensor
  implements:
  - MONITORING

REFSM:
  id: "14328323847953055744"
  description: "Refrigerant saturation monitoring."
  is_abstract: true
  opt_uses:
  - refrigerant_discharge_temperature_sensor
  - refrigerant_suction_temperature_sensor
  uses:
  - refrigerant_condenser_saturation_temperature_sensor
  - refrigerant_evaporator_saturation_temperature_sensor
  implements:
  - MONITORING


PDSCV:
  id: "2539113884334161920"
  description: "Pressure-dependent supply damper control for ventilation purposes (CO2 or VOC)."
  is_abstract: true
  uses:
  - supply_air_damper_percentage_command
  - supply_air_damper_percentage_sensor
  implements:
  - CONTROL

SDBPC:
  id: "11762485921188937728"
  description: "Back-pressure controlling supply damper."
  is_abstract: true
  opt_uses:
  - supply_air_flowrate_sensor
  uses:
  - supply_air_static_pressure_sensor
  - supply_air_static_pressure_setpoint
  - supply_air_damper_percentage_command
  - supply_air_damper_percentage_sensor
  implements:
  - MONITORING

HWVM:
  id: "12990740464972857344"
  description: "Heating water valve command and position monitoring (without regard to what controls it)."
  is_abstract: true
  opt_uses:
  - heating_thermal_power_capacity
  - heating_water_flowrate_sensor
  uses:
  - heating_water_valve_percentage_sensor
  - heating_water_valve_percentage_command
  implements:
  - OPERATIONAL

CHWVM:
  id: "16809792948983037952"
  description: "Chilled water valve command and position monitoring (without regard to what controls it)."
  is_abstract: true
  opt_uses:
  - cooling_thermal_power_capacity
  - chilled_water_flowrate_sensor
  - chilled_water_valve_failed_alarm
  uses:
  - chilled_water_valve_percentage_sensor
  - chilled_water_valve_percentage_command
  implements:
  - OPERATIONAL

RMM:
  id: "16071202610094276608"
  description: "Run mode monitoring."
  is_abstract: true
  uses:
  - run_mode

DSPZDHC:
  id: "8195635016311504896"
  description: "Zone dual setpoint humidification/dehumidification control."
  is_abstract: true
  opt_uses:
  - humidification_percentage_command
  uses:
  - zone_air_relative_humidity_sensor
  - zone_air_dehumidification_relative_humidity_setpoint
  - zone_air_humidification_relative_humidity_setpoint
  - dehumidification_run_command
  - humidification_run_command
  implements:
  - CONTROL

EFC:
  id: "9564729303032135680"
  description: "Exhaust air flow control."
  is_abstract: true
  uses:
  - exhaust_air_flowrate_sensor
  - exhaust_air_flowrate_setpoint
  implements:
  - OPERATIONAL

DXDDC:
  id: "14536703291649163264"
  description: "DX cooling dual setpoint control on discharge side"
  is_abstract: true
  opt_uses:
  - cooling_percentage_command
  - compressor_run_status
  uses:
  - compressor_run_command
  - discharge_air_heating_temperature_setpoint
  - discharge_air_cooling_temperature_setpoint
  - discharge_air_temperature_sensor
  implements:
  - CONTROL

HTDDC:
  id: "11978658703302721536"
  description: "gas or electric heating dual setpoint control on discharge side"
  is_abstract: true
  opt_uses:
  - heating_percentage_command
  - heater_run_status
  uses:
  - heater_run_command
  - discharge_air_heating_temperature_setpoint
  - discharge_air_cooling_temperature_setpoint
  - discharge_air_temperature_sensor
  implements:
  - CONTROL

REFSM2X:
  id: "16374171939616325632"
  description: "Refrigerant temperature monitoring for 2 circuits."
  is_abstract: true
  opt_uses:
  - refrigerant_discharge_temperature_sensor_1
  - refrigerant_discharge_temperature_sensor_2
  - refrigerant_suction_temperature_sensor_1
  - refrigerant_suction_temperature_sensor_2
  uses:
  - refrigerant_condenser_saturation_temperature_sensor_1
  - refrigerant_evaporator_saturation_temperature_sensor_1
  - refrigerant_condenser_saturation_temperature_sensor_2
  - refrigerant_evaporator_saturation_temperature_sensor_2
  implements:
  - MONITORING

REFPM:
  id: "5061129675661639680"
  description: "Refrigerant pressure monitoring for single circuits."
  is_abstract: true
  opt_uses:
  - refrigerant_differential_pressure_sensor
  uses:
  - refrigerant_evaporator_pressure_sensor
  - refrigerant_condenser_pressure_sensor
  implements:
  - MONITORING

REFPM2X:
  id: "3800121779997900800"
  description: "Refrigerant pressure monitoring for 2 circuits."
  is_abstract: true
  uses:
  - refrigerant_evaporator_pressure_sensor_1
  - refrigerant_condenser_pressure_sensor_1
  - refrigerant_evaporator_pressure_sensor_2
  - refrigerant_condenser_pressure_sensor_2
  implements:
  - MONITORING

SWPSS:
  id: "14653796881960796160"
  description: "Sweeper pump start stop monitoring."
  is_abstract: true
  uses:
  - sweeper_pump_run_command
  - sweeper_pump_run_status
  implements:
  - OPERATIONAL

SDM:
  id: "5997878398154702848"
  description: "Supply air damper monitoring."
  is_abstract: true
  uses:
  - supply_air_damper_command
  - supply_air_damper_status

ECDDC:
  id: "17635179835280064512"
  description: "Evaporative cooler control on discharge side."
  is_abstract: true
  opt_uses:
  - evaporative_cooler_run_status
  - cooling_percentage_sensor
  uses:
  - evaporative_cooler_run_command
  - discharge_air_temperature_sensor
  - discharge_air_cooling_temperature_setpoint
  - discharge_air_heating_temperature_setpoint
  implements:
  - CONTROL

DXSDC:
  id: "3007488245580693504"
  description: "Compressor run control on supply side, dual setpoints."
  is_abstract: true
  opt_uses:
  - leaving_cooling_coil_temperature_sensor
  - cooling_thermal_power_capacity
  - cooling_percentage_command #Serves as a duty cycle for single-stage DX sections.
  - compressor_speed_percentage_command
  - compressor_run_status
  uses:
  - compressor_run_command
  - supply_air_cooling_temperature_setpoint
  - supply_air_heating_temperature_setpoint
  - supply_air_temperature_sensor
  implements:
  - CONTROL

ETM4X:
  id: "11771493120443678720"
  description: "Basic exhaust temperature monitoring."
  is_abstract: true
  uses:
  - exhaust_air_temperature_sensor_1
  - exhaust_air_temperature_sensor_2
  - exhaust_air_temperature_sensor_3
  - exhaust_air_temperature_sensor_4
  implements:
  - MONITORING

DX6SC:
  id: "7258886293818441728"
  description: "Six compressor run control on supply air side."
  is_abstract: true
  opt_uses:
  - leaving_cooling_coil_temperature_sensor
  - cooling_thermal_power_capacity
  - cooling_percentage_command
  - compressor_speed_percentage_command
  - cooling_request_count
  uses:
  - compressor_run_status_1
  - compressor_run_status_2
  - compressor_run_status_3
  - compressor_run_status_4
  - compressor_run_status_5
  - compressor_run_status_6
  - compressor_run_command_1
  - compressor_run_command_2
  - compressor_run_command_3
  - compressor_run_command_4
  - compressor_run_command_5
  - compressor_run_command_6
  - supply_air_temperature_sensor
  - supply_air_temperature_setpoint
  implements:
  - CONTROL

DX2DSPRTC:
  id: "3583948997884116992"
  description: "Two-stage compressor run control with dual return temp control."
  is_abstract: true
  opt_uses:
  - leaving_cooling_coil_temperature_sensor
  - cooling_thermal_power_capacity
  - cooling_percentage_command
  - compressor_speed_percentage_command
  - cooling_stage_run_count
  uses:
  - return_air_cooling_temperature_setpoint
  - return_air_heating_temperature_setpoint
  - return_air_temperature_sensor
  - compressor_run_command_1
  - compressor_run_status_1
  - compressor_run_command_2
  - compressor_run_status_2
  implements:
  - CONTROL

DX4DC:
  id: "233270875120467968"
  description: "Compressor run control on discharge air side (DTC)."
  is_abstract: true
  opt_uses:
  - leaving_cooling_coil_temperature_sensor
  - cooling_thermal_power_capacity
  - cooling_percentage_command
  - compressor_speed_percentage_command
  uses:
  - compressor_run_status_1
  - compressor_run_command_1
  - compressor_run_status_2
  - compressor_run_command_2
  - compressor_run_status_3
  - compressor_run_command_3
  - compressor_run_status_4
  - compressor_run_command_4
  - discharge_air_temperature_sensor
  - discharge_air_temperature_setpoint
  implements:
  - CONTROL


DX6SWC:
  id: "10609564416582090752"
  description: "Six compressor run control on supply water side."
  is_abstract: true
  opt_uses:
  - cooling_thermal_power_capacity
  - cooling_percentage_command
  - compressor_speed_percentage_command
  - compressor_speed_percentage_sensor
  uses:
  - compressor_run_command_1
  - compressor_run_status_1
  - compressor_run_command_2
  - compressor_run_status_2
  - compressor_run_command_3
  - compressor_run_status_3
  - compressor_run_command_4
  - compressor_run_status_4
  - compressor_run_command_5
  - compressor_run_status_5
  - compressor_run_command_6
  - compressor_run_status_6
  - supply_water_temperature_sensor
  - supply_water_temperature_setpoint
  implements:
  - CONTROL


DRSM5X:
  id: "7159807102016290816"
  description: "Dryer status monitoring."
  is_abstract: true
  uses:
  - dryer_run_status_1
  - dryer_run_status_2
  - dryer_run_status_3
  - dryer_run_status_4
  - dryer_run_status_5
  implements:
  - MONITORING

DRSM8X:
  id: "4953043284604747776"
  description: "Dryer status monitoring."
  is_abstract: true
  uses:
  - dryer_run_status_1
  - dryer_run_status_2
  - dryer_run_status_3
  - dryer_run_status_4
  - dryer_run_status_5
  - dryer_run_status_6
  - dryer_run_status_7
  - dryer_run_status_8
  implements:
  - MONITORING
  
AHAC:
  id: "529218723387539456"
  description: "Tag to indicate an after hours activation method e.g. push button associated with this device."
  is_abstract: true
  uses:  
  - user_occupancy_override_status
  - zone_occupancy_status
  implements:
  - OPERATIONAL
  
DFFC:
  id: "10094864331922472960"
  description: "Discharge fan flow control"
  is_abstract: true
  uses:
  - discharge_fan_run_command
  - discharge_fan_run_status
  - discharge_fan_speed_percentage_command
  - discharge_air_flowrate_setpoint
  - discharge_air_flowrate_sensor
  implements:
  - CONTROL

EFM:
  id: "1682140227994386432"
  description: "Exhaust air flow monitoring"
  is_abstract: true
  uses:
  - exhaust_air_flowrate_sensor  
  implements:
  - OPERATIONAL

SWTM:
  id: "12058433769456009216"
  description: "Supply water temperature monitoring."
  is_abstract: true
  implements:
  - MONITORING
  opt_uses:
  - cooling_request_count
  - heating_request_count
  - return_water_temperature_sensor
  uses:
  - supply_water_temperature_sensor  

CWDPM:
  id: "16174723828872642560"
  description: "Differential pressure monitoring for condenser water."
  is_abstract: true
  implements:
  - MONITORING
  uses:
  - condensing_water_differential_pressure_sensor

DICM:
  id: "4971562358951378944"
  description: "Damper isolation control and monitoring. "
  is_abstract: true
  uses:
   - supply_air_isolation_damper_closed_status
   - supply_air_isolation_damper_open_status
   - supply_air_isolation_damper_command

UV:
  id: "6143342686997839872"
  description: "Ultraviolet lamp operation."
  is_abstract: true
  opt_uses:
  - ultraviolet_lamp_run_mode
  uses:
  - ultraviolet_lamp_run_command
  - ultraviolet_lamp_run_status

H3X:
  id: "3243024526971240448"
  description: "Heater monitoring."
  is_abstract: true
  implements:
  - MONITORING
  uses:
  - heater_run_status_1
  - heater_run_status_2
  - heater_run_status_3
  - heater_run_command_1
  - heater_run_command_2
  - heater_run_command_3

CHWBRC:
  id: "9602107200818380800"
  description: "Chilled water valve binary (open/closed) monitoring/controlling. Return air temperature control."
  is_abstract: true
  implements:
  - OPERATIONAL
  uses:
  - chilled_water_valve_command
  - return_air_temperature_sensor
  - return_air_temperature_setpoint

CHWISOVPM:
  id: "10952342664099397632"
  description: "Chllled water isolation valve control."
  is_abstract: true
  implements:
  - OPERATIONAL
  uses:
  - chilled_water_isolation_valve_percentage_command
  - chilled_water_isolation_valve_percentage_sensor

CWCS:
  id: "1207397495399776256"
  description: "Condensing water valve control."
  is_abstract: true
  implements:
  - OPERATIONAL
  uses:
  - condensing_water_valve_percentage_command
  - condensing_water_valve_percentage_sensor

DPM:
  id: "14194934395806154752"
  description: "Damper percentage control."
  is_abstract: true
  implements:
    - OPERATIONAL
  uses:
  - damper_percentage_command
  - damper_percentage_sensor

DFVSMC:
  id: "6412714239709937664"
  description: "Variable speed control mode for discharge fans."
  is_abstract: true
  uses:
  - discharge_fan_speed_mode
  - discharge_fan_run_status
  - discharge_fan_run_command
  implements:
  - OPERATIONAL

DFVDSC:
  id: "7493578150278856704"
  description: "Discharge fan control with toggled variable or discrete speed control. This allows the fan to run either VFD or discrete speed stages (LOW/MED/HIGH, etc.) and to switch between the mode."
  is_abstract: true
  uses:
  - discharge_fan_speed_percentage_command
  - discharge_fan_speed_mode
  - discharge_fan_run_status
  - discharge_fan_run_command
  implements:
  - OPERATIONAL

DFVDSFC:
  id: "15636086276564713472"
  description: "Discharge fan control with toggled variable or discrete speed (frequency) control. This allows the fan to run either VFD or discrete speed stages (LOW/MED/HIGH, etc.) and to switch between the mode."
  is_abstract: true
  uses:
  - discharge_fan_speed_frequency_command
  - discharge_fan_speed_mode
  - discharge_fan_run_status
  - discharge_fan_run_command
  implements:
  - OPERATIONAL

SSPCSCM:
  id: "6685507472607674368"
  description: "Supply air static pressure control for supervisor control (Machine learning)."
  is_abstract: true
  uses:
  - supervisor_control_mode
  - supervisor_supply_air_static_pressure_setpoint
  - program_supply_air_static_pressure_setpoint
  - supply_air_static_pressure_setpoint

STCSCM:
  id: "6577421081550782464"
  description: "Supply air temperature control for supervisor control (Machine learning)."
  is_abstract: true
  uses:
  - supervisor_control_mode
  - supervisor_supply_air_temperature_setpoint
  - program_supply_air_temperature_setpoint
  - supply_air_temperature_setpoint

SWTCSCM:
  id: "8591656014892236800"
  description: "Supply water temperature control for supervisor control (Machine learning)."
  is_abstract: true
  uses:
  - supervisor_control_mode
  - supervisor_supply_water_temperature_setpoint
  - program_supply_water_temperature_setpoint
  - supply_water_temperature_setpoint

WDPCSCM:
  id: "11032607012927045632"
  description: "Water differential pressure control for supervisor control (Machine learning)."
  is_abstract: true
  uses:
  - supervisor_control_mode
  - supervisor_differential_pressure_setpoint
  - program_differential_pressure_setpoint
  - differential_pressure_setpoint

CSWIVS:
  id: "359876340523991040"
  description: "Condensing return water isolation valve control."
  is_abstract: true
  implements:
  - OPERATIONAL
  uses:
  - condensing_return_water_isolation_valve_command_1
  - condensing_return_water_isolation_valve_command_2
  - condensing_return_water_isolation_valve_command_3
  - condensing_return_water_isolation_valve_command_4
  - condensing_return_water_isolation_valve_command_5
  - condensing_return_water_isolation_valve_command_6
  - condensing_return_water_isolation_valve_command_7
  - condensing_return_water_isolation_valve_status_1
  - condensing_return_water_isolation_valve_status_2
  - condensing_return_water_isolation_valve_status_3
  - condensing_return_water_isolation_valve_status_4
  - condensing_return_water_isolation_valve_status_5
  - condensing_return_water_isolation_valve_status_6
  - condensing_return_water_isolation_valve_status_7
  - condensing_return_water_isolation_valve_status_8
  - condensing_return_water_isolation_valve_status_9
  - condensing_return_water_isolation_valve_status_10
  - condensing_return_water_isolation_valve_status_11
  - condensing_return_water_isolation_valve_status_12
  - condensing_return_water_isolation_valve_status_13
  - condensing_return_water_isolation_valve_status_14

CRWIVS:
  id: "10755028705425227776"
  description: "Condensing supply water isolation valve control."
  is_abstract: true
  implements:
  - OPERATIONAL
  uses:
  - condensing_supply_water_isolation_valve_command_1
  - condensing_supply_water_isolation_valve_command_2
  - condensing_supply_water_isolation_valve_command_3
  - condensing_supply_water_isolation_valve_command_4
  - condensing_supply_water_isolation_valve_command_5
  - condensing_supply_water_isolation_valve_command_6
  - condensing_supply_water_isolation_valve_command_7
  - condensing_supply_water_isolation_valve_status_1
  - condensing_supply_water_isolation_valve_status_2
  - condensing_supply_water_isolation_valve_status_3
  - condensing_supply_water_isolation_valve_status_4
  - condensing_supply_water_isolation_valve_status_5
  - condensing_supply_water_isolation_valve_status_6
  - condensing_supply_water_isolation_valve_status_7
  - condensing_supply_water_isolation_valve_status_8
  - condensing_supply_water_isolation_valve_status_9
  - condensing_supply_water_isolation_valve_status_10
  - condensing_supply_water_isolation_valve_status_11
  - condensing_supply_water_isolation_valve_status_12
  - condensing_supply_water_isolation_valve_status_13
  - condensing_supply_water_isolation_valve_status_14

CSWTC:
  id: "14772239573039710208"
  description: "Condensing supply water temperature control."
  is_abstract: true
  implements:
  - OPERATIONAL
  uses:
  - condensing_supply_water_temperature_setpoint
  - condensing_supply_water_temperature_sensor

HTWHLSTC:
  id: "5798430287411019776"
  description: "Heat wheel which controls supply temperature using speed control."
  is_abstract: true
  implements:
  - CONTROL
  opt_uses:
  - heat_wheel_speed_percentage_sensor
  - exhaust_air_temperature_sensor
  - return_air_temperature_sensor
  uses:
  - heat_wheel_speed_percentage_command
  - heat_wheel_run_command
  - heat_wheel_run_status
  - outside_air_temperature_sensor
  - supply_air_temperature_sensor
  - supply_air_temperature_setpoint

#New abstracts for CH ZRH EURD
CAM:
  id: "10932006097032052736"
  description: "ztc alarm monitoring based on moisture sensor on coil or in pan."
  is_abstract: true
  implements:
  - MONITORING
  uses:
  - condensate_water_alarm

DPHCC:
  id: "12422697573691686912"
  description: "Two-pipe heating and cooling control. Has a single control
    valve that is fed by two separate headers for heating and cooling water.
    There is an isolation valve for each incoming system and a single control
    valve. Valve and mode control to zone temperature (heating/cooling
    setpoint configuration)."
  is_abstract: true
  opt_uses:
  - chilled_return_water_isolation_valve_percentage_command
  - heating_return_water_isolation_valve_percentage_command
  - heating_supply_water_isolation_valve_percentage_command
  - chilled_supply_water_isolation_valve_percentage_command
  - zone_air_cooling_temperature_setpoint
  - zone_air_heating_temperature_setpoint
  - condensate_water_alarm
  - zone_conditioning_mode
  - supply_water_valve_flowrate_sensor
  uses:
  - supply_water_valve_percentage_command
  - zone_air_temperature_sensor
  - water_riser_mode

HHCDM:
  id: "3582131505163403264"
  description: "Hydronic heating and cooling distribution monitoring"
  is_abstract: true
  implements:
  - MONITORING
  uses:
  - chilled_supply_water_isolation_valve_percentage_command
  - chilled_return_water_isolation_valve_percentage_command
  - heating_supply_water_isolation_valve_percentage_command
  - heating_return_water_isolation_valve_percentage_command
  - heating_request_count
  - cooling_request_count
  opt_uses:
  - average_zone_air_temperature_sensor


HHRU:
  id: "9211631039376523264"
  description: "Hydronic heat recovery unit for ahu's with bypass valve and circulation pump"
  is_abstract: true
  implements:
  - MONITORING
  uses:
  - supply_air_temperature_sensor
  - supply_air_temperature_setpoint
  - return_air_temperature_sensor
  - supply_water_temperature_sensor
  - supply_water_valve_percentage_command
  - supply_water_valve_percentage_sensor
  opt_uses:
  - exhaust_air_temperature_sensor
  - outside_air_temperature_sensor

PHRU:
  id: "5194420171762040832"
  description: "heat recovery unit for ahu's with plate heat exchanger valve and bypass damper"
  is_abstract: true
  implements:
  - MONITORING
  uses:
  - supply_air_temperature_sensor
  - supply_air_temperature_setpoint
  - return_air_temperature_sensor
  - bypass_air_damper_percentage_command
  opt_uses:
  - exhaust_air_temperature_sensor
  - outside_air_temperature_sensor
  - bypass_air_damper_command
  - bypass_air_damper_status

CHWDT2X:
  id: "17588854111866978304"
  description: "Temperature differential across chilled water with two sets of sensors."
  is_abstract: true
  implements:
  - MONITORING
  uses:
  - chilled_return_water_temperature_sensor_1
  - chilled_supply_water_temperature_sensor_1
  - chilled_return_water_temperature_sensor_2
  - chilled_supply_water_temperature_sensor_2

HLSAFS:
  id: "3550799821818298368"
  description: "Duct VAV type with high and low limit setpoint"
  is_abstract: true
  uses:
  - high_limit_supply_air_flowrate_setpoint
  - low_limit_supply_air_flowrate_setpoint
  - supply_air_flowrate_setpoint
  implements:
  - CONTROL

RHDHS:
  id: "15197108458198401024"
  description: "Return humidification/dehumidification monitor."
  is_abstract: true
  uses:
  - return_air_relative_humidity_sensor
  - return_air_relative_humidity_setpoint
  - dehumidification_run_status
  - humidification_run_status
  implements:
  - MONITORING

CO2DFVSC:
  id: "4574242837138243584"
  description: "Carbon dioxide levels controlled by a variable speed discharge fan."
  uses:
  - zone_air_co2_concentration_sensor
  - zone_air_co2_concentration_setpoint
  - discharge_fan_speed_percentage_command
  implements:
  - CONTROL

RACO2C:
  id: "15503353232859594752"
  description: "Returned air carbon dioxide levels controls."
  uses:
  - return_air_co2_concentration_sensor
  - return_air_co2_concentration_setpoint
  
DX2DDC:
  id: "6446737527519838208"
  description: "Two compressor run control with dual setpoint control on discharge side"
  is_abstract: true
  opt_uses:
  - cooling_percentage_command
  - compressor_speed_percentage_command
  uses:
  - compressor_run_command_1
  - compressor_run_command_2
  - compressor_run_status_1
  - compressor_run_status_2
  - discharge_air_heating_temperature_setpoint
  - discharge_air_cooling_temperature_setpoint
  - discharge_air_temperature_sensor
  implements:
  - CONTROL

HWDT:
  id: "6441530240450691072"
  description: "Temperature differential across heating water for heat recovery chiller."
  is_abstract: true
  implements:
  - MONITORING
  uses:
  - heating_return_water_temperature_sensor
  - heating_supply_water_temperature_sensor

HPDDC:
  id: "5130419798932455424"
  description: "Dual setpoint discharge side heat pump control."
  is_abstract: true
  opt_uses:
  - cooling_thermal_power_capacity
  - heating_thermal_power_capacity
  - compressor_speed_percentage_command
  - cooling_percentage_command
  uses:
  - discharge_air_temperature_sensor
  - discharge_air_cooling_temperature_setpoint
  - discharge_air_heating_temperature_setpoint
  - compressor_run_command
  - compressor_run_status
  - reversing_valve_command
  implements:
  - CONTROL

EC2SC:
  id: "9093587471018491904"
  description: "Evaporative cooler control on supply side."
  is_abstract: true
  opt_uses:
  - evaporative_cooler_run_status_1
  - evaporative_cooler_run_status_2
  - cooling_percentage_sensor
  - cooling_request_count
  uses:
  - evaporative_cooler_run_command_1
  - evaporative_cooler_run_command_2
  - supply_air_temperature_sensor
  - supply_air_temperature_setpoint
  implements:
  - CONTROL

HWDDC:
  id: "5695815066213941248"
  description: "Heating water valve with dual setpoint control on discharge side."
  is_abstract: true
  opt_uses:
  - heating_water_valve_percentage_sensor
  - heating_thermal_power_capacity
  - discharge_air_relative_humidity_sensor
  - heating_water_flowrate_sensor
  uses:
  - heating_water_valve_percentage_command
  - discharge_air_heating_temperature_setpoint
  - discharge_air_temperature_sensor
  implements:
  - CONTROL

CFDPM:
  id: "13838358376871886848"
  description: "Carbon filter pressure monitoring, where specific filter type is required."
  is_abstract: true
  uses:
  - carbon_filter_differential_pressure_sensor
  implements:
  - MONITORING
 
VOADM2X:
  id: "13507343804260155392"
  description: "Variable outside air damper monitoring, where there are two separate, equal sets of dampers that operate in conjunction."
  is_abstract: true
  opt_uses:
  - economizer_mode
  - mixed_air_temperature_sensor
  - outside_air_damper_percentage_sensor_1
  - outside_air_damper_percentage_sensor_2
  - low_limit_outside_air_damper_percentage_command
  - outside_air_flowrate_sensor_1
  - outside_air_flowrate_sensor_2
  uses:
  - outside_air_temperature_sensor
  - outside_air_damper_percentage_command_1
  - outside_air_damper_percentage_command_2
  implements:
  - MONITORING
 
EHHRC:
  id: "3300321589723136"
  description: "Exhaust hydronic heat recovery coil with an isolation valve."
  is_abstract: true
  uses:
  - heat_recovery_water_isolation_valve_command
  - leaving_heat_recovery_coil_temperature_sensor
  - entering_heat_recovery_coil_temperature_sensor
  - exhaust_air_flowrate_sensor
  implements:
  - MONITORING
 
DPBHCC:
  id: "6697901167675965440"
  description: "Two-pipe binary (open/closed) heating and cooling control. There is
  an isolation valve for each incoming system. Valve and mode control to zone temperature
  (heating/cooling setpoint configuration)."
  is_abstract: true
  opt_uses:
  - cooling_request_count
  - heating_request_count
  - zone_air_relative_humidity_sensor
  uses:
  - chilled_supply_water_isolation_valve_command
  - chilled_supply_water_isolation_valve_status
  - heating_supply_water_isolation_valve_command
  - heating_supply_water_isolation_valve_status
  - zone_air_cooling_temperature_setpoint
  - zone_air_heating_temperature_setpoint
  - zone_air_temperature_sensor
  implements:
  - CONTROL
 
FTC:
  id: "18010943431630651392"
  description: "Floor temperature control, where the temperature sensors are embedded in the floor (as opposed to open to the air)."
  is_abstract: true
  uses:
  - zone_floor_temperature_sensor
  - zone_floor_temperature_setpoint
  implements:
  - OPERATIONAL
 
DPCHWHRWSC:
  id: "370343691220418560"
  description: "Two-pipe chilled water and heat recovery water control using the same coils."
  is_abstract: true
  opt_uses:
  - leaving_coil_temperature_sensor
  - chilled_supply_water_temperature_sensor
  - chilled_return_water_temperature_sensor
  - heat_recovery_supply_water_temperature_sensor
  - heat_recovery_return_water_temperature_sensor
  - supply_water_valve_percentage_sensor
  - heat_recovery_return_water_isolation_valve_status
  - heat_recovery_supply_water_isolation_valve_status
  - chilled_return_water_isolation_valve_status
  - chilled_supply_water_isolation_valve_status
  uses:
  - supply_air_temperature_sensor
  - supply_air_temperature_setpoint
  - supply_water_valve_percentage_command
  - heat_recovery_run_command
  - heat_recovery_supply_water_isolation_valve_command
  - chilled_supply_water_isolation_valve_command
  implements:
  - CONTROL

CPVSC2X:
  id: "2309143330803417088"
  description: "Circulation pump variable speed control with 2 circulation pumps."
  is_abstract: true
  uses:
  - circulation_pump_run_command_1
  - circulation_pump_run_status_1
  - circulation_pump_speed_percentage_command_1
  - circulation_pump_run_command_2
  - circulation_pump_run_status_2
  - circulation_pump_speed_percentage_command_2
  implements:
  - OPERATIONAL

HWTTC:
  id: "8895657785832767488"
  description: "Hot water tank temperature control."
  is_abstract: true
  uses:
  - hot_water_tank_temperature_setpoint
  - hot_water_tank_temperature_sensor
  implements:
  - OPERATIONAL

PHWTTC:
  id: "15921273204530741248"
  description: "Preheating water tank temperature control."
  is_abstract: true
  uses:
  - preheating_water_tank_temperature_setpoint
  - preheating_water_tank_temperature_sensor
  implements:
  - OPERATIONAL
  

RCKTM:
  id: "4150552628444528640"
  description: "Refrigeration circuit monitoring for a DX compressor loop."
  is_abstract: true
  uses:
  - refrigerant_discharge_pressure_sensor
  - refrigerant_discharge_temperature_sensor
  - refrigerant_liquid_pressure_sensor
  - refrigerant_liquid_saturation_temperature_sensor
  - refrigerant_liquid_temperature_sensor
  - refrigerant_subcooling_temperature_sensor
  - refrigerant_suction_pressure_sensor
  - refrigerant_suction_saturation_temperature_sensor
  - refrigerant_suction_superheat_temperature_sensor
  - refrigerant_suction_temperature_sensor


RCKTM2X:
  id: "9248627406627930112"
  description: "Refrigeration circuits (2x) monitoring for a DX compressor loop."
  is_abstract: true
  uses:
  - refrigerant_discharge_pressure_sensor_1
  - refrigerant_discharge_temperature_sensor_1
  - refrigerant_liquid_pressure_sensor_1
  - refrigerant_liquid_saturation_temperature_sensor_1
  - refrigerant_liquid_temperature_sensor_1
  - refrigerant_subcooling_temperature_sensor_1
  - refrigerant_suction_pressure_sensor_1
  - refrigerant_suction_saturation_temperature_sensor_1
  - refrigerant_suction_superheat_temperature_sensor_1
  - refrigerant_suction_temperature_sensor_1
  - refrigerant_discharge_pressure_sensor_2
  - refrigerant_discharge_temperature_sensor_2
  - refrigerant_liquid_pressure_sensor_2
  - refrigerant_liquid_saturation_temperature_sensor_2
  - refrigerant_liquid_temperature_sensor_2
  - refrigerant_subcooling_temperature_sensor_2
  - refrigerant_suction_pressure_sensor_2
  - refrigerant_suction_saturation_temperature_sensor_2
  - refrigerant_suction_superheat_temperature_sensor_2
  - refrigerant_suction_temperature_sensor_2


CCM:
  id: "7375129961641803776"
  description: "Compressor current monitoring."
  is_abstract: true
  uses:
  - compressor_run_command
  - compressor_current_sensor

CC2XM:
  id: "15229407711775948800"
  description: "Compressor current monitoring for 2 compressors."
  is_abstract: true
  uses:
  - compressor_run_command_1
  - compressor_current_sensor_1
  - compressor_run_command_2
  - compressor_current_sensor_2

SSSPC:
  id: "12462508690710200320"
  description: "Supply static steam pressure control for steam/water heat exchanger"
  is_abstract: true
  uses:
  - supply_steam_static_pressure_sensor
  - supply_steam_static_pressure_setpoint
  - steam_valve_percentage_command
  implements:
  - CONTROL

SCHWISOVPM:
  id: "428890486376235008"
  description: "Secondary chilled water return side isolation valve percentage monitoring."
  is_abstract: true
  uses:
  - secondary_chilled_return_water_isolation_valve_percentage_command
  - secondary_chilled_return_water_isolation_valve_percentage_sensor
  implements:
  - MONITORING

SCHWDT:
  id: "9593715728075194368"
  description: "Secondary-side chilled water delta-T monitoring."
  is_abstract: true
  implements:
  - MONITORING
  uses:
  - secondary_chilled_supply_water_temperature_sensor
  - secondary_chilled_return_water_temperature_sensor

SHWDT:
  id: "11532515367658192896"
  description: "Secondary-side heating water delta-T monitoring."
  is_abstract: true
  implements:
  - MONITORING
  uses:
  - secondary_heating_supply_water_temperature_sensor
  - secondary_heating_return_water_temperature_sensor

PCHWDT:
  id: "18119029822687543296"
  description: "Temperature differential across primary chilled water loop."
  is_abstract: true
  implements:
  - MONITORING
  uses:
  - primary_chilled_return_water_temperature_sensor
  - primary_chilled_supply_water_temperature_sensor

PHWDT:
  id: "4392058158462271488"
  description: "Temperature differential across primary heating water loop."
  is_abstract: true
  implements:
  - MONITORING
  uses:
  - primary_heating_return_water_temperature_sensor
  - primary_heating_supply_water_temperature_sensor

TDTM:
  id: "9652262523231010816"
  description: "water tank delta-T monitoring."
  is_abstract: true
  uses:
  - leaving_water_tank_temperature_sensor
  - entering_water_tank_temperature_sensor 
  implements:
  - MONITORING

HLPM:
  id: "4982029709647806464"
  description: "Heating thermal power sensor."
  is_abstract: true
  uses:
  - heating_thermal_power_sensor
  implements:
  - MONITORING

CWRWISOVM:
  id: "15646553627261140992"
  description: "Condensing water supply side isolation valve monitoring."
  is_abstract: true
  uses:
  - condensing_return_water_isolation_valve_command
  - condensing_return_water_isolation_valve_status
  implements:
  - MONITORING

CWRWISOVPM:
  id: "7850822672282812416"
  description: "Condensing water return side isolation valve percentage monitoring."
  is_abstract: true
  uses:
  - condensing_return_water_isolation_valve_percentage_command
  - condensing_return_water_isolation_valve_percentage_sensor
  implements:
  - MONITORING

OCWRWISOVM:
  id: "18443288995858219008"
  description: "Open-loop CDW return side isolation valve monitoring."
  is_abstract: true
  uses:
  - outside_condensing_loop_return_water_isolation_valve_command
  - outside_condensing_loop_return_water_isolation_valve_status
  implements:
  - MONITORING

OCWRWISOVPM:
  id: "15705100422416957440"
  description: "Open-loop CDW return side isolation valve monitoring."
  is_abstract: true
  uses:
  - outside_condensing_loop_return_water_isolation_valve_percentage_command
  - outside_condensing_loop_return_water_isolation_valve_percentage_sensor
  implements:
  - MONITORING

HWRWISOVM:
  id: "8729024599620059136"
  description: "Heating return side isolation valve monitoring."
  is_abstract: true
  uses:
  - heating_return_water_isolation_valve_command
  - heating_return_water_isolation_valve_status
  implements:
  - MONITORING

HWSWISOVM:
  id: "4614986340017111040"
  description: "Heating supply side isolation valve monitoring."
  is_abstract: true
  uses:
  - heating_supply_water_isolation_valve_command
  - heating_supply_water_isolation_valve_status
  implements:
  - MONITORING

HWRWISOVPM:
  id: "13399257413203263488"
  description: "Heating return side isolation valve percentage monitoring."
  is_abstract: true
  uses:
  - heating_return_water_isolation_valve_percentage_command
  - heating_return_water_isolation_valve_percentage_sensor
  implements:

  - MONITORING 

DEFSS:
  description: "defrost run command and status (start/stop) "
  is_abstract: true
  uses:
  - defrost_run_status
  - defrost_run_command  
  implements:
  - MONITORING
    
VOADC2X:
  description: "Variable outside air damper control and monitoring, where there are two separate, equal sets of dampers that operate in conjunction."
  is_abstract: true
  uses:
  - outside_air_damper_percentage_sensor_1
  - outside_air_damper_percentage_sensor_2
  - outside_air_damper_percentage_command_1
  - outside_air_damper_percentage_command_2
  implements:
  - OPERATIONAL  
  
RAIDC:
  description: "Return air isolation damper control and monitoring."
  is_abstract: true
  uses:
  - return_air_isolation_damper_status
  - return_air_isolation_damper_command
 

RAIDC3X:
  description: "Return air isolation damper control and monitoring, where there are three separate, equal sets of dampers that operate in conjunction."
  is_abstract: true
  uses:
  - return_air_isolation_damper_status_1
  - return_air_isolation_damper_status_2
  - return_air_isolation_damper_status_3 
  - return_air_isolation_damper_command_1
  - return_air_isolation_damper_command_2
  - return_air_isolation_damper_command_3   
  implements:
  - MONITORING

RAIDC2X:
  description: "Return air isolation damper control and monitoring, where there are two separate, equal sets of dampers that operate in conjunction."
  is_abstract: true
  uses:
  - return_air_isolation_damper_status_1
  - return_air_isolation_damper_status_2 
  - return_air_isolation_damper_command_1
  - return_air_isolation_damper_command_2  
  implements:
  - MONITORING

RAIDC4X:
  description: "Return air isolation damper control and monitoring, where there are four separate, equal sets of dampers that operate in conjunction."
  is_abstract: true
  uses:
  - return_air_isolation_damper_status_1
  - return_air_isolation_damper_status_2
  - return_air_isolation_damper_status_3
  - return_air_isolation_damper_status_4
  - return_air_isolation_damper_command_1
  - return_air_isolation_damper_command_2
  - return_air_isolation_damper_command_3 
  - return_air_isolation_damper_command_4  
  implements:
  - MONITORING


SAIDC:
  description: "isolation damper status monitoring and control on the supply side."
  is_abstract: true
  uses:
  - supply_air_isolation_damper_status
  - supply_air_isolation_damper_command  
  implements:
  - MONITORING

SAIDC2X:
  description: "isolation damper status monitoring and control on the supply side, where there are two separate, equal sets of dampers that operate in conjunction."
  is_abstract: true
  uses:
  - supply_air_isolation_damper_status_1
  - supply_air_isolation_damper_status_2
  - supply_air_isolation_damper_command_1
  - supply_air_isolation_damper_command_2  
  implements:
  - MONITORING

SAIDC3X:
  description: "isolation damper status monitoring and control on the supply side, where there are three separate, equal sets of dampers that operate in conjunction."
  is_abstract: true
  uses:
  - supply_air_isolation_damper_status_1
  - supply_air_isolation_damper_status_2
  - supply_air_isolation_damper_status_3
  - supply_air_isolation_damper_command_1
  - supply_air_isolation_damper_command_2
  - supply_air_isolation_damper_command_3  
  implements:
  - MONITORING   
  
SSPC2X:
  description: "Supply static pressure control via supply fan speed with 2 sensors"
  is_abstract: true
  opt_uses:
  - supply_fan_speed_frequency_sensor
  - supply_fan_run_command
  - supply_fan_run_status
  - pressurization_request_count
  - supply_air_damper_percentage_command
  - supply_air_flowrate_sensor
  - supply_fan_speed_percentage_command
  uses:
  - supply_air_static_pressure_sensor_1
  - supply_air_static_pressure_sensor_2  
  - supply_air_static_pressure_setpoint_1
  - supply_air_static_pressure_setpoint_2  
  implements:
  - OPERATIONAL

EVFSM:
  description: "Evaporative fan speed monitoring and control ."
  is_abstract: true
  uses:
  - evaporative_fan_speed_percentage_sensor
  - evaporative_fan_speed_percentage_command
  implements:
  - CONTROL 

SFMSC:
  description: "Supply fan multi-speed control."
  is_abstract: true
  uses:
  - supply_fan_run_command
  - supply_fan_run_status
  - supply_fan_speed_mode
  - supply_fan_run_mode
  opt_uses:  
  - schedule_run_command

MIPVCM:
  id: "10283962739713900544"
  description: "Motor phase-level input current and voltage monitoring."
  is_abstract: true
  implements:
  - MONITORING
  uses:
  - input_phase1_phase3_line_motor_voltage_sensor
  - input_phase1_phase2_line_motor_voltage_sensor
  - input_phase2_phase3_line_motor_voltage_sensor
  - input_phase1_line_motor_current_sensor
  - input_phase2_line_motor_current_sensor
  - input_phase3_line_motor_current_sensor
  opt_uses:
  - average_input_line_motor_current_sensor
  - average_input_inter_line_motor_voltage_sensor

MIPWM:
  id: "2094166817340653568"
  description: "Motor input power monitoring."
  is_abstract: true
  implements:
  - MONITORING
  uses:
  - input_motor_power_sensor
  opt_uses:
  - motor_powerfactor_sensor
  - input_motor_frequency_sensor

INVOPWM:
  id: "10056530958531690496"
  description: "Inverter (VFD) output power monitoring."
  is_abstract: true
  implements:
  - MONITORING
  uses:
  - output_inverter_power_sensor
  opt_uses:
  - output_inverter_voltage_sensor
  - input_inverter_frequency_sensor

INVIPCM:
  id: "3240332922506444800"
  description: "Inverter (VFD) 3-phase input current monitoring."
  is_abstract: true
  implements:
  - MONITORING
  uses:
  - input_phase1_line_inverter_current_sensor
  - input_phase2_line_inverter_current_sensor
  - input_phase3_line_inverter_current_sensor

CWSWISOVPM:
  id: "14769547968574914560"
  description: "Condensing water supply side isolation valve percentage monitoring."
  is_abstract: true
  uses:
  - condensing_supply_water_isolation_valve_percentage_command
  - condensing_supply_water_isolation_valve_percentage_sensor
  implements:
  - MONITORING

GTWFCISOVM:
  id: "5444844940104302592"
  description: "Geothermal water free-cooling isolation valve monitoring; exclusively using ground as heat sink for building load."
  is_abstract: true  
  uses:
  - chilled_side_ground_supply_economizer_isolation_valve_status
  - chilled_side_ground_return_economizer_isolation_valve_status
  - chilled_side_ground_return_economizer_isolation_valve_command
  implements:
  - MONITORING

GTWGRISOVM:
  id: "12463704959361220608"
  description: "Geothermal water ground-recharge isolation valve monitoring; rejecting ground heat to atmosphere via cooling towers."
  is_abstract: true  
  uses:
  - heating_side_ground_supply_economizer_isolation_valve_status
  - heating_side_ground_return_economizer_isolation_valve_status
  - heating_side_ground_return_economizer_isolation_valve_command
  implements:
  - MONITORING

GTWHEISOVM:
  id: "3366433712072818688"
  description: "Geothermal water heat-extraction isolation valve monitoring; extracting ground heat to to use in building."
  is_abstract: true
  uses:
  - chilled_side_ground_return_water_isolation_valve_status
  - chilled_side_ground_supply_water_isolation_valve_status
  - chilled_side_ground_supply_water_isolation_valve_command
  implements:
  - MONITORING

GTWHRISOVM:
  id: "11317538854195429376"
  description: "Geothermal water heat-rejection isolation valve monitoring; rejecting building heat to ground."
  is_abstract: true  
  uses:
  - heating_side_ground_return_water_isolation_valve_status
  - heating_side_ground_supply_water_isolation_valve_status
  - heating_side_ground_supply_water_isolation_valve_command
  implements:
  - MONITORING
  
COCDSP:
  id: "3620605616042541056"
  description: "Dual setpoint CO concentration control."
  is_abstract: true
  uses:
  - low_limit_zone_air_co_concentration_setpoint
  - high_limit_zone_air_co_concentration_setpoint
  - zone_air_co_concentration_sensor
  implements:
  - CONTROL

NOCDSP:
  id: "10177846673493983232"
  description: "Dual setpoint NO concentration control."
  is_abstract: true
  uses:
  - low_limit_zone_air_no_concentration_setpoint
  - high_limit_zone_air_no_concentration_setpoint
  - zone_air_no_concentration_sensor
  implements:
  - CONTROL

EFHLC:
  id: "16708066133181202432"
  description: "Two-speed exhaust fan (low/high)."
  is_abstract: true
  uses:
  - low_exhaust_fan_speed_command
  - high_exhaust_fan_speed_command
  - low_exhaust_fan_speed_status
  - high_exhaust_fan_speed_status
  implements:
  - OPERATIONAL
<<<<<<< HEAD
  
DFRMM:
  description: "Discharge fan run mode monitoring."
  is_abstract: true
  uses:
  - discharge_fan_run_mode
  implements:
  - MONITORING
  
=======
>>>>>>> 777ed393
<|MERGE_RESOLUTION|>--- conflicted
+++ resolved
@@ -530,10 +530,7 @@
   - discharge_fan_power_sensor
   - discharge_air_static_pressure_sensor
   - discharge_fan_lost_power_alarm
-<<<<<<< HEAD
   - schedule_run_command
-=======
->>>>>>> 777ed393
   - discharge_fan_run_time_accumulator
   uses:
   - discharge_fan_run_command
@@ -5120,7 +5117,6 @@
   - high_exhaust_fan_speed_status
   implements:
   - OPERATIONAL
-<<<<<<< HEAD
   
 DFRMM:
   description: "Discharge fan run mode monitoring."
@@ -5129,6 +5125,4 @@
   - discharge_fan_run_mode
   implements:
   - MONITORING
-  
-=======
->>>>>>> 777ed393
+  