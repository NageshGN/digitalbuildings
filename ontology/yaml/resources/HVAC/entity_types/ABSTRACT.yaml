--- conflicted
+++ resolved
@@ -4903,16 +4903,6 @@
   - heating_return_water_isolation_valve_percentage_command
   - heating_return_water_isolation_valve_percentage_sensor
   implements:
-<<<<<<< HEAD
-  - MONITORING
-
-RDC:
-  description: "Return air damper percentage monitoring"
-  is_abstract: true
-  uses:
-  - return_air_damper_percentage_sensor
-  - return_air_damper_percentage_command
-=======
 
   - MONITORING 
 
@@ -5307,6 +5297,14 @@
   is_abstract: true
   uses:
   - discharge_fan_run_mode
->>>>>>> 92e752e9
+  implements:
+  - MONITORING
+
+RDC:
+  description: "Return air damper percentage monitoring"
+  is_abstract: true
+  uses:
+  - return_air_damper_percentage_sensor
+  - return_air_damper_percentage_command
   implements:
   - MONITORING