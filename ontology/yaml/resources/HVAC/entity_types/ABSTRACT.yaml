# Copyright 2020 Google LLC
#
# Licensed under the Apache License, Version 2.0 (the License);
# you may not use this file except in compliance with the License.
# You may obtain a copy of the License at
#
#    https://www.apache.org/licenses/LICENSE-2.0
#
# Unless required by applicable law or agreed to in writing, software
# distributed under the License is distributed on an AS IS BASIS,
# WITHOUT WARRANTIES OR CONDITIONS OF ANY KIND, either express or implied.
# See the License for the specific language governing permissions and
# limitations under the License.

### ABSTRACT TYPES

# This defines subtypes by function. They are not necessarily specific to any type of equipment.
# TODO: Variable speed compressors?
# TODO: For types which use multiple sensors as control points (e.g. differential_pressure_sensor_1
# and _2) they should be reconstructed using virtual points (and the 2X types should be deprecated).

SD:
  guid: "92e24391-7993-4d0b-9fbd-a6e9707e7e20"
  description: "Single duct VAV type, with basic airflow control."
  is_abstract: true
  opt_uses:
  - cooling_thermal_power_capacity
  - run_command
  - supply_air_cooling_flowrate_capacity
  - supply_air_damper_percentage_sensor
  - supply_air_heating_flowrate_capacity
  - supply_air_temperature_sensor
  - supply_air_ventilation_flowrate_requirement
  - high_supply_air_temperature_alarm
  - low_supply_air_temperature_alarm
  - purge_command
  uses:
  - supply_air_damper_percentage_command
  - supply_air_flowrate_sensor
  - supply_air_flowrate_setpoint
  implements:
  - CONTROL


RDM:
  guid: "9b0b6094-b092-4d27-b894-6dbc299e4833"
  description: "Very basic system run duration monitoring. "
  is_abstract: true
  uses:
  - run_time_accumulator
  implements:
  - MONITORING


DD:
  guid: "5b09f1bd-f526-4d77-b1a3-1fceda2ba041"
  description: "Dual duct flow control (hot deck, cold deck)."
  is_abstract: true
  opt_uses:
  - cooling_thermal_power_capacity
  - discharge_air_temperature_sensor
  - heating_thermal_power_capacity
  - run_command
  - supply_air_cooling_flowrate_capacity
  - supply_air_heating_flowrate_capacity
  - supply_air_ventilation_flowrate_requirement
  - failed_discharge_air_temperature_alarm
  uses:
  - cooling_air_damper_percentage_command
  - cooling_air_flowrate_sensor
  - cooling_air_flowrate_setpoint
  - heating_air_damper_percentage_command
  - heating_air_flowrate_sensor
  - heating_air_flowrate_setpoint
  implements:
  - CONTROL


SRC:
  guid: "0b8da138-b5be-42d1-81ad-13d4196f5352"
  description: "Very basic run scheduling command. "
  is_abstract: true
  uses:
  - schedule_run_command
  implements:
  - CONTROL

# Not deprecated but probably not useful
OADM:
  guid: "682fcc2c-ff92-4409-81b3-03a1eb8851b4"
  description: "Outside air damper monitoring."
  is_abstract: true
  uses:
  - outside_air_damper_command


MOAFC:
  guid: "76994bbd-4395-4a19-914f-d5c9a21fc99b"
  description: "Minimum (ventilation) outside air flow control."
  is_abstract: true
  opt_uses:
  - economizer_mode
  uses:
  - ventilation_outside_air_damper_percentage_command
  - ventilation_outside_air_flowrate_sensor
  - ventilation_outside_air_flowrate_setpoint
  implements:
  - CONTROL


OAFC:
  guid: "9a39e296-caaa-41d8-a1b2-af9255eb4019"
  description: "Outside Air Flow Control"
  is_abstract: true
  opt_uses:
  - economizer_mode
  - mixed_air_temperature_sensor
  - failed_mixed_air_temperature_alarm
  uses:
  - outside_air_damper_percentage_command
  - outside_air_flowrate_sensor
  - outside_air_flowrate_setpoint
  implements:
  - CONTROL


ZTM:
  guid: "869b8713-9b16-4ca0-b957-630c26e9e506"
  description: "Zone temperature monitoring."
  is_abstract: true
  opt_uses:
  - discharge_air_temperature_sensor
  - failed_discharge_air_temperature_alarm
  - failed_zone_air_temperature_alarm
  - high_zone_air_temperature_alarm
  - low_zone_air_temperature_alarm
  uses:
  - zone_air_temperature_sensor
  implements:
  - MONITORING


REFM:
  guid: "df97ad55-5e8f-4cc2-89b7-c07b7a6f28b4"
  description: "Refrigerant leak monitoring."
  is_abstract: true
  implements:
  - MONITORING
  uses:
  - zone_air_refrigerant_concentration_sensor


CSP:
  guid: "d741e3d6-4997-4a01-8ac1-07b6ff6d53a7"
  description: "Single cooling setpoint control (IDF room typically)."
  is_abstract: true
  implements:
  - OPERATIONAL
  opt_uses:
  - discharge_air_temperature_sensor
  - zone_air_relative_humidity_sensor
  - zone_occupancy_status
  - failed_discharge_air_temperature_alarm
  - failed_zone_air_temperature_alarm
  - high_zone_air_temperature_alarm
  - low_zone_air_temperature_alarm
  uses:
  - zone_air_cooling_temperature_setpoint
  - zone_air_temperature_sensor


ZTC:
  guid: "6140021d-52a9-4d7c-8846-ca296ab32aa2"
  description: "Single control setpoint with deadband."
  is_abstract: true
  implements:
  - OPERATIONAL
  opt_uses:
  - zone_air_deadband_temperature_setpoint
  - zone_air_relative_humidity_sensor
  - failed_zone_air_temperature_alarm
  - high_zone_air_temperature_alarm
  - low_zone_air_temperature_alarm
  uses:
  - zone_air_temperature_sensor
  - zone_air_temperature_setpoint


DSARC:
  guid: "d891cb1e-f38c-4bec-ae0f-80cc00e2a346"
  description: "AHU dual supply air reset control."
  is_abstract: true
  opt_uses:
  - heating_request_count
  - supply_air_flowrate_sensor
  uses:
  - cooling_request_count
  - pressurization_request_count
  - supply_air_cooling_temperature_setpoint
  - supply_air_heating_temperature_setpoint
  - supply_air_static_pressure_setpoint
  implements:
  - CONTROL


DFMSS:
  guid: "d2e28e09-b84b-479a-85a6-f3494b50c7d3"
  description: "Discharge fan Start Stop with uneven statuses."
  is_abstract: true
  implements:
  - OPERATIONAL
  opt_uses:
  - discharge_air_flowrate_capacity
  - discharge_fan_current_sensor
  - discharge_fan_power_capacity
  - discharge_fan_power_sensor
  - discharge_fan_lost_power_alarm
  uses:
  - discharge_fan_run_command
  - discharge_fan_run_status_1
  - discharge_fan_run_status_2


DX2RC:
  guid: "3ffa6782-30f3-4e94-9a5d-a6a2fa47c91a"
  description: "Compressor run control on retun side (RC)."
  is_abstract: true
  opt_uses:
  - compressor_speed_percentage_command
  - cooling_percentage_command
  - cooling_thermal_power_capacity
  - discharge_air_temperature_sensor
  - leaving_cooling_coil_temperature_sensor
  - failed_discharge_air_temperature_alarm
  - high_return_air_temperature_alarm
  - low_return_air_temperature_alarm
  uses:
  - compressor_run_command_1
  - compressor_run_command_2
  - compressor_run_status_1
  - compressor_run_status_2
  - return_air_temperature_sensor
  - return_air_temperature_setpoint
  implements:
  - CONTROL


DFSMC:
  guid: "c9972693-cc8b-4191-ba3c-d0306e961ca7"
  description: "Discharge fan multi-speed control."
  is_abstract: true
  uses:
  - discharge_fan_run_command
  - discharge_fan_speed_mode


DSP:
  guid: "662d48d1-95a9-4e23-a6e1-daf2fc80d676"
  description: "Dual setpoint control (heating/cooling thresholds with deadband in between)."
  is_abstract: true
  implements:
  - OPERATIONAL
  opt_uses:
  - discharge_air_temperature_sensor
  - zone_air_relative_humidity_sensor
  - failed_discharge_air_temperature_alarm
  - failed_zone_air_temperature_alarm
  - high_zone_air_temperature_alarm
  - low_zone_air_temperature_alarm
  uses:
  - zone_air_cooling_temperature_setpoint
  - zone_air_heating_temperature_setpoint
  - zone_air_temperature_sensor


DDSP:
  guid: "079307e1-3bd4-4f90-9c00-66961afbda6a"
  description: "Dual setpoint control (heating/cooling thresholds with deadband in between) with two zone temp sensors."
  is_abstract: true
  implements:
  - OPERATIONAL
  opt_uses:
  - discharge_air_temperature_sensor
  - failed_discharge_air_temperature_alarm
  uses:
  - zone_air_cooling_temperature_setpoint
  - zone_air_heating_temperature_setpoint
  - zone_air_temperature_sensor_1
  - zone_air_temperature_sensor_2


CO2C:
  guid: "d2659eb3-d7a4-450a-9152-da9b30c9a267"
  description: "Carbon dioxide control."
  is_abstract: true
  implements:
  - OPERATIONAL
  uses:
  - zone_air_co2_concentration_sensor
  - zone_air_co2_concentration_setpoint
  opt_uses:
  - high_zone_air_co2_concentration_alarm


CO2CDSP:
  guid: "668a3a75-e78d-4755-a360-b370bceda3c5"
  description: "Carbon dioxide control with dual setpoint."
  is_abstract: true
  implements:
  - OPERATIONAL
  uses:
  - high_limit_zone_air_co2_concentration_setpoint
  - low_limit_zone_air_co2_concentration_setpoint
  - zone_air_co2_concentration_sensor
  opt_uses:
  - high_zone_air_co2_concentration_alarm
  

COC:
  guid: "dee7cc87-51cb-460e-8202-eff4001319db"
  description: "Carbon monoxide control."
  is_abstract: true
  implements:
  - OPERATIONAL
  uses:
  - zone_air_co_concentration_sensor
  - zone_air_co_concentration_setpoint
  opt_uses:
  - high_zone_air_co_concentration_alarm


BPC:
  guid: "8199ef48-de0b-4112-bf7a-15876a4acaff"
  description: "Building pressure control (stand-alone fan)."
  is_abstract: true
  uses:
  - building_air_static_pressure_sensor
  - building_air_static_pressure_setpoint
  implements:
  - OPERATIONAL
  opt_uses:
  - high_building_air_static_pressure_alarm
  - low_building_air_static_pressure_alarm


BPC2X:
  guid: "4c27f34b-0132-44fb-b99a-355ba6a25d6c"
  description: "Building pressure control for two pressure sensors (stand-alone fan)."
  is_abstract: true
  opt_uses:
  - high_building_air_static_pressure_alarm_1
  - high_building_air_static_pressure_alarm_2
  - low_building_air_static_pressure_alarm_1
  - low_building_air_static_pressure_alarm_2
  uses:
  - building_air_static_pressure_sensor_1
  - building_air_static_pressure_sensor_2
  - building_air_static_pressure_setpoint
  implements:
  - OPERATIONAL


EDPM:
  guid: "6051d016-4a78-42f4-aeaf-3701417b8773"
  description: "Exhaust air damper percentage monitoring."
  is_abstract: true
  uses:
  - exhaust_air_damper_percentage_command
  - exhaust_air_damper_percentage_sensor


EDM:
  guid: "e765d413-988e-4524-99b6-9869cff2f02e"
  description: "Exhaust air damper monitoring."
  is_abstract: true
  uses:
  - exhaust_air_damper_command
  - exhaust_air_damper_status


EDBPC:
  guid: "4e428d76-1f7d-46e9-adc6-2affcd170fb6"
  description: "Building static control with exhaust damper."
  is_abstract: true
  opt_uses:
  - exhaust_air_damper_percentage_sensor
  - exhaust_air_differential_pressure_sensor
  - high_building_air_static_pressure_alarm
  - low_building_air_static_pressure_alarm
  uses:
  - building_air_static_pressure_sensor
  - building_air_static_pressure_setpoint
  - exhaust_air_damper_percentage_command
  implements:
  - CONTROL


EDRPC:
  guid: "79013451-90f3-412c-bde5-425c455b2de5"
  description: "Return static control with exhaust damper."
  is_abstract: true
  opt_uses:
  - exhaust_air_damper_percentage_sensor
  uses:
  - exhaust_air_damper_percentage_command
  - return_air_static_pressure_sensor
  - return_air_static_pressure_setpoint
  implements:
  - CONTROL


EFFC:
  guid: "45dd6520-570d-43c6-8085-124f1a99196e"
  description: "Exhaust fan flow control."
  is_abstract: true
  uses:
  - exhaust_air_flowrate_sensor
  - exhaust_air_flowrate_setpoint
  - speed_percentage_command
  implements:
  - CONTROL


BSPC:
  guid: "78836ff7-b9e6-427d-bbbc-bef212ae6522"
  description: "Building static pressure control (as part of a composite device)."
  is_abstract: true
  opt_uses:
  - exhaust_air_damper_percentage_command
  - exhaust_fan_run_status
  - failed_exhaust_fan_alarm
  - high_building_air_static_pressure_alarm
  - low_building_air_static_pressure_alarm
  uses:
  - building_air_static_pressure_sensor
  - building_air_static_pressure_setpoint
  - exhaust_fan_run_command
  implements:
  - CONTROL


VSC:
  guid: "5ac998b4-d72e-40f1-9c8f-c905ec8b5cc6"
  description: "Variable speed control generic."
  is_abstract: true
  opt_uses:
  - control_mode
  - current_sensor
  - energy_accumulator
  - motor_temperature_sensor
  - power_sensor
  - run_mode
  - run_time_accumulator
  - speed_frequency_sensor
  - speed_mode
  - speed_percentage_sensor
  - torque_sensor
  - voltage_sensor
  - failed_alarm
  - local_override_alarm
  - lost_power_alarm
  - master_alarm
  uses:
  - run_command
  - run_status
  - speed_percentage_command
  implements:
  - OPERATIONAL


EFVSC:
  guid: "dab0bc02-db86-4b2d-be8d-36a4232ef7c0"
  description: "Variable speed control for exhaust fans."
  is_abstract: true
  opt_uses:
  - exhaust_fan_current_sensor
  - exhaust_fan_power_sensor
  - exhaust_fan_run_mode
  - exhaust_fan_speed_frequency_sensor
  - exhaust_fan_speed_mode
  - exhaust_fan_speed_percentage_sensor
  - failed_exhaust_fan_alarm
  uses:
  - exhaust_fan_run_command
  - exhaust_fan_run_status
  - exhaust_fan_speed_percentage_command
  implements:
  - OPERATIONAL


VSFC:
  guid: "8dcdc4b0-af94-4468-8346-d28442447f84"
  description: "Variable speed control or monitor in frequency"
  is_abstract: true
  uses:
  - speed_frequency_command
  - speed_frequency_sensor


SFVSC:
  guid: "ac42c5d1-24d5-4433-b5e5-4ae8843e9ca8"
  description: "Variable speed control for supply fans."
  is_abstract: true
  opt_uses:
  - control_mode
  - supply_fan_current_sensor
  - supply_fan_energy_accumulator
  - supply_fan_power_sensor
  - supply_fan_power_status
  - supply_fan_run_time_accumulator
  - supply_fan_speed_frequency_sensor
  - supply_fan_speed_mode
  - supply_fan_speed_percentage_sensor
  - supply_fan_torque_sensor
  - supply_fan_voltage_sensor
  - failed_supply_fan_alarm
  - supply_fan_lost_power_alarm
  uses:
  - supply_fan_run_command
  - supply_fan_run_status
  - supply_fan_speed_percentage_command
  implements:
  - OPERATIONAL


DFVSC:
  guid: "99ebcfbb-f9a5-446f-8faf-ebf61548e2cd"
  description: "Variable speed control for discharge fans."
  is_abstract: true
  opt_uses:
  - control_mode
  - discharge_fan_current_sensor
  - discharge_fan_energy_accumulator
  - discharge_fan_power_sensor
  - discharge_fan_run_time_accumulator
  - discharge_fan_speed_frequency_sensor
  - discharge_fan_speed_mode
  - discharge_fan_speed_percentage_sensor
  - discharge_fan_torque_sensor
  - discharge_fan_voltage_sensor
  - discharge_fan_lost_power_alarm
  - failed_discharge_fan_alarm
  uses:
  - discharge_fan_run_command
  - discharge_fan_run_status
  - discharge_fan_speed_percentage_command
  implements:
  - OPERATIONAL


DFVSC2X:
  guid: "8d7ed5d3-725a-46d7-99e5-6cfbed564551"
  description: "Variable speed control for discharge fans for 2 separate zones."
  is_abstract: true
  opt_uses:
  - discharge_fan_current_sensor_1
  - discharge_fan_current_sensor_2
  - discharge_fan_power_sensor_1
  - discharge_fan_power_sensor_2
  - discharge_fan_speed_frequency_sensor_1
  - discharge_fan_speed_frequency_sensor_2
  - discharge_fan_speed_percentage_sensor_1
  - discharge_fan_speed_percentage_sensor_2
  - discharge_fan_lost_power_alarm_1
  - discharge_fan_lost_power_alarm_2
  uses:
  - discharge_fan_run_command_1
  - discharge_fan_run_command_2
  - discharge_fan_run_status_1
  - discharge_fan_run_status_2
  - discharge_fan_speed_percentage_command_1
  - discharge_fan_speed_percentage_command_2
  implements:
  - OPERATIONAL


DFVSFC:
  guid: "0f7905ae-ef96-4e44-a52b-10d3fd628de9"
  description: "Variable speed control with frequency setting for discharge fans."
  is_abstract: true
  uses:
  - discharge_fan_run_command
  - discharge_fan_run_status
  - discharge_fan_speed_frequency_command
  opt_uses:
  - discharge_fan_speed_frequency_sensor
  - failed_discharge_fan_alarm
  implements:
  - OPERATIONAL


DFMSC:
  guid: "b9228e0a-91ae-4bcf-911d-f5391941814d"
  description: "Discharge fan multi-speed control."
  is_abstract: true
  uses:
  - discharge_fan_run_command
  - discharge_fan_run_status
  - discharge_fan_speed_mode
  opt_uses:
  - discharge_fan_run_mode
  - schedule_run_command
  - failed_discharge_fan_alarm


ZHM:
  guid: "2832f316-151a-489e-9bd5-0ab159edb0d2"
  description: "Zone humidity monitoring."
  is_abstract: true
  implements:
  - MONITORING
  uses:
  - zone_air_relative_humidity_sensor


DTM:
  guid: "576e2b80-1711-4bac-abed-c54f2db5351d"
  description: "Discharge temperature monitoring."
  is_abstract: true
  opt_uses:
  - discharge_air_relative_humidity_sensor
  - discharge_air_specificenthalpy_sensor
  - failed_discharge_air_temperature_alarm
  uses:
  - discharge_air_temperature_sensor
  implements:
  - MONITORING


SS:
  guid: "5231c7a0-b1bf-48b2-8443-6f37e3b07376"
  description: "Basic combination of run command and status (start/stop)."
  is_abstract: true
  implements:
  - /SS
  - OPERATIONAL
  opt_uses:
  - control_mode
  - current_sensor
  - flowrate_capacity
  - power_capacity
  - power_sensor
  - powerfactor_sensor
  - run_time_accumulator
  - failed_alarm
  - local_override_alarm
  - lost_power_alarm


SSPC:
  guid: "7e0a30ec-8a1d-486c-b9f2-96ae60e695cd"
  description: "Supply static pressure control via supply fan speed"
  is_abstract: true
  opt_uses:
  - pressurization_request_count
  - supply_air_damper_percentage_command
  - supply_air_flowrate_sensor
  - supply_fan_run_command
  - supply_fan_run_status
  - supply_fan_speed_frequency_sensor
  - supply_fan_speed_percentage_command
  - failed_supply_fan_alarm
  - high_supply_air_static_pressure_alarm
  - low_supply_air_static_pressure_alarm
  uses:
  - supply_air_static_pressure_sensor
  - supply_air_static_pressure_setpoint
  implements:
  - OPERATIONAL
  

SPSS:
  guid: "0b1c2a43-53d8-4349-883c-8bde722fccb5"
  description: "Spray pump start stop monitoring."
  is_abstract: true
  uses:
  - spray_pump_run_command
  - spray_pump_run_status
  implements:
  - OPERATIONAL


EFSS:
  guid: "1df2cdc8-ef3c-472a-ace0-c85d501e121e"
  description: "Basic combination of exhaust fan run command and status (start/stop)."
  is_abstract: true
  implements:
  - OPERATIONAL
  opt_uses:
  - exhaust_air_flowrate_capacity
  - exhaust_fan_current_sensor
  - exhaust_fan_power_capacity
  - exhaust_fan_power_sensor
  - exhaust_fan_run_mode
  - failed_exhaust_fan_alarm
  uses:
  - exhaust_fan_run_command
  - exhaust_fan_run_status


DFSS:
  guid: "969a750f-d5a3-4d4c-ae74-b810d6ddb774"
  description: "Basic combination of discharge fan run command and status (start/stop)."
  is_abstract: true
  implements:
  - OPERATIONAL
  opt_uses:
  - discharge_air_flowrate_capacity
  - discharge_air_static_pressure_sensor
  - discharge_fan_current_sensor
  - discharge_fan_power_capacity
  - discharge_fan_power_sensor
  - discharge_fan_run_time_accumulator
  - schedule_run_command
  - discharge_fan_lost_power_alarm
  - failed_discharge_fan_alarm
  - overload_discharge_fan_alarm
  uses:
  - discharge_fan_run_command
  - discharge_fan_run_status


DFSS2X:
  guid: "dddfd3fa-86a8-4cf9-b1ca-8026ab54f991"
  description: "Two discharge fan run command and status (start/stop). With dampers"
  is_abstract: true
  implements:
  - OPERATIONAL
  uses:
  - discharge_fan_run_command_1
  - discharge_fan_run_command_2
  - discharge_fan_run_status_1
  - discharge_fan_run_status_2


HT2RC:
  guid: "3a770fea-bfb4-4a78-a0a1-c33922871fa2"
  description: "Two gas or electric heater control on zone side (HSP, DSP)."
  is_abstract: true
  opt_uses:
  - discharge_air_temperature_sensor
  - heating_percentage_command
  - heating_thermal_power_capacity
  - failed_discharge_air_temperature_alarm
  - high_return_air_temperature_alarm
  - low_return_air_temperature_alarm
  uses:
  - heater_run_command_1
  - heater_run_command_2
  - return_air_temperature_sensor
  - return_air_temperature_setpoint
  implements:
  - CONTROL


HTZTC:
  guid: "bb4d6089-64cd-4994-9906-2a5555f9155a"
  description: "Gas or electric heater control on zone side (ZC)."
  is_abstract: true
  opt_uses:
  - discharge_air_temperature_sensor
  - heater_run_status
  - heating_percentage_command
  - heating_thermal_power_capacity
  - failed_discharge_air_temperature_alarm
  - failed_zone_air_temperature_alarm
  - high_zone_air_temperature_alarm
  - low_zone_air_temperature_alarm
  uses:
  - heater_run_command
  - zone_air_temperature_sensor
  - zone_air_temperature_setpoint
  implements:
  - CONTROL


HT3ZTC:
  guid: "bd9a4e2d-2467-43ad-8398-62af5e487ceb"
  description: "Two gas or electric heater control on zone side (HSP, ZTC)."
  is_abstract: true
  opt_uses:
  - discharge_air_temperature_sensor
  - heating_percentage_command
  - heating_thermal_power_capacity
  - failed_discharge_air_temperature_alarm
  - failed_zone_air_temperature_alarm
  - high_zone_air_temperature_alarm
  - low_zone_air_temperature_alarm
  uses:
  - heater_run_command_1
  - heater_run_command_2
  - heater_run_command_3
  - zone_air_temperature_sensor
  - zone_air_temperature_setpoint
  implements:
  - CONTROL


HSOUC:
  guid: "e64d93ac-29cd-46d6-8e4e-6c54db056eb5"
  description: "Heating occupied/unoccupied setpoint control."
  is_abstract: true
  uses:
  - zone_air_occupied_heating_temperature_setpoint
  - zone_air_temperature_sensor
  - zone_air_unoccupied_heating_temperature_setpoint
  implements:
  - CONTROL
  opt_uses:
  - failed_zone_air_temperature_alarm
  - high_zone_air_temperature_alarm
  - low_zone_air_temperature_alarm


HTZOUC:
  guid: "5407057a-7f34-4bc6-bb9f-3b8fa1149f14"
  description: "Gas or electric heater control on zone side (ZC)."
  is_abstract: true
  opt_uses:
  - heater_run_status
  - failed_zone_air_temperature_alarm
  - high_zone_air_temperature_alarm
  - low_zone_air_temperature_alarm
  uses:
  - heater_run_command
  - zone_air_occupied_heating_temperature_setpoint
  - zone_air_temperature_sensor
  - zone_air_unoccupied_heating_temperature_setpoint
  implements:
  - CONTROL


LCC:
  guid: "f686598b-eac2-4397-bcc5-a11a6a34c071"
  description: "Leaving coil temperature control."
  is_abstract: true
  uses:
  - chilled_water_valve_percentage_command
  - leaving_cooling_coil_temperature_sensor
  - leaving_cooling_coil_temperature_setpoint
  implements:
  - CONTROL


LCC2X:
  guid: "ad8c876b-1c34-4148-9f3c-43d91613bcb3"
  description: "Double valve leaving coil temperature control."
  is_abstract: true
  uses:
  - chilled_water_valve_percentage_command_1
  - chilled_water_valve_percentage_command_2
  - leaving_cooling_coil_temperature_sensor
  - leaving_cooling_coil_temperature_setpoint
  implements:
  - CONTROL


SFSS:
  guid: "1e8dd2f7-192a-430b-af2c-db6065664deb"
  description: "Basic combination of supply fan run command and status (start/stop)."
  is_abstract: true
  implements:
  - OPERATIONAL
  opt_uses:
  - supply_air_flowrate_capacity
  - supply_fan_current_sensor
  - supply_fan_power_capacity
  - supply_fan_power_sensor
  - supply_fan_run_mode
  - supply_fan_run_time_accumulator
  - failed_supply_fan_alarm
  - supply_fan_lost_power_alarm
  uses:
  - supply_fan_run_command
  - supply_fan_run_status


RHM:
  guid: "9b13e30c-52b7-45d1-9798-f7c754e959e9"
  description: "Return air humidity monitoring."
  is_abstract: true
  implements:
  - MONITORING
  uses:
  - return_air_relative_humidity_sensor
  opt_uses:
  - high_return_air_relative_humidity_alarm
  - low_return_air_relative_humidity_alarm


RTM:
  guid: "7baf6cba-dc20-47f6-845c-bd71b0fa2ae4"
  description: "Return air temperature monitoring"
  is_abstract: true
  implements:
  - MONITORING
  opt_uses:
  - return_air_relative_humidity_sensor
  - return_air_specificenthalpy_sensor
  - high_return_air_relative_humidity_alarm
  - high_return_air_temperature_alarm
  - low_return_air_relative_humidity_alarm
  - low_return_air_temperature_alarm
  uses:
  - return_air_temperature_sensor


DTC:
  guid: "fa2354f6-694c-4fd6-b5b5-6352eff50fe4"
  description: "Discharge air temperatore control"
  is_abstract: true
  implements:
  - OPERATIONAL
  uses:
  - discharge_air_temperature_sensor
  - discharge_air_temperature_setpoint
  opt_uses:
  - failed_discharge_air_temperature_alarm


STC:
  guid: "68140147-a50c-4ee9-b560-fa78596fbd94"
  description: "Supply air temperature control"
  is_abstract: true
  opt_uses:
  - cooling_request_count
  - heating_request_count
  - high_supply_air_temperature_alarm
  - low_supply_air_temperature_alarm
  uses:
  - supply_air_temperature_sensor
  - supply_air_temperature_setpoint
  implements:
  - OPERATIONAL


RTC:
  guid: "2145865b-f060-452b-b78b-2fafa6c92b4f"
  description: "Return air temperature control"
  is_abstract: true
  implements:
  - OPERATIONAL
  uses:
  - return_air_temperature_sensor
  - return_air_temperature_setpoint
  opt_uses:
  - high_return_air_temperature_alarm
  - low_return_air_temperature_alarm

# Rename to OTM
OA:
  guid: "f6ecf533-f838-4f16-84b2-8392cbf0da84"
  description: "Basic weather station (drybulb temp and humidity)."
  is_abstract: true
  opt_uses:
  - outside_air_co2_concentration_sensor
  - outside_air_dewpoint_temperature_sensor
  - outside_air_pressure_sensor
  - outside_air_rain_level_sensor
  - outside_air_relative_humidity_sensor
  - outside_air_specificenthalpy_sensor
  - outside_air_voc_concentration_sensor
  - outside_air_wetbulb_temperature_sensor
  - wind_direction_angle_sensor
  - wind_linearvelocity_sensor
  - ultraviolet_irradiance_sensor
  - outside_air_pm2pt5_density_sensor
  - outside_air_aqi_sensor
  uses:
  - outside_air_temperature_sensor
  implements:
  - MONITORING


ZA:
  guid: "461b178e-e9be-46e6-b8f1-804c138eb17f"
  description: "Grouped type for zone air psychrometric conditions (RH and temp)"
  is_abstract: true
  uses:
  - zone_air_relative_humidity_sensor
  - zone_air_temperature_sensor
  opt_uses:
  - failed_zone_air_temperature_alarm
  - high_zone_air_temperature_alarm
  - low_zone_air_temperature_alarm


WDT:
  guid: "0f31290a-83fd-4526-ba80-8cd9c34ce1f9"
  description: "Temperature differential across water."
  is_abstract: true
  implements:
  - MONITORING
  uses:
  - return_water_temperature_sensor
  - supply_water_temperature_sensor
  opt_uses:
  - high_supply_water_temperature_alarm
  - low_supply_water_temperature_alarm


CHWDT:
  guid: "0960d44f-87ff-43f5-b576-c19f8a7f2b83"
  description: "Temperature differential across chilled water."
  is_abstract: true
  implements:
  - MONITORING
  uses:
  - chilled_return_water_temperature_sensor
  - chilled_supply_water_temperature_sensor


CHWDPSC:
  guid: "16555397-2e6c-401c-bb6e-3b93affe444e"
  description: "Chilled water valve controlling supply air dewpoint temperature."
  is_abstract: true
  opt_uses:
  - chilled_supply_water_temperature_sensor
  - cooling_thermal_power_capacity
  - leaving_cooling_coil_temperature_sensor
  uses:
  - chilled_water_valve_percentage_command
  - supply_air_dewpoint_temperature_sensor
  - supply_air_dewpoint_temperature_setpoint
  implements:
  - CONTROL


CHWDPSC2X:
  guid: "25b52b13-03b0-4b5b-b241-e088bfdb06c6"
  description: "Chilled water valves (2x) controlling supply air dewpoint temperature."
  is_abstract: true
  opt_uses:
  - cooling_thermal_power_capacity
  - leaving_cooling_coil_temperature_sensor
  uses:
  - chilled_water_valve_percentage_command_1
  - chilled_water_valve_percentage_command_2
  - supply_air_dewpoint_temperature_sensor
  - supply_air_dewpoint_temperature_setpoint
  implements:
  - CONTROL


CWDT:
  guid: "3cf2eb19-0557-4565-a72b-4059950f9ac7"
  description: "Temperature differential across condenser water."
  is_abstract: true
  implements:
  - MONITORING
  uses:
  - condensing_return_water_temperature_sensor
  - condensing_supply_water_temperature_sensor

# Rename SFN TOTAL_
SWTC:
  guid: "7d72e2de-f1db-4be8-852c-210be33b00dd"
  description: "Supply water temperature control."
  is_abstract: true
  implements:
  - OPERATIONAL
  opt_uses:
  - cooling_request_count
  - heating_request_count
  - return_water_temperature_sensor
  - low_return_water_temperature_alarm
  - high_return_water_temperature_alarm
  - run_command
  - cooling_percentage_command
  - high_supply_water_temperature_alarm
  - low_supply_water_temperature_alarm
  uses:
  - supply_water_temperature_sensor
  - supply_water_temperature_setpoint


RWTC:
  guid: "e6ef58f6-fbda-421d-ac06-d573b093aecd"
  description: "Return water temperature control."
  is_abstract: true
  implements:
  - OPERATIONAL
  opt_uses:
  - run_command
  - supply_water_temperature_sensor
  - high_supply_water_temperature_alarm
  - low_supply_water_temperature_alarm
  uses:
  - return_water_temperature_sensor
  - return_water_temperature_setpoint


PSWTC:
  guid: "3846a514-83b2-4ec3-afde-295c476a5624"
  description: "Process water temperature control."
  is_abstract: true
  opt_uses:
  - process_return_water_temperature_sensor
  uses:
  - process_supply_water_temperature_sensor
  - process_supply_water_temperature_setpoint
  implements:
  - OPERATIONAL


SCHWTC:
  guid: "d2af9b79-4eb2-4b63-a03a-dc5483372690"
  description: "Supply chilled water temperature control."
  is_abstract: true
  implements:
  - OPERATIONAL
  opt_uses:
  - chilled_return_water_temperature_sensor
  - cooling_percentage_command
  - cooling_request_count
  uses:
  - chilled_supply_water_temperature_sensor
  - chilled_supply_water_temperature_setpoint


WDPC:
  guid: "86b2c846-0cc3-4828-8648-88c2082c900e"
  description: "Differential pressure control in whichever system."
  is_abstract: true
  implements:
  - OPERATIONAL
  opt_uses:
  - pressurization_request_count
  - high_differential_pressure_alarm
  - low_differential_pressure_alarm
  uses:
  - differential_pressure_sensor
  - differential_pressure_setpoint


CGRWTC:
  guid: "1672a49a-ab80-4989-9ec6-c300d0f44a9e"
  description: "Cogeneration return water temperature control."
  is_abstract: true
  implements:
  - OPERATIONAL
  opt_uses:
  - cogeneration_supply_water_temperature_sensor
  uses:
  - cogeneration_return_water_temperature_sensor
  - cogeneration_return_water_temperature_setpoint


WDPC2X:
  guid: "6e5ff883-c8e2-4e66-8be4-abb9104090c3"
  description: "Differential pressure control in whichever system, 2 sensors."
  is_abstract: true
  implements:
  - OPERATIONAL
  opt_uses:
  - pressurization_request_count
  - run_command
  uses:
  - differential_pressure_sensor_1
  - differential_pressure_sensor_2
  - differential_pressure_setpoint

# Change to low_limit_flowrate_setpoint
MINFC:
  guid: "da585ae8-7eda-452c-b0f8-117faaafd85d"
  description: "Minimum flow control for entire loop."
  is_abstract: true
  implements:
  - CONTROL
  uses:
  - bypass_valve_percentage_command
  - flowrate_sensor
  - min_flowrate_setpoint
  opt_uses:
  - low_flowrate_alarm

# Rename to CPSS
CPC:
  guid: "0dfda014-0c9e-4c4c-8be9-2b303c22e141"
  description: "Circulation pump control"
  is_abstract: true
  uses:
  - circulation_pump_run_command
  - circulation_pump_run_status
  opt_uses:
  - failed_circulation_pump_alarm

### NET NEW TYPES
ETM:
  guid: "97fcba06-cb9c-4b09-b8f2-d2b44192b1de"
  description: "Basic exhaust temperature monitoring."
  is_abstract: true
  uses:
  - exhaust_air_temperature_sensor
  implements:
  - MONITORING
  opt_uses:
  - failed_exhaust_air_temperature_alarm


ED:
  guid: "cfc04603-a257-4077-8181-50b564fbdf96"
  description: "Exhaust air flow control."
  is_abstract: true
  opt_uses:
  - exhaust_air_damper_percentage_sensor
  - exhaust_air_static_pressure_sensor
  uses:
  - exhaust_air_damper_percentage_command
  - exhaust_air_flowrate_sensor
  - exhaust_air_flowrate_setpoint
  implements:
  - CONTROL


RD:
  guid: "0aecbeb0-8b01-44a2-a0b6-027a034fb2a5"
  description: "Return damper flow control."
  is_abstract: true
  uses:
  - return_air_damper_percentage_command
  - return_air_flowrate_sensor
  - return_air_flowrate_setpoint
  implements:
  - CONTROL


MTM:
  guid: "0d7842e9-2af2-4f9f-b2fe-8ba934925103"
  description: "Mixed air temperature monitoring."
  is_abstract: true
  opt_uses:
  - mixed_air_dewpoint_temperature_sensor
  - mixed_air_relative_humidity_sensor
  - failed_mixed_air_temperature_alarm
  uses:
  - mixed_air_temperature_sensor
  implements:
  - MONITORING


MTC:
  guid: "9f3b733e-0af2-4297-8727-8420b6ae595c"
  description: "Mixed air temperature control."
  is_abstract: true
  uses:
  - mixed_air_temperature_sensor
  - mixed_air_temperature_setpoint
  implements:
  - OPERATIONAL
  opt_uses:
  - failed_mixed_air_temperature_alarm


STM:
  guid: "974c8ef0-da06-41a9-ab19-f2f08b14d14f"
  description: "Basic supply temperature monitoring."
  is_abstract: true
  uses:
  - supply_air_temperature_sensor
  implements:
  - MONITORING
  opt_uses:
  - high_supply_air_temperature_alarm
  - low_supply_air_temperature_alarm


STDSPC:
  guid: "8d61249d-297a-471d-aa62-dda04e1fe8c7"
  description: "Supply temperature control dual setpoint."
  is_abstract: true
  opt_uses:
  - cooling_request_count
  - heating_request_count
  - high_supply_air_temperature_alarm
  - low_supply_air_temperature_alarm
  uses:
  - supply_air_cooling_temperature_setpoint
  - supply_air_heating_temperature_setpoint
  - supply_air_temperature_sensor
  implements:
  - OPERATIONAL


DSPRTC:
  guid: "4dcf4685-9635-473c-aa83-53661d2b55be"
  description: "Dual setpoint return air temp control."
  is_abstract: true
  opt_uses:
  - discharge_air_temperature_sensor
  - return_air_relative_humidity_sensor
  - failed_discharge_air_temperature_alarm
  - high_return_air_relative_humidity_alarm
  - high_return_air_temperature_alarm
  - low_return_air_relative_humidity_alarm
  - low_return_air_temperature_alarm
  uses:
  - return_air_cooling_temperature_setpoint
  - return_air_heating_temperature_setpoint
  - return_air_temperature_sensor
  implements:
  - OPERATIONAL


ZHC:
  guid: "88754caa-5420-4224-92a2-a57bbcd865a6"
  description: "Zone relative humidity control."
  is_abstract: true
  uses:
  - zone_air_relative_humidity_sensor
  - zone_air_relative_humidity_setpoint
  implements:
  - OPERATIONAL


RHC:
  guid: "8c138f85-254c-4b40-8e5c-d1183e7985c0"
  description: "Return air relative humidity control."
  is_abstract: true
  opt_uses:
  - humidifier_run_time_accumulator
  - failed_humidifier_alarm
  - high_return_air_relative_humidity_alarm
  - low_return_air_relative_humidity_alarm
  uses:
  - return_air_relative_humidity_sensor
  - return_air_relative_humidity_setpoint
  implements:
  - OPERATIONAL


RHDHC:
  guid: "d2149dc2-ce5c-4589-b7b1-4ceac68cff2c"
  description: "Return humidification/dehumidification control."
  is_abstract: true
  opt_uses:
  - economizer_mode
  - humidification_percentage_command
  - failed_humidifier_alarm
  - high_return_air_relative_humidity_alarm
  - low_return_air_relative_humidity_alarm
  uses:
  - dehumidification_run_command
  - humidification_run_command
  - return_air_relative_humidity_sensor
  - return_air_relative_humidity_setpoint
  implements:
  - CONTROL


ZHDHC:
  guid: "0d8a499a-4934-4860-9d35-277381890e2d"
  description: "Zone humidification/dehumidification control."
  is_abstract: true
  opt_uses:
  - humidification_percentage_command
  - failed_humidifier_alarm
  uses:
  - dehumidification_run_command
  - humidification_run_command
  - zone_air_relative_humidity_sensor
  - zone_air_relative_humidity_setpoint
  implements:
  - CONTROL


RHHC:
  guid: "38ca10af-2a94-4765-be1b-34e9c92ac662"
  description: "Zone humidification control."
  is_abstract: true
  opt_uses:
  - humidification_percentage_command
  - failed_humidifier_alarm
  - high_return_air_relative_humidity_alarm
  - low_return_air_relative_humidity_alarm
  uses:
  - humidification_run_command
  - return_air_relative_humidity_sensor
  - return_air_relative_humidity_setpoint


SHC:
  guid: "c27f33dc-19bc-47f4-937a-eab3293b920f"
  description: "Supply air relative humidity control."
  is_abstract: true
  opt_uses:
  - humidification_percentage_command
  - failed_humidifier_alarm
  uses:
  - dehumidification_run_command
  - humidification_run_command
  - supply_air_dehumidification_relative_humidity_setpoint
  - supply_air_humidification_relative_humidity_setpoint
  - supply_air_relative_humidity_sensor
  implements:
  - OPERATIONAL


SHM:
  guid: "9b5089f5-e0a1-420d-bad9-682ac34d2516"
  description: "Supply air relative humidity monitoring."
  is_abstract: true
  uses:
  - supply_air_relative_humidity_sensor
  implements:
  - MONITORING


REFC:
  guid: "e043f5e2-fcc4-44b1-818f-0f4e7584adf5"
  description: "Refrigerant leak control."
  is_abstract: true
  uses:
  - zone_air_refrigerant_concentration_sensor
  - zone_air_refrigerant_concentration_setpoint
  implements:
  - OPERATIONAL


CREFM:
  guid: "49e6ea15-b389-4741-9a7a-e85c851442e1"
  description: "Cold Room Refrigerator monitoring."
  is_abstract: true
  opt_uses:
  - compressor_run_status
  - run_status
  - run_time_accumulator
  - compressor_lost_power_alarm
  - failed_alarm
  - failed_compressor_alarm
  - failed_zone_air_temperature_alarm
  - frost_alarm
  - high_zone_air_temperature_alarm
  - local_override_alarm
  - low_zone_air_temperature_alarm
  - overload_compressor_alarm
  uses:
  - defrost_temperature_sensor
  - zone_air_temperature_sensor


EPC:
  guid: "3d28895c-d30d-4316-bfb6-1dd70b8ad698"
  description: "Exhaust pressure control."
  is_abstract: true
  uses:
  - exhaust_air_static_pressure_sensor
  - exhaust_air_static_pressure_setpoint
  opt_uses:
  - exhaust_air_flowrate_sensor
  implements:
  - OPERATIONAL


CO2M:
  guid: "c73f80ff-e57e-4fe4-8bd6-26e4581b7269"
  description: "Basic carbon dioxide monitoring."
  is_abstract: true
  uses:
  - zone_air_co2_concentration_sensor
  implements:
  - MONITORING
  opt_uses:
  - high_zone_air_co2_concentration_alarm


VOCM:
  guid: "d1d343aa-9b3a-41aa-99fe-850c2ba355a8"
  description: "Volatile organic compound monitoring."
  is_abstract: true
  uses:
  - zone_air_voc_concentration_sensor
  implements:
  - MONITORING


VOCC:
  guid: "6fec3446-7de8-433e-b644-b760190400df"
  description: "Volatile organic compound control."
  is_abstract: true
  uses:
  - zone_air_voc_concentration_sensor
  - zone_air_voc_concentration_setpoint
  implements:
  - OPERATIONAL


RAVOCC:
  guid: "abaa943a-7d39-42cf-a950-4451cd928316"
  description: "Volatile organic compound control for return air from zone."
  is_abstract: true
  uses:
  - return_air_voc_concentration_sensor
  - return_air_voc_concentration_setpoint
  implements:
  - OPERATIONAL


VOCPC:
  guid: "37c7c6e1-7b21-4f76-b8fc-dad5b1380227"
  description: "Volatile organic compound percentage control."
  is_abstract: true
  uses:
  - zone_air_voc_percentage_sensor
  - zone_air_voc_percentage_setpoint
  implements:
  - OPERATIONAL


BFSS:
  guid: "500147cd-91f7-4b7d-837c-bf6e915196a3"
  description: "Booster fan start-stop and feedback."
  is_abstract: true
  uses:
  - boost_fan_run_command
  - boost_fan_run_status
  implements:
  - OPERATIONAL


DFHLC:
  guid: "4e6e6b09-8b8d-4ba6-bda5-69c581c5ab5f"
  description: "Discharge fan three-speed (high/low/off) speed control."
  is_abstract: true
  opt_uses:
  - discharge_fan_run_command
  - discharge_fan_run_status
  - failed_discharge_fan_alarm
  uses:
  - high_discharge_fan_speed_command
  - low_discharge_fan_speed_command
  implements:
  - OPERATIONAL
  - REMAP_REQUIRED


DFHMLC:
  guid: "95365c14-2db6-4e80-ae49-38a2b3d2349f"
  description: "Discharge fan three-speed (high/medium/low/off) speed control."
  is_abstract: true
  opt_uses:
  - discharge_fan_run_command
  - discharge_fan_run_status
  - failed_discharge_fan_alarm
  uses:
  - high_discharge_fan_speed_command
  - low_discharge_fan_speed_command
  - medium_discharge_fan_speed_command
  implements:
  - OPERATIONAL
  - REMAP_REQUIRED


ESPC:
  guid: "035692f0-48bd-47df-9c7d-53ce80e5e297"
  description: "Exhaust air static pressure control."
  is_abstract: true
  opt_uses:
  - exhaust_fan_speed_percentage_sensor
  - failed_exhaust_fan_alarm
  uses:
  - exhaust_air_damper_percentage_command
  - exhaust_air_static_pressure_sensor
  - exhaust_air_static_pressure_setpoint
  - exhaust_fan_run_command
  - exhaust_fan_run_status
  - exhaust_fan_speed_percentage_command
  implements:
  - OPERATIONAL


SSPM:
  guid: "48f0296b-4fa2-4af8-8edf-3bc7c9ad169b"
  description: "Supply static pressure monitoring."
  is_abstract: true
  uses:
  - supply_air_static_pressure_sensor
  implements:
  - MONITORING
  opt_uses:
  - high_supply_air_static_pressure_alarm
  - low_supply_air_static_pressure_alarm


ZSPC:
  guid: "e7494570-617c-4599-a57e-8e09128e0a07"
  description: "Zone static pressure control."
  is_abstract: true
  opt_uses:
  - exhaust_air_damper_percentage_command
  - high_zone_air_static_pressure_alarm
  - low_zone_air_static_pressure_alarm
  uses:
  - zone_air_static_pressure_sensor
  - zone_air_static_pressure_setpoint
  implements:
  - OPERATIONAL


ZSPM:
  guid: "3c3d1d68-4f41-486e-b38c-ff6309f16f2f"
  description: "Zone static pressure monitoring."
  is_abstract: true
  uses:
  - zone_air_static_pressure_sensor
  implements:
  - MONITORING
  opt_uses:
  - high_zone_air_static_pressure_alarm
  - low_zone_air_static_pressure_alarm


RSPC:
  guid: "5b27a493-430f-4a61-8604-0a672ce3fd55"
  description: "Return air static pressure control."
  is_abstract: true
  uses:
  - return_air_static_pressure_sensor
  - return_air_static_pressure_setpoint
  implements:
  - OPERATIONAL


PWDPC:
  guid: "16200082-13a1-4eea-9868-1b2117bb3871"
  description: "Process water differential pressure control."
  is_abstract: true
  uses:
  - process_water_differential_pressure_sensor
  - process_water_differential_pressure_setpoint
  implements:
  - OPERATIONAL


PWDT:
  guid: "018769f9-995c-4ad7-95fa-eaf02b4c66ee"
  description: "Primary-side water delta-T monitoring."
  is_abstract: true
  uses:
  - primary_return_water_temperature_sensor
  - primary_supply_water_temperature_sensor


CHPM:
  guid: "83b25b74-a334-4297-89b3-30ce005e12fe"
  description: "Chiller pressure monitoring."
  is_abstract: true
  uses:
  - condenser_pressure_sensor
  - differential_pressure_sensor # consider removing or renaming, may not be descriptive enough for WCC
  - evaporator_pressure_sensor
  implements:
  - MONITORING
  opt_uses:
  - high_differential_pressure_alarm
  - low_differential_pressure_alarm


ESFM:
  guid: "71fbb830-8e92-4a1f-8dff-c3ef78825aad"
  description: " An Electrostatic filter used to maintain air quality its run status and alarm monitoring"
  is_abstract: true
  uses:
  - electrostatic_filter_run_status
  opt_uses:
  - electrostatic_filter_alarm
  implements:
  - MONITORING


FDPM:
  guid: "dc6d8a45-8ce6-4ac1-b5b5-cf9fd5727034"
  description: "Filter pressure monitoring."
  is_abstract: true
  uses:
  - filter_differential_pressure_sensor
  implements:
  - MONITORING


FDPSM:
  guid: "9cbbf1cf-51ae-44fd-a5ec-ef9ee7a3fcdf"
  description: "Filter pressure status monitoring."
  is_abstract: true
  uses:
  - filter_differential_pressure_status
  opt_uses:
  - filter_alarm
  implements:
  - MONITORING

# Chilled water valve control

CHWDC:
  guid: "f312b9f0-a690-4d32-97ad-7f59aac34bab"
  description: "Chilled water valve monitoring on discharge side."
  is_abstract: true
  opt_uses:
  - chilled_water_flowrate_sensor
  - chilled_water_valve_percentage_sensor
  - cooling_thermal_power_capacity
  - leaving_cooling_coil_temperature_sensor
  - failed_discharge_air_temperature_alarm
  uses:
  - chilled_water_valve_percentage_command
  - discharge_air_temperature_sensor
  - discharge_air_temperature_setpoint
  implements:
  - CONTROL


CHWSC:
  guid: "63d00128-355e-4e2f-8cdf-b2d940c4168d"
  description: "Chilled water valve monitoring on supply side."
  is_abstract: true
  opt_uses:
  - chilled_supply_water_temperature_sensor
  - chilled_water_valve_percentage_sensor
  - cooling_request_count
  - cooling_thermal_power_capacity
  - leaving_cooling_coil_temperature_sensor
  - supply_air_relative_humidity_sensor
  - high_supply_air_temperature_alarm
  - low_supply_air_temperature_alarm
  uses:
  - chilled_water_valve_percentage_command
  - supply_air_temperature_sensor
  - supply_air_temperature_setpoint
  implements:
  - CONTROL


CHWSDC:
  guid: "291c8966-a4c3-4329-9d9a-89226e3bb571"
  description: "Chilled water valve monitoring on supply side."
  is_abstract: true
  opt_uses:
  - chilled_water_valve_percentage_sensor
  - cooling_thermal_power_capacity
  - leaving_cooling_coil_temperature_sensor
  - high_supply_air_temperature_alarm
  - low_supply_air_temperature_alarm
  uses:
  - chilled_water_valve_percentage_command
  - supply_air_cooling_temperature_setpoint
  - supply_air_heating_temperature_setpoint
  - supply_air_temperature_sensor
  implements:
  - CONTROL


CHW2XSC:
  guid: "fb42698e-029d-410b-b179-92a25de28ccc"
  description: "Two chilled water valves."
  is_abstract: true
  opt_uses:
  - chilled_supply_water_temperature_sensor
  - chilled_water_valve_percentage_sensor
  - cooling_request_count
  - cooling_thermal_power_capacity
  - leaving_cooling_coil_temperature_sensor
  - high_supply_air_temperature_alarm
  - low_supply_air_temperature_alarm
  uses:
  - chilled_water_valve_percentage_command_1
  - chilled_water_valve_percentage_command_2
  - supply_air_temperature_sensor
  - supply_air_temperature_setpoint
  implements:
  - CONTROL


CHWRC:
  guid: "f9bc8b36-ea88-4318-ab5c-703945fcb465"
  description: "Chilled water valve monitoring on return side."
  is_abstract: true
  opt_uses:
  - chilled_water_flowrate_sensor
  - chilled_water_valve_percentage_sensor
  - cooling_thermal_power_capacity
  - discharge_air_temperature_sensor
  - leaving_cooling_coil_temperature_sensor
  - return_air_relative_humidity_sensor
  - failed_discharge_air_temperature_alarm
  - high_return_air_relative_humidity_alarm
  - high_return_air_temperature_alarm
  - low_return_air_relative_humidity_alarm
  - low_return_air_temperature_alarm
  uses:
  - chilled_water_valve_percentage_command
  - return_air_temperature_sensor
  - return_air_temperature_setpoint
  implements:
  - CONTROL


CHWZC:
  guid: "191ee434-574f-4846-a8eb-7415c277804f"
  description: "Chilled water valve monitoring on zone side (DSP, CSP)."
  is_abstract: true
  opt_uses:
  - chilled_supply_water_isolation_valve_command
  - chilled_supply_water_isolation_valve_status
  - chilled_supply_water_temperature_sensor
  - chilled_water_valve_percentage_sensor
  - cooling_thermal_power_capacity
  - discharge_air_temperature_sensor
  - leaving_cooling_coil_temperature_sensor
  - failed_discharge_air_temperature_alarm
  - failed_zone_air_temperature_alarm
  - high_zone_air_temperature_alarm
  - low_zone_air_temperature_alarm
  uses:
  - chilled_water_valve_percentage_command
  - zone_air_cooling_temperature_setpoint
  - zone_air_temperature_sensor
  implements:
  - CONTROL


CHWZTC:
  guid: "5e9244aa-c51e-42bd-a5ed-f3b12a9cf46e"
  description: "Chilled water valve monitoring on zone side (ZTC)."
  is_abstract: true
  opt_uses:
  - chilled_water_flowrate_sensor
  - chilled_water_valve_percentage_sensor
  - cooling_thermal_power_capacity
  - discharge_air_temperature_sensor
  - leaving_cooling_coil_temperature_sensor
  - failed_discharge_air_temperature_alarm
  - failed_zone_air_temperature_alarm
  - high_zone_air_temperature_alarm
  - low_zone_air_temperature_alarm
  uses:
  - chilled_water_valve_percentage_command
  - zone_air_temperature_sensor
  - zone_air_temperature_setpoint
  implements:
  - CONTROL


CHWPVM:
  guid: "751c1130-6108-49c8-9c55-8bfabb762fa8"
  description: "Chilled water pressure valve command and position monitoring (without regard to what controls it)."
  is_abstract: true
  opt_uses:
  - chilled_water_flowrate_sensor
  uses:
  - chilled_water_valve_percentage_sensor
  implements:
  - OPERATIONAL


CHWZTC2X:
  guid: "d4e628ff-e44c-43fd-b48e-bb53d0aaeb00"
  description: "Chilled water valve control on zone side (ZTC) for two separate zones. Chilled water valve controls to the worst zone."
  is_abstract: true
  opt_uses:
  - chilled_water_flowrate_sensor
  - chilled_water_valve_percentage_sensor
  - cooling_thermal_power_capacity
  - discharge_air_temperature_sensor_1
  - discharge_air_temperature_sensor_2
  - leaving_cooling_coil_temperature_sensor
  uses:
  - chilled_water_valve_percentage_command
  - zone_air_temperature_sensor_1
  - zone_air_temperature_sensor_2
  - zone_air_temperature_setpoint_1
  - zone_air_temperature_setpoint_2
  implements:
  - CONTROL

# DX Control

DXZTC:
  guid: "59bf744f-26b7-4b40-865b-5a8c1bd213f4"
  description: "Compressor run control on zone side (ZTC)."
  is_abstract: true
  opt_uses:
  - compressor_run_time_accumulator
  - compressor_speed_percentage_command
  - cooling_percentage_command
  - cooling_thermal_power_capacity
  - discharge_air_temperature_sensor
  - leaving_cooling_coil_temperature_sensor
  - compressor_lost_power_alarm
  - failed_compressor_alarm
  - failed_discharge_air_temperature_alarm
  - failed_zone_air_temperature_alarm
  - high_zone_air_temperature_alarm
  - low_zone_air_temperature_alarm
  - overload_compressor_alarm
  uses:
  - compressor_run_command
  - compressor_run_status
  - zone_air_temperature_sensor
  - zone_air_temperature_setpoint
  implements:
  - CONTROL


DX2ZTC:
  guid: "9f49badc-8a3f-4374-abcb-80ac70291893"
  description: "Compressor run control on zone side (ZTC)."
  is_abstract: true
  opt_uses:
  - compressor_run_time_accumulator_1
  - compressor_run_time_accumulator_2
  - compressor_speed_percentage_command
  - cooling_percentage_command
  - cooling_thermal_power_capacity
  - discharge_air_temperature_sensor
  - leaving_cooling_coil_temperature_sensor
  - failed_discharge_air_temperature_alarm
  - failed_zone_air_temperature_alarm
  - high_zone_air_temperature_alarm
  - low_zone_air_temperature_alarm
  uses:
  - compressor_run_command_1
  - compressor_run_command_2
  - compressor_run_status_1
  - compressor_run_status_2
  - zone_air_temperature_sensor
  - zone_air_temperature_setpoint
  implements:
  - CONTROL


DXZC:
  guid: "a4e45116-d36c-45e7-8f45-4d0cf279e6ea"
  description: "Compressor run control on zone side (DSP, CSP)."
  is_abstract: true
  opt_uses:
  - compressor_speed_percentage_command
  - cooling_percentage_command
  - cooling_thermal_power_capacity
  - discharge_air_temperature_sensor
  - leaving_cooling_coil_temperature_sensor
  - compressor_lost_power_alarm
  - failed_compressor_alarm
  - failed_discharge_air_temperature_alarm
  - failed_zone_air_temperature_alarm
  - high_zone_air_temperature_alarm
  - low_zone_air_temperature_alarm
  - overload_compressor_alarm
  uses:
  - compressor_run_command
  - compressor_run_status
  - zone_air_cooling_temperature_setpoint
  - zone_air_temperature_sensor
  implements:
  - CONTROL


DXDSPRTC:
  guid: "27091121-2856-4912-91f0-c3fb7b0db097"
  description: "Compressor run control with dual return temp control."
  is_abstract: true
  opt_uses:
  - compressor_speed_percentage_command
  - cooling_percentage_command
  - cooling_thermal_power_capacity
  - discharge_air_temperature_sensor
  - leaving_cooling_coil_temperature_sensor
  - compressor_lost_power_alarm
  - failed_compressor_alarm
  - failed_discharge_air_temperature_alarm
  - high_return_air_temperature_alarm
  - low_return_air_temperature_alarm
  - overload_compressor_alarm
  uses:
  - compressor_run_command
  - compressor_run_status
  - return_air_cooling_temperature_setpoint
  - return_air_heating_temperature_setpoint
  - return_air_temperature_sensor
  implements:
  - CONTROL


DX2ZC:
  guid: "5af2620a-fafd-4c5e-a1ab-338b9a340377"
  description: "Two compressor run control on zone side (DSP, CSP)."
  is_abstract: true
  opt_uses:
  - compressor_speed_percentage_command
  - cooling_percentage_command
  - cooling_thermal_power_capacity
  - discharge_air_temperature_sensor
  - leaving_cooling_coil_temperature_sensor
  - failed_discharge_air_temperature_alarm
  - failed_zone_air_temperature_alarm
  - high_zone_air_temperature_alarm
  - low_zone_air_temperature_alarm
  uses:
  - compressor_run_command_1
  - compressor_run_command_2
  - compressor_run_status_1
  - compressor_run_status_2
  - zone_air_cooling_temperature_setpoint
  - zone_air_temperature_sensor
  implements:
  - CONTROL


DX3ZC:
  guid: "f2c6ea3f-6ac8-41b9-83e7-9050429de6de"
  description: "Three compressor run control on zone side."
  is_abstract: true
  opt_uses:
  - compressor_speed_percentage_command
  - cooling_percentage_command
  - cooling_thermal_power_capacity
  - discharge_air_temperature_sensor
  - leaving_cooling_coil_temperature_sensor
  - failed_discharge_air_temperature_alarm
  - failed_zone_air_temperature_alarm
  - high_zone_air_temperature_alarm
  - low_zone_air_temperature_alarm
  uses:
  - compressor_run_command_1
  - compressor_run_command_2
  - compressor_run_command_3
  - compressor_run_status_1
  - compressor_run_status_2
  - compressor_run_status_3
  - zone_air_cooling_temperature_setpoint
  - zone_air_temperature_sensor
  implements:
  - CONTROL


DX4ZC:
  guid: "0153c2a6-73cc-47f2-aa8d-4b0a5e4c5c57"
  description: "Four compressor run control on zone side."
  is_abstract: true
  opt_uses:
  - compressor_speed_percentage_command
  - cooling_percentage_command
  - cooling_thermal_power_capacity
  - discharge_air_temperature_sensor
  - leaving_cooling_coil_temperature_sensor
  - failed_discharge_air_temperature_alarm
  - failed_zone_air_temperature_alarm
  - high_zone_air_temperature_alarm
  - low_zone_air_temperature_alarm
  uses:
  - compressor_run_command_1
  - compressor_run_command_2
  - compressor_run_command_3
  - compressor_run_command_4
  - compressor_run_status_1
  - compressor_run_status_2
  - compressor_run_status_3
  - compressor_run_status_4
  - zone_air_cooling_temperature_setpoint
  - zone_air_temperature_sensor
  implements:
  - CONTROL


DX2ZC2X:
  guid: "5170a167-2521-48b8-9728-66f96ecd1af3"
  description: "Two compressor run control on zone side (DSP, CSP) with two zone temp sensors."
  is_abstract: true
  opt_uses:
  - compressor_speed_percentage_command
  - cooling_percentage_command
  - cooling_thermal_power_capacity
  - discharge_air_temperature_sensor
  - leaving_cooling_coil_temperature_sensor
  - failed_discharge_air_temperature_alarm
  uses:
  - compressor_run_command_1
  - compressor_run_command_2
  - compressor_run_status_1
  - compressor_run_status_2
  - zone_air_cooling_temperature_setpoint
  - zone_air_temperature_sensor_1
  - zone_air_temperature_sensor_2
  implements:
  - CONTROL


DXSC:
  guid: "eb52924b-0813-41ac-aca7-471017f7a5f9"
  description: "Compressor run control on supply air side (STC)."
  is_abstract: true
  opt_uses:
  - compressor_speed_percentage_command
  - cooling_percentage_command #Serves as a duty cycle for single-stage DX sections.
  - cooling_request_count
  - cooling_thermal_power_capacity
  - leaving_cooling_coil_temperature_sensor
  - compressor_lost_power_alarm
  - failed_compressor_alarm
  - high_supply_air_temperature_alarm
  - low_supply_air_temperature_alarm
  - overload_compressor_alarm
  uses:
  - compressor_run_command
  - compressor_run_status
  - supply_air_temperature_sensor
  - supply_air_temperature_setpoint
  implements:
  - CONTROL


DX2SC:
  guid: "a58cf1c3-9a2f-4d92-a7ca-54538c642031"
  description: "Two compressor run control on supply air side."
  is_abstract: true
  opt_uses:
  - compressor_speed_percentage_command
  - cooling_percentage_command
  - cooling_request_count
  - cooling_thermal_power_capacity
  - leaving_cooling_coil_temperature_sensor
  - high_supply_air_temperature_alarm
  - low_supply_air_temperature_alarm
  uses:
  - compressor_run_command_1
  - compressor_run_command_2
  - compressor_run_status_1
  - compressor_run_status_2
  - supply_air_temperature_sensor
  - supply_air_temperature_setpoint
  implements:
  - CONTROL


DX3SC:
  guid: "da5a00a2-6ea1-4838-9bf7-21d695cd21b4"
  description: "Three compressor run control on supply air side."
  is_abstract: true
  opt_uses:
  - compressor_speed_percentage_command
  - cooling_percentage_command
  - cooling_request_count
  - cooling_thermal_power_capacity
  - leaving_cooling_coil_temperature_sensor
  - high_supply_air_temperature_alarm
  - low_supply_air_temperature_alarm
  uses:
  - compressor_run_command_1
  - compressor_run_command_2
  - compressor_run_command_3
  - compressor_run_status_1
  - compressor_run_status_2
  - compressor_run_status_3
  - supply_air_temperature_sensor
  - supply_air_temperature_setpoint
  implements:
  - CONTROL


DX4SC:
  guid: "0d19ab0e-9df1-4dbd-85d9-e1ac214f0882"
  description: "Four compressor run control on supply air side."
  is_abstract: true
  opt_uses:
  - compressor_speed_percentage_command
  - cooling_percentage_command
  - cooling_request_count
  - cooling_thermal_power_capacity
  - leaving_cooling_coil_temperature_sensor
  - high_supply_air_temperature_alarm
  - low_supply_air_temperature_alarm
  uses:
  - compressor_run_command_1
  - compressor_run_command_2
  - compressor_run_command_3
  - compressor_run_command_4
  - compressor_run_status_1
  - compressor_run_status_2
  - compressor_run_status_3
  - compressor_run_status_4
  - supply_air_temperature_sensor
  - supply_air_temperature_setpoint
  implements:
  - CONTROL


DX2SDC:
  guid: "4eca020e-b08e-4da5-9dd0-0c9cf8407c4b"
  description: "Two compressor run control on supply air side (dual temp setpoint)."
  is_abstract: true
  opt_uses:
  - compressor_speed_percentage_command
  - cooling_percentage_command
  - cooling_thermal_power_capacity
  - leaving_cooling_coil_temperature_sensor
  - high_supply_air_temperature_alarm
  - low_supply_air_temperature_alarm
  uses:
  - compressor_run_command_1
  - compressor_run_command_2
  - compressor_run_status_1
  - compressor_run_status_2
  - supply_air_cooling_temperature_setpoint
  - supply_air_heating_temperature_setpoint
  - supply_air_temperature_sensor
  implements:
  - CONTROL


DX4SWC:
  guid: "beb1f5d7-7ccf-4bb6-8f4e-494d3624589d"
  description: "Four compressor run control on supply water side."
  is_abstract: true
  opt_uses:
  - compressor_speed_percentage_command
  - compressor_speed_percentage_sensor
  - cooling_percentage_command
  - cooling_thermal_power_capacity
  - high_supply_water_temperature_alarm
  - low_supply_water_temperature_alarm
  uses:
  - compressor_run_command_1
  - compressor_run_command_2
  - compressor_run_command_3
  - compressor_run_command_4
  - compressor_run_status_1
  - compressor_run_status_2
  - compressor_run_status_3
  - compressor_run_status_4
  - supply_water_temperature_sensor
  - supply_water_temperature_setpoint
  implements:
  - CONTROL


DX2SWC:
  guid: "2b9f2e5b-20f2-45bc-b2f8-68818b02b3ac"
  description: "Two compressor run control on supply water side."
  is_abstract: true
  opt_uses:
  - compressor_speed_percentage_command
  - compressor_speed_percentage_sensor
  - compressor_speed_frequency_sensor
  - cooling_percentage_command
  - cooling_thermal_power_capacity
  - high_supply_water_temperature_alarm
  - low_supply_water_temperature_alarm
  uses:
  - compressor_run_command_1
  - compressor_run_command_2
  - compressor_run_status_1
  - compressor_run_status_2
  - supply_water_temperature_sensor
  - supply_water_temperature_setpoint
  implements:
  - CONTROL


DXSWC:
  guid: "bf02fdd1-5c65-4f62-b552-b629fdace9fb"
  description: "Compressor run control on supply water side."
  is_abstract: true
  opt_uses:
  - compressor_speed_percentage_command
  - compressor_speed_percentage_sensor
  - cooling_percentage_command
  - cooling_thermal_power_capacity
  - compressor_lost_power_alarm
  - failed_compressor_alarm
  - high_supply_water_temperature_alarm
  - low_supply_water_temperature_alarm
  - overload_compressor_alarm
  uses:
  - compressor_run_command
  - compressor_run_status
  - supply_water_temperature_sensor
  - supply_water_temperature_setpoint
  implements:
  - CONTROL


DX5SC:
  guid: "225b9056-c352-4aa7-9613-c97675e97fcd"
  description: "Five compressor run control on supply side."
  is_abstract: true
  opt_uses:
  - compressor_speed_percentage_command
  - cooling_percentage_command
  - cooling_request_count
  - cooling_thermal_power_capacity
  - leaving_cooling_coil_temperature_sensor
  - high_supply_air_temperature_alarm
  - low_supply_air_temperature_alarm
  uses:
  - compressor_run_command_1
  - compressor_run_command_2
  - compressor_run_command_3
  - compressor_run_command_4
  - compressor_run_command_5
  - compressor_run_status_1
  - compressor_run_status_2
  - compressor_run_status_3
  - compressor_run_status_4
  - compressor_run_status_5
  - supply_air_temperature_sensor
  - supply_air_temperature_setpoint
  implements:
  - CONTROL


DXRC:
  guid: "58a6126f-413f-4f11-b88d-a44d8395a10d"
  description: "Compressor run control on return air side (RC)."
  is_abstract: true
  opt_uses:
  - compressor_run_time_accumulator
  - compressor_speed_percentage_command
  - cooling_percentage_command
  - cooling_thermal_power_capacity
  - discharge_air_temperature_sensor
  - leaving_cooling_coil_temperature_sensor
  - compressor_lost_power_alarm
  - failed_compressor_alarm
  - failed_discharge_air_temperature_alarm
  - high_return_air_temperature_alarm
  - low_return_air_temperature_alarm
  - overload_compressor_alarm
  uses:
  - compressor_run_command
  - compressor_run_status
  - return_air_temperature_sensor
  - return_air_temperature_setpoint
  implements:
  - CONTROL


DXDC:
  guid: "db862405-dadc-4c5b-8fcd-520cb40439ec"
  description: "Compressor run control on discharge air side (DTC)."
  is_abstract: true
  opt_uses:
  - compressor_run_time_accumulator
  - compressor_speed_percentage_command
  - cooling_percentage_command
  - cooling_thermal_power_capacity
  - leaving_cooling_coil_temperature_sensor
  - compressor_lost_power_alarm
  - failed_compressor_alarm
  - failed_discharge_air_temperature_alarm
  - overload_compressor_alarm
  uses:
  - compressor_run_command
  - compressor_run_status
  - discharge_air_temperature_sensor
  - discharge_air_temperature_setpoint
  implements:
  - CONTROL


DX2DC:
  guid: "1e397d80-ffc8-4b31-97fb-db086b95400d"
  description: "Two compressor run control on discharge side (DTC)."
  is_abstract: true
  opt_uses:
  - compressor_run_time_accumulator_1
  - compressor_run_time_accumulator_2
  - compressor_speed_percentage_command
  - cooling_percentage_command
  - cooling_thermal_power_capacity
  - leaving_cooling_coil_temperature_sensor
  - failed_discharge_air_temperature_alarm
  uses:
  - compressor_run_command_1
  - compressor_run_command_2
  - compressor_run_status_1
  - compressor_run_status_2
  - discharge_air_temperature_sensor
  - discharge_air_temperature_setpoint
  implements:
  - CONTROL


DX3DC:
  guid: "5958d6ee-4e00-4dbe-a9e7-9faf649ebd54"
  description: "Three compressor run control on discharge side (DTC)."
  is_abstract: true
  opt_uses:
  - compressor_speed_percentage_command
  - cooling_percentage_command
  - cooling_thermal_power_capacity
  - leaving_cooling_coil_temperature_sensor
  - failed_discharge_air_temperature_alarm
  uses:
  - compressor_run_command_1
  - compressor_run_command_2
  - compressor_run_command_3
  - compressor_run_status_1
  - compressor_run_status_2
  - compressor_run_status_3
  - discharge_air_temperature_sensor
  - discharge_air_temperature_setpoint
  implements:
  - CONTROL


HPSC:
  guid: "3b23d237-5e53-48f7-a6b7-2279e6c57384"
  description: "Supply side heat pump control."
  is_abstract: true
  opt_uses:
  - compressor_speed_percentage_command
  - cooling_request_count
  - cooling_thermal_power_capacity
  - heating_request_count
  - heating_thermal_power_capacity
  - compressor_lost_power_alarm
  - failed_compressor_alarm
  - high_supply_air_temperature_alarm
  - low_supply_air_temperature_alarm
  - overload_compressor_alarm
  uses:
  - compressor_run_command
  - compressor_run_status
  - reversing_valve_command
  - supply_air_temperature_sensor
  - supply_air_temperature_setpoint
  implements:
  - CONTROL


HP2SC:
  guid: "69544987-6f30-47e2-80be-84cf8a3aecd2"
  description: "Supply side heat pump control."
  is_abstract: true
  opt_uses:
  - compressor_speed_percentage_command
  - cooling_request_count
  - cooling_thermal_power_capacity
  - heating_request_count
  - heating_thermal_power_capacity
  - high_supply_air_temperature_alarm
  - low_supply_air_temperature_alarm
  uses:
  - compressor_run_command_1
  - compressor_run_command_2
  - compressor_run_status_1
  - compressor_run_status_2
  - reversing_valve_command
  - supply_air_temperature_sensor
  - supply_air_temperature_setpoint
  implements:
  - CONTROL


HPDC:
  guid: "bf9ceadd-45a6-41f3-859c-f67e82348130"
  description: "Discharge side heat pump control."
  is_abstract: true
  opt_uses:
  - compressor_speed_percentage_command
  - cooling_thermal_power_capacity
  - heating_thermal_power_capacity
  - compressor_lost_power_alarm
  - failed_compressor_alarm
  - failed_discharge_air_temperature_alarm
  - overload_compressor_alarm
  uses:
  - compressor_run_command
  - compressor_run_status
  - discharge_air_temperature_sensor
  - discharge_air_temperature_setpoint
  - reversing_valve_command
  implements:
  - CONTROL


HPZTC:
  guid: "0506375b-4a48-4d5d-92ba-5bd1e9ef087b"
  description: "Zone temp heat pump control (ZTC)."
  is_abstract: true
  opt_uses:
  - compressor_speed_percentage_command
  - cooling_thermal_power_capacity
  - discharge_air_temperature_sensor
  - heating_thermal_power_capacity
  - compressor_lost_power_alarm
  - failed_compressor_alarm
  - failed_discharge_air_temperature_alarm
  - failed_zone_air_temperature_alarm
  - high_zone_air_temperature_alarm
  - low_zone_air_temperature_alarm
  - overload_compressor_alarm
  uses:
  - compressor_run_command
  - compressor_run_status
  - reversing_valve_command
  - zone_air_temperature_sensor
  - zone_air_temperature_setpoint
  implements:
  - CONTROL


HPZC:
  guid: "725460fe-6984-4443-9e16-baaa55076649"
  description: "Zone temp heat pump control (CSP or DSP)."
  is_abstract: true
  opt_uses:
  - compressor_speed_percentage_command
  - cooling_thermal_power_capacity
  - discharge_air_temperature_sensor
  - heating_thermal_power_capacity
  - compressor_lost_power_alarm
  - failed_compressor_alarm
  - failed_discharge_air_temperature_alarm
  - failed_zone_air_temperature_alarm
  - high_zone_air_temperature_alarm
  - low_zone_air_temperature_alarm
  - overload_compressor_alarm
  uses:
  - compressor_run_command
  - compressor_run_status
  - reversing_valve_command
  - zone_air_cooling_temperature_setpoint
  - zone_air_heating_temperature_setpoint
  - zone_air_temperature_sensor
  implements:
  - CONTROL


HP2ZC:
  guid: "d0e2eb84-4844-4c2a-a8a8-20c40ee94284"
  description: "Zone temp heat pump control with two compressors."
  is_abstract: true
  opt_uses:
  - compressor_speed_percentage_command
  - cooling_thermal_power_capacity
  - discharge_air_temperature_sensor
  - heating_thermal_power_capacity
  - failed_discharge_air_temperature_alarm
  - failed_zone_air_temperature_alarm
  - high_zone_air_temperature_alarm
  - low_zone_air_temperature_alarm
  uses:
  - compressor_run_command_1
  - compressor_run_command_2
  - compressor_run_status_1
  - compressor_run_status_2
  - reversing_valve_command
  - zone_air_cooling_temperature_setpoint
  - zone_air_heating_temperature_setpoint
  - zone_air_temperature_sensor
  implements:
  - CONTROL


HWDC:
  guid: "353bd503-92eb-4f72-8a82-ec1a91413f89"
  description: "Heating water valve monitoring on discharge air side."
  is_abstract: true
  opt_uses:
  - discharge_air_relative_humidity_sensor
  - heating_thermal_power_capacity
  - heating_water_flowrate_sensor
  - heating_water_valve_percentage_sensor
  - failed_discharge_air_temperature_alarm
  - failed_heating_water_valve_alarm
  uses:
  - discharge_air_temperature_sensor
  - discharge_air_temperature_setpoint
  - heating_water_valve_percentage_command
  implements:
  - CONTROL


HWRC:
  guid: "ad089040-996c-4000-aaac-b66c923e8376"
  description: "Heating water valve monitoring on discharge air side."
  is_abstract: true
  opt_uses:
  - discharge_air_relative_humidity_sensor
  - heating_thermal_power_capacity
  - heating_water_flowrate_sensor
  - heating_water_valve_percentage_sensor
  - high_return_air_temperature_alarm
  - low_return_air_temperature_alarm
  uses:
  - heating_water_valve_percentage_command
  - return_air_temperature_sensor
  - return_air_temperature_setpoint
  implements:
  - CONTROL


HWSC:
  guid: "c74d0eb6-c5b8-4099-9b18-f5880760df44"
  description: "Heating water valve monitoring on supply air side."
  is_abstract: true
  opt_uses:
  - heating_supply_water_temperature_sensor
  - heating_request_count
  - heating_thermal_power_capacity
  - heating_water_valve_percentage_sensor
  - leaving_heating_coil_temperature_sensor
  - high_supply_air_temperature_alarm
  - low_supply_air_temperature_alarm
  uses:
  - heating_water_valve_percentage_command
  - supply_air_temperature_sensor
  - supply_air_temperature_setpoint
  implements:
  - CONTROL


HW2SC:
  guid: "6fed45fd-aa9b-4613-baaa-ed5c44c64f12"
  description: "Two heating water valves on supply air side."
  is_abstract: true
  opt_uses:
  - heating_request_count
  - heating_thermal_power_capacity
  - leaving_heating_coil_temperature_sensor
  - high_supply_air_temperature_alarm
  - low_supply_air_temperature_alarm
  uses:
  - heating_water_valve_percentage_command_1
  - heating_water_valve_percentage_command_2
  - supply_air_temperature_sensor
  - supply_air_temperature_setpoint
  implements:
  - CONTROL


HWZC:
  guid: "c0a7f2ca-171a-4cff-b397-99f8506a8409"
  description: "Heating water valve monitoring on zone side (DSP/CSP)."
  is_abstract: true
  opt_uses:
  - discharge_air_temperature_sensor
  - heating_supply_water_isolation_valve_command
  - heating_supply_water_isolation_valve_status
  - heating_thermal_power_capacity
  - heating_water_valve_percentage_sensor
  - failed_discharge_air_temperature_alarm
  - failed_zone_air_temperature_alarm
  - high_zone_air_temperature_alarm
  - low_zone_air_temperature_alarm
  uses:
  - heating_water_valve_percentage_command
  - zone_air_heating_temperature_setpoint
  - zone_air_temperature_sensor
  implements:
  - CONTROL


HWZTC:
  guid: "fd0e4588-d368-4399-a356-78c8082b282b"
  description: "Heating water valve monitoring on zone side (ZTC)."
  is_abstract: true
  opt_uses:
  - discharge_air_temperature_sensor
  - heating_thermal_power_capacity
  - heating_water_flowrate_sensor
  - heating_water_valve_percentage_sensor
  - failed_discharge_air_temperature_alarm
  - failed_zone_air_temperature_alarm
  - high_zone_air_temperature_alarm
  - low_zone_air_temperature_alarm
  uses:
  - heating_water_valve_percentage_command
  - zone_air_temperature_sensor
  - zone_air_temperature_setpoint
  implements:
  - CONTROL


HWSWC:
  guid: "9e892876-39ed-40ac-befb-c68d96bbb81b"
  description: "Heating water valve monitoring on supply water side."
  is_abstract: true
  opt_uses:
  - heating_thermal_power_capacity
  - heating_water_valve_percentage_sensor
  - return_water_temperature_sensor
  - high_supply_water_temperature_alarm
  - low_supply_water_temperature_alarm
  uses:
  - heating_water_valve_percentage_command
  - supply_water_temperature_sensor
  - supply_water_temperature_setpoint
  implements:
  - CONTROL


PHWSC:
  guid: "0f2f9a53-6aab-4c9c-801f-bb11b021e42a"
  description: "Preheating water valve monitoring on supply air side."
  is_abstract: true
  opt_uses:
  - heating_request_count
  - leaving_air_preheating_coil_temperature_sensor
  - high_supply_air_temperature_alarm
  - low_supply_air_temperature_alarm
  uses:
  - preheating_water_valve_percentage_command
  - supply_air_temperature_sensor
  - supply_air_temperature_setpoint
  implements:
  - CONTROL


HWPVM:
  guid: "0a51d47f-2d53-4a3b-aa9a-f218394b55a7"
  description: "Heating water pressure valve command and position monitoring (without regard to what controls it)."
  is_abstract: true
  opt_uses:
  - heating_water_flowrate_sensor
  uses:
  - heating_water_valve_percentage_sensor
  implements:
  - OPERATIONAL


HTDC:
  guid: "f88f5021-03fa-4aed-a131-c81cac1e354d"
  description: "Gas or electric heater control on discharge side."
  is_abstract: true
  opt_uses:
  - heater_run_status
  - heating_percentage_command
  - heating_thermal_power_capacity
  - failed_discharge_air_temperature_alarm
  uses:
  - discharge_air_temperature_sensor
  - discharge_air_temperature_setpoint
  - heater_run_command
  implements:
  - CONTROL


HT2DC:
  guid: "6ca8cf93-24b1-4479-9cbc-d3506a496d3b"
  description: "Two gas or electric heater control on discharge control."
  is_abstract: true
  opt_uses:
  - heating_percentage_command
  - heating_thermal_power_capacity
  - leaving_heating_coil_temperature_sensor
  - failed_discharge_air_temperature_alarm
  uses:
  - discharge_air_heating_temperature_setpoint
  - discharge_air_temperature_sensor
  - heater_run_command_1
  - heater_run_command_2
  implements:
  - CONTROL


HTSC:
  guid: "bf18254f-acb9-4497-9d54-a7920879f5e5"
  description: "Gas or electric heater control on supply side."
  is_abstract: true
  opt_uses:
  - heater_run_status
  - heating_percentage_command
  - heating_request_count
  - heating_thermal_power_capacity
  - high_supply_air_temperature_alarm
  - low_supply_air_temperature_alarm
  uses:
  - heater_run_command
  - supply_air_temperature_sensor
  - supply_air_temperature_setpoint
  implements:
  - CONTROL


HTSDC:
  guid: "d394c55c-af3d-4956-a3b4-9324e4f32ae9"
  description: "Gas or electric heater control on supply side."
  is_abstract: true
  opt_uses:
  - heater_run_status
  - heating_percentage_command
  - heating_thermal_power_capacity
  - high_supply_air_temperature_alarm
  - low_supply_air_temperature_alarm
  uses:
  - heater_run_command
  - supply_air_cooling_temperature_setpoint
  - supply_air_heating_temperature_setpoint
  - supply_air_temperature_sensor
  implements:
  - CONTROL


HTRC:
  guid: "e51bab3a-ba94-4ef9-892e-3d85dfd53ee1"
  description: "Gas or electric heater control on return side (RC)."
  is_abstract: true
  opt_uses:
  - discharge_air_temperature_sensor
  - heater_run_status
  - heater_run_time_accumulator
  - heating_percentage_command
  - heating_thermal_power_capacity
  - failed_discharge_air_temperature_alarm
  - high_return_air_temperature_alarm
  - low_return_air_temperature_alarm
  uses:
  - heater_run_command
  - return_air_temperature_sensor
  - return_air_temperature_setpoint
  implements:
  - CONTROL


HTZC:
  guid: "35464e33-c1ee-4d66-a2da-aaee5d9713bf"
  description: "Gas or electric heater control on zone side (ZC)."
  is_abstract: true
  opt_uses:
  - discharge_air_temperature_sensor
  - heater_run_status
  - heating_percentage_command
  - heating_thermal_power_capacity
  - failed_discharge_air_temperature_alarm
  - failed_zone_air_temperature_alarm
  - high_zone_air_temperature_alarm
  - low_zone_air_temperature_alarm
  uses:
  - heater_run_command
  - zone_air_heating_temperature_setpoint
  - zone_air_temperature_sensor
  implements:
  - CONTROL


HT2ZC:
  guid: "bcf4b945-b158-4009-9cb9-7cc01dbbe119"
  description: "Two gas or electric heater control on zone side (HSP, DSP)."
  is_abstract: true
  opt_uses:
  - discharge_air_temperature_sensor
  - heating_percentage_command
  - heating_thermal_power_capacity
  - failed_discharge_air_temperature_alarm
  - failed_zone_air_temperature_alarm
  - high_zone_air_temperature_alarm
  - low_zone_air_temperature_alarm
  uses:
  - heater_run_command_1
  - heater_run_command_2
  - zone_air_heating_temperature_setpoint
  - zone_air_temperature_sensor
  implements:
  - CONTROL


HT2XZTC2X:
  guid: "7e2c5241-7e53-4857-ac00-2aec02430150"
  description: "Two separate heating sections going to two different zones on the device, with independent heating control."
  is_abstract: true
  opt_uses:
  - discharge_air_temperature_sensor_1
  - discharge_air_temperature_sensor_2
  - heating_percentage_command_1
  - heating_percentage_command_2
  uses:
  - heater_run_command_1
  - heater_run_command_2
  - heater_run_status_1
  - heater_run_status_2
  - zone_air_temperature_sensor_1
  - zone_air_temperature_sensor_2
  - zone_air_temperature_setpoint_1
  - zone_air_temperature_setpoint_2
  implements:
  - CONTROL


HT3ZC:
  guid: "ec69793a-e539-4b5c-bf30-b092ce59cce5"
  description: "Two gas or electric heater control on zone side (HSP, DSP)."
  is_abstract: true
  opt_uses:
  - discharge_air_temperature_sensor
  - heating_thermal_power_capacity
  - failed_discharge_air_temperature_alarm
  - failed_zone_air_temperature_alarm
  - high_zone_air_temperature_alarm
  - low_zone_air_temperature_alarm
  uses:
  - heater_run_command_1
  - heater_run_command_2
  - heater_run_command_3
  - zone_air_heating_temperature_setpoint
  - zone_air_temperature_sensor
  implements:
  - CONTROL


HTSWC:
  guid: "d38fd0c3-d7b8-48c7-9ea2-93211ff4c59e"
  description: "Two gas or electric heater control on supply water side."
  is_abstract: true
  opt_uses:
  - heating_percentage_command
  - heating_thermal_power_capacity
  - high_supply_water_temperature_alarm
  - low_supply_water_temperature_alarm
  - heater_run_status
  uses:
  - heater_run_command
  - supply_water_temperature_sensor
  - supply_water_temperature_setpoint
  implements:
  - CONTROL

HTRWC:
  guid: "4a0b5a76-9432-4572-832c-2ce41d70a587"
  description: "Gas or electric heater control on return water side."
  is_abstract: true
  opt_uses:
  - heating_percentage_command
  - heating_thermal_power_capacity
  - high_return_water_temperature_alarm
  - low_return_water_temperature_alarm
  - heater_run_status
  uses:
  - heater_run_command
  - return_water_temperature_sensor
  - return_water_temperature_setpoint
  implements:
  - CONTROL

HT2SWC:
  guid: "cc630fcd-8a18-4fbb-a34b-3eae05b8b49b"
  description: "Two gas or electric heater control on supply water side."
  is_abstract: true
  opt_uses:
  - heating_percentage_command
  - heating_thermal_power_capacity
  - high_supply_water_temperature_alarm
  - low_supply_water_temperature_alarm
  uses:
  - heater_run_command_1
  - heater_run_command_2
  - supply_water_temperature_sensor
  - supply_water_temperature_setpoint
  implements:
  - CONTROL


HT4SWC:
  guid: "e8633b6d-6096-4824-a4e0-3cf06f0e2170"
  description: "Four gas or electric heater control on supply water side."
  is_abstract: true
  opt_uses:
  - heating_percentage_command
  - heating_thermal_power_capacity
  - high_supply_water_temperature_alarm
  - low_supply_water_temperature_alarm
  uses:
  - heater_run_command_1
  - heater_run_command_2
  - heater_run_command_3
  - heater_run_command_4
  - supply_water_temperature_sensor
  - supply_water_temperature_setpoint
  implements:
  - CONTROL


HT2SC:
  guid: "5d89ecdf-caaa-4238-8796-1d95a875a81a"
  description: "Two gas or electric heater control on supply side."
  is_abstract: true
  opt_uses:
  - heating_percentage_command
  - heating_request_count
  - heating_thermal_power_capacity
  - high_supply_air_temperature_alarm
  - low_supply_air_temperature_alarm
  uses:
  - heater_run_command_1
  - heater_run_command_2
  - supply_air_temperature_sensor
  - supply_air_temperature_setpoint
  implements:
  - CONTROL


HT3SC:
  guid: "82b35b25-776f-4829-ada6-42691628d84b"
  description: "Three gas or electric heater control on supply side."
  is_abstract: true
  opt_uses:
  - heating_percentage_command
  - heating_request_count
  - heating_thermal_power_capacity
  - high_supply_air_temperature_alarm
  - low_supply_air_temperature_alarm
  uses:
  - heater_run_command_1
  - heater_run_command_2
  - heater_run_command_3
  - supply_air_temperature_sensor
  - supply_air_temperature_setpoint
  implements:
  - CONTROL


HT4SC:
  guid: "211e7507-1925-48ca-a46a-852ca4284c3f"
  description: "Four gas or electric heater control on supply side."
  is_abstract: true
  opt_uses:
  - heating_percentage_command
  - heating_request_count
  - heating_thermal_power_capacity
  - high_supply_air_temperature_alarm
  - low_supply_air_temperature_alarm
  uses:
  - heater_run_command_1
  - heater_run_command_2
  - heater_run_command_3
  - heater_run_command_4
  - supply_air_temperature_sensor
  - supply_air_temperature_setpoint
  implements:
  - CONTROL


HT2SDC:
  guid: "ac906e4b-6e44-445c-90f7-2c6968022b31"
  description: "Two gas or electric heater control on supply side (dual setpoint)."
  is_abstract: true
  opt_uses:
  - heating_percentage_command
  - heating_thermal_power_capacity
  - high_supply_air_temperature_alarm
  - low_supply_air_temperature_alarm
  uses:
  - heater_run_command_1
  - heater_run_command_2
  - supply_air_cooling_temperature_setpoint
  - supply_air_heating_temperature_setpoint
  - supply_air_temperature_sensor
  implements:
  - CONTROL


HTVSC:
  guid: "c2e9d73d-949b-4fcf-8f93-47c25ec15a5e"
  description: "Variable gas to electric control on supply air side."
  is_abstract: true
  opt_uses:
  - heating_request_count
  - heating_thermal_power_capacity
  - high_supply_air_temperature_alarm
  - low_supply_air_temperature_alarm
  uses:
  - heater_run_command
  - heater_run_status
  - heating_percentage_command
  - supply_air_temperature_sensor
  - supply_air_temperature_setpoint
  implements:
  - CONTROL


ECON:
  guid: "d4285023-3238-443e-bd85-2d91e1706b48"
  description: "Economizer mode control"
  is_abstract: true
  opt_uses:
  - low_limit_outside_air_damper_percentage_command
  - outside_air_damper_percentage_sensor
  - outside_air_flowrate_sensor
  - outside_air_flowrate_setpoint
  - outside_air_relative_humidity_sensor
  - return_air_damper_percentage_command
  - supply_air_temperature_sensor
  - failed_mixed_air_temperature_alarm
  - high_return_air_temperature_alarm
  - high_supply_air_temperature_alarm
  - low_return_air_temperature_alarm
  - low_supply_air_temperature_alarm
  uses:
  - economizer_mode
  - mixed_air_temperature_sensor
  - outside_air_damper_percentage_command
  - outside_air_temperature_sensor
  - return_air_temperature_sensor
  - supply_air_temperature_setpoint
  implements:
  - CONTROL


ECOND:
  guid: "2640d584-7b8e-4523-b894-beaf4b13e4c0"
  description: "Economizer mode control - single zone"
  is_abstract: true
  opt_uses:
  - low_limit_outside_air_damper_percentage_command
  - mixed_air_temperature_sensor
  - outside_air_damper_percentage_sensor
  - outside_air_flowrate_sensor
  - outside_air_flowrate_setpoint
  - return_air_damper_percentage_command
  - return_air_temperature_sensor
  - failed_discharge_air_temperature_alarm
  - failed_mixed_air_temperature_alarm
  - high_return_air_temperature_alarm
  - low_return_air_temperature_alarm
  uses:
  - discharge_air_temperature_sensor
  - discharge_air_temperature_setpoint
  - economizer_mode
  - outside_air_damper_percentage_command
  - outside_air_temperature_sensor
  implements:
  - CONTROL


ECONM:
  guid: "729bb0f5-4323-46c6-bfce-176bd4b55869"
  description: "Economizer mode control"
  is_abstract: true
  opt_uses:
  - low_limit_outside_air_damper_percentage_command
  - outside_air_damper_percentage_sensor
  - outside_air_flowrate_sensor
  - outside_air_flowrate_setpoint
  - return_air_damper_percentage_command
  - supply_air_temperature_sensor
  - failed_mixed_air_temperature_alarm
  - high_return_air_temperature_alarm
  - high_supply_air_temperature_alarm
  - low_return_air_temperature_alarm
  - low_supply_air_temperature_alarm
  uses:
  - economizer_mode
  - mixed_air_temperature_sensor
  - mixed_air_temperature_setpoint
  - outside_air_damper_percentage_command
  - outside_air_temperature_sensor
  - return_air_temperature_sensor
  implements:
  - CONTROL


ECONM2X:
  guid: "ebde3e58-1637-466e-9737-934e07bcd807"
  description: "Economizer mode control"
  is_abstract: true
  opt_uses:
  - low_limit_outside_air_damper_percentage_command
  - outside_air_damper_percentage_sensor
  - outside_air_flowrate_sensor
  - outside_air_flowrate_setpoint
  - return_air_damper_percentage_command
  - supply_air_temperature_sensor
  - high_return_air_temperature_alarm
  - high_supply_air_temperature_alarm
  - low_return_air_temperature_alarm
  - low_supply_air_temperature_alarm
  uses:
  - economizer_mode
  - mixed_air_temperature_sensor_1
  - mixed_air_temperature_sensor_2
  - mixed_air_temperature_setpoint
  - outside_air_damper_percentage_command
  - outside_air_temperature_sensor
  - return_air_temperature_sensor
  implements:
  - CONTROL


ECONMD:
  guid: "d19e9024-ddb9-4f1a-8598-f30d52f0beb6"
  description: "Economizer mode control - single zone"
  is_abstract: true
  opt_uses:
  - discharge_air_temperature_sensor
  - low_limit_outside_air_damper_percentage_command
  - outside_air_damper_percentage_sensor
  - outside_air_flowrate_sensor
  - outside_air_flowrate_setpoint
  - return_air_damper_percentage_command
  - return_air_temperature_sensor
  - failed_discharge_air_temperature_alarm
  - failed_mixed_air_temperature_alarm
  - high_return_air_temperature_alarm
  - low_return_air_temperature_alarm
  uses:
  - economizer_mode
  - mixed_air_temperature_sensor
  - mixed_air_temperature_setpoint
  - outside_air_damper_percentage_command
  - outside_air_temperature_sensor
  implements:
  - CONTROL


ECONZ:
  guid: "a0c19e08-9bb2-4dc3-a65c-4ee050111d65"
  description: "Economizer mode control - single room"
  is_abstract: true
  opt_uses:
  - discharge_air_temperature_sensor
  - low_limit_outside_air_damper_percentage_command
  - mixed_air_temperature_sensor
  - outside_air_damper_percentage_sensor
  - outside_air_flowrate_sensor
  - outside_air_flowrate_setpoint
  - outside_air_relative_humidity_sensor
  - return_air_damper_percentage_command
  - return_air_temperature_sensor
  - failed_discharge_air_temperature_alarm
  - failed_mixed_air_temperature_alarm
  - failed_zone_air_temperature_alarm
  - high_return_air_temperature_alarm
  - high_zone_air_temperature_alarm
  - low_return_air_temperature_alarm
  - low_zone_air_temperature_alarm
  uses:
  - economizer_mode
  - outside_air_damper_percentage_command
  - outside_air_temperature_sensor
  - zone_air_cooling_temperature_setpoint
  - zone_air_temperature_sensor
  implements:
  - CONTROL


VOADM:
  guid: "cfb7089c-d3b6-4afd-829a-aeeb05b6ff15"
  description: "Variable outside air damper monitoring."
  is_abstract: true
  opt_uses:
  - economizer_mode
  - low_limit_outside_air_damper_percentage_command
  - mixed_air_temperature_sensor
  - outside_air_damper_percentage_sensor
  - failed_mixed_air_temperature_alarm
  uses:
  - outside_air_damper_percentage_command
  - outside_air_temperature_sensor
  implements:
  - MONITORING


BYPDM:
  guid: "b26b31a9-5a4a-4bd8-87d0-97260e739f32"
  description: "Bypass damper monitoring."
  is_abstract: true
  uses:
  - bypass_air_damper_percentage_command
  implements:
  - MONITORING


OAFM:
  guid: "4d6c951b-f9a2-445d-93d7-a8ab2aa523ad"
  description: "Outside air flow monitoring"
  is_abstract: true
  opt_uses:
  - outside_air_damper_percentage_sensor
  - outside_air_temperature_sensor
  uses:
  - outside_air_flowrate_sensor
  implements:
  - MONITORING


OAFMC:
  guid: "a33ca954-5287-490f-89bc-c3e2b53ceee5"
  description: "Outside air flow control with minimum setpoint."
  is_abstract: true
  opt_uses:
  - economizer_mode
  - mixed_air_temperature_sensor
  - failed_mixed_air_temperature_alarm
  uses:
  - outside_air_damper_percentage_command
  - outside_air_flowrate_sensor
  - ventilation_outside_air_flowrate_setpoint
  implements:
  - CONTROL


OAMC:
  guid: "48885f9d-2f9e-4c67-be4f-e558f801e02f"
  description: "Outside air flow control."
  is_abstract: true
  opt_uses:
  - outside_air_flowrate_sensor
  uses:
  - outside_air_damper_percentage_command
  - outside_air_damper_percentage_sensor
  implements:
  - CONTROL


OFC:
  guid: "9e54468c-0ab4-453c-a0e3-a9e70330fef1"
  description: "Outside air flow control monitoring (without a damper)."
  is_abstract: true
  uses:
  - outside_air_flowrate_sensor
  - outside_air_flowrate_setpoint
  implements:
  - OPERATIONAL


SFM:
  guid: "3dcbf69b-ae92-46e8-9b06-4bbb2b16a71f"
  description: "Supply air flow monitoring."
  is_abstract: true
  uses:
  - supply_air_flowrate_sensor
  implements:
  - MONITORING


DFM:
  guid: "fcf4568f-324c-49d3-8a57-c1d4fad24973"
  description: "Discharge air flow monitoring."
  is_abstract: true
  uses:
  - discharge_air_flowrate_sensor
  implements:
  - MONITORING
  opt_uses:
  - low_discharge_air_flowrate_alarm


SFC:
  guid: "53328995-5e0c-4929-af9f-052104076d11"
  description: "Supply air flow control."
  is_abstract: true
  uses:
  - supply_air_flowrate_sensor
  - supply_air_flowrate_setpoint
  implements:
  - OPERATIONAL


RFC:
  guid: "a8ff3d29-506c-4d34-aead-af60c4b68cb9"
  description: "Return air flow control."
  is_abstract: true
  uses:
  - return_air_flowrate_sensor
  - return_air_flowrate_setpoint
  implements:
  - OPERATIONAL


SARC:
  guid: "8802aca2-e086-43b1-8be2-1df1104a3f5d"
  description: "AHU supply air reset control."
  is_abstract: true
  opt_uses:
  - heating_request_count
  - supply_air_flowrate_sensor
  uses:
  - cooling_request_count
  - pressurization_request_count
  - supply_air_static_pressure_setpoint
  - supply_air_temperature_setpoint
  implements:
  - CONTROL


RWISOVPC:
  guid: "8741bbd4-d41e-4313-9c71-85995078216d"
  description: "Return water isolation valve percentage monitoring."
  is_abstract: true
  opt_uses:
  - run_command
  uses:
  - return_water_valve_percentage_command
  - return_water_valve_percentage_sensor
  implements:
  - OPERATIONAL


CHWISOVM:
  guid: "9d50a373-7c09-49e0-8739-4f1fb18b18b5"
  description: "Chilled water isolation valve monitoring."
  is_abstract: true
  opt_uses:
  - run_command
  uses:
  - chilled_water_isolation_valve_command
  - chilled_water_isolation_valve_status
  implements:
  - MONITORING


CDWISOVM:
  guid: "a90ebfb9-d964-4bc7-aebf-67a72866fd38"
  description: "Condensing water isolation valve monitoring."
  is_abstract: true
  opt_uses:
  - run_command
  uses:
  - condensing_water_isolation_valve_command
  - condensing_water_isolation_valve_status
  implements:
  - MONITORING


CDWISOVPM:
  guid: "8308f584-0b61-4124-abb9-d8f5ca71e880"
  description: "Condensing water isolation valve percentage monitoring."
  is_abstract: true
  opt_uses:
  - run_command
  - local_override_isolation_valve_alarm
  uses:
  - condensing_water_isolation_valve_percentage_command
  - condensing_water_isolation_valve_percentage_sensor
  implements:
  - MONITORING


CDWPVM:
  guid: "588692e6-84a9-4a31-8cc6-09eb599cbe54"
  description: "Condensing water pressure valve command and position monitoring (without regard to what controls it)."
  is_abstract: true
  opt_uses:
  - condensing_water_flowrate_sensor
  uses:
  - condensing_water_valve_percentage_sensor
  implements:
  - OPERATIONAL


CDWFRSM:
  guid: "2a153a56-29ae-403e-9b4d-9b16b3a4794c"
  description: "Condenser water flowrate status monitoring."
  is_abstract: true
  uses:
  - condensing_water_flowrate_status
  implements:
  - OPERATIONAL


BYPVPM:
  guid: "57766034-a856-4dfe-b070-fd65673d8dd0"
  description: "Bypass water valve percentage monitoring."
  is_abstract: true
  opt_uses:
  - bypass_valve_percentage_sensor
  uses:
  - bypass_valve_percentage_command
  implements:
  - MONITORING


MWVPM:
  guid: "bd83e820-585d-4e03-9142-7d4355b41574"
  description: "Make-up water valve percentage monitoring."
  is_abstract: true
  uses:
  - makeup_water_valve_percentage_command
  implements:
  - MONITORING


HXSWISOVPM:
  guid: "04a7805d-e8ff-4b53-9513-d88ede4635ff"
  description: "Heat exchanger supply isolation water valve percentage monitoring."
  is_abstract: true
  uses:
  - heat_exchange_supply_water_isolation_valve_percentage_command
  - heat_exchange_supply_water_isolation_valve_percentage_sensor
  implements:
  - MONITORING


HXRWISOVPM:
  guid: "789cd63d-8168-43fe-9245-c54a8527482c"
  description: "Heat exchanger return isolation water valve percentage monitoring."
  is_abstract: true
  uses:
  - heat_exchange_return_water_isolation_valve_percentage_command
  - heat_exchange_return_water_isolation_valve_percentage_sensor
  implements:
  - MONITORING


HXSWISOVM:
  guid: "3a617a80-2ab5-4eb5-9cf5-c327359a03c6"
  description: "Heat exchanger supply isolation water valve monitoring."
  is_abstract: true
  uses:
  - heat_exchange_supply_water_isolation_valve_command
  - heat_exchange_supply_water_isolation_valve_status
  implements:
  - MONITORING


HXRWISOVM:
  guid: "48cee686-e728-4996-be87-0a280ecf9733"
  description: "Heat exchanger return isolation water valve monitoring."
  is_abstract: true
  uses:
  - heat_exchange_return_water_isolation_valve_command
  - heat_exchange_return_water_isolation_valve_status
  implements:
  - MONITORING


PWISOVM:
  guid: "f4ea38d8-031e-48cd-be80-43883419ed55"
  description: "Process water iso valve monitoring."
  is_abstract: true
  uses:
  - process_water_isolation_valve_command
  implements:
  - MONITORING


PWVPM:
  guid: "2335c3b8-b27f-4ef0-b15b-7df5e8d25e4a"
  description: "Process water valve percentage monitoring."
  is_abstract: true
  uses:
  - process_water_valve_percentage_command
  implements:
  - MONITORING


CHWBZC:
  guid: "cbdecbaf-5ddb-4f77-b85f-2fbd92970a70"
  description: "Chilled water valve binary (open/closed) control."
  is_abstract: true
  implements:
  - OPERATIONAL
  uses:
  - chilled_water_valve_command
  - zone_air_cooling_temperature_setpoint
  - zone_air_temperature_sensor
  opt_uses:
  - failed_chilled_water_valve_alarm
  - failed_zone_air_temperature_alarm
  - high_zone_air_temperature_alarm
  - low_zone_air_temperature_alarm


CHWBYPVPM:
  guid: "68cd5104-bf2e-48f3-8b88-c12192509393"
  description: "Chilled water bypass valve percentage monitoring."
  is_abstract: true
  uses:
  - chilled_water_bypass_valve_percentage_command
  - chilled_water_bypass_valve_percentage_sensor
  implements:
  - MONITORING


MXVPM:
  guid: "4bb25777-d661-4fd3-9f8f-a84b349ada87"
  description: "Mixing valve percent monitoring."
  is_abstract: true
  uses:
  - mixing_valve_percentage_command
  implements:
  - MONITORING


WFRM:
  guid: "f92ea2a3-9bbf-4559-b26d-2864a0a9f973"
  description: "Water flowrate monitoring."
  is_abstract: true
  uses:
  - flowrate_sensor
  implements:
  - MONITORING
  opt_uses:
  - low_flowrate_alarm


WFRC:
  guid: "55e5d148-7001-40e2-b082-d17cafb3309a"
  description: "Water flowrate control."
  is_abstract: true
  uses:
  - flowrate_sensor
  - flowrate_setpoint
  implements:
  - OPERATIONAL
  opt_uses:
  - low_flowrate_alarm


MWFRC:
  guid: "b98a5846-1b69-47e4-8913-87beb392ddcb"
  description: "Minimum water flowrate control."
  is_abstract: true
  uses:
  - flowrate_sensor
  - low_limit_flowrate_setpoint
  implements:
  - OPERATIONAL
  opt_uses:
  - low_flowrate_alarm


CHWFRM:
  guid: "3a9f9c94-7d1e-4ed2-839f-66ce995e58fd"
  description: "Chilled water flowrate monitoring."
  is_abstract: true
  uses:
  - chilled_water_flowrate_sensor
  implements:
  - MONITORING


CHWFRSM:
  guid: "b980da9b-c3de-4aab-b6de-8ab6cbc53178"
  description: "Chilled water flowrate status monitoring."
  is_abstract: true
  uses:
  - chilled_water_flowrate_status
  implements:
  - MONITORING


SEPM:
  guid: "a4c57915-39de-47ef-ae66-643b4e12b180"
  description: "Shade extent monitoring."
  is_abstract: true
  uses:
  - shade_extent_percentage_command
  implements:
  - MONITORING


STPM:
  guid: "8221a52f-102f-486e-8ae2-1c5eee8c31d0"
  description: "Shade tilt monitoring."
  is_abstract: true
  uses:
  - shade_tilt_percentage_command
  implements:
  - MONITORING


IGM:
  guid: "ae569be0-3ab9-4f9e-904e-6839aca72b72"
  description: "Inlet guidevane monitoring."
  is_abstract: true
  uses:
  - inlet_guidevane_percentage_sensor
  implements:
  - OPERATIONAL


CLPM:
  guid: "603cc89d-c8f4-4ab6-bba2-447a2bd2bbab"
  description: "Cooling thermal monitoring."
  is_abstract: true
  uses:
  - cooling_thermal_power_sensor
  implements:
  - MONITORING


PCLPM:
  guid: "876a8eaa-b0a3-4af7-bdf8-fbef6a93aca5"
  description: "Process cooling thermal monitoring."
  is_abstract: true
  uses:
  - process_cooling_thermal_power_sensor
  implements:
  - MONITORING

### POTENTIALLY ONE-OFF TYPES ###
DDCO:
  guid: "0a322cf2-ad41-40f5-9d2f-d2ed8c4d67a8"
  description: "Flow control - dual duct, but only cooling."
  is_abstract: true
  uses:
  - cooling_air_damper_percentage_command_1
  - cooling_air_damper_percentage_command_2
  - cooling_air_flowrate_sensor_1
  - cooling_air_flowrate_sensor_2
  - cooling_air_flowrate_setpoint_1
  - cooling_air_flowrate_setpoint_2
  implements:
  - CONTROL


FDPM2X:
  guid: "7ac01e64-eadc-4690-8c12-1bd9f48cd9b3"
  description: "Filter pressure monitoring (2 sensors)."
  is_abstract: true
  uses:
  - filter_differential_pressure_sensor_1
  - filter_differential_pressure_sensor_2
  implements:
  - MONITORING


FDPSM2X:
  guid: "2d883683-d3fc-47c3-8efd-163df172ae9c"
  description: "Filter pressure status monitoring (2 sensors)."
  is_abstract: true
  uses:
  - filter_differential_pressure_status_1
  - filter_differential_pressure_status_2
  opt_uses:
  - filter_alarm_1
  - filter_alarm_2
  implements:
  - MONITORING


FDPSM4X:
  guid: "1f150c97-8cd5-436c-ba94-f249c076f498"
  description: "Filter pressure status monitoring (4 sensors)."
  is_abstract: true
  uses:
  - filter_differential_pressure_status_1
  - filter_differential_pressure_status_2
  - filter_differential_pressure_status_3
  - filter_differential_pressure_status_4
  opt_uses:
  - filter_alarm_1
  - filter_alarm_2
  - filter_alarm_3
  - filter_alarm_4
  implements:
  - MONITORING


FDPM3X:
  guid: "6b97820b-c413-4c11-ae60-00da68a99b2a"
  description: "Filter pressure monitoring (3 sensors)."
  is_abstract: true
  uses:
  - filter_differential_pressure_sensor_1
  - filter_differential_pressure_sensor_2
  - filter_differential_pressure_sensor_3
  implements:
  - MONITORING


FDPM4X:
  guid: "8d9c1975-d7e4-4e90-829c-8d8454b4bb9d"
  description: "Filter pressure monitoring (4 sensors)."
  is_abstract: true
  uses:
  - filter_differential_pressure_sensor_1
  - filter_differential_pressure_sensor_2
  - filter_differential_pressure_sensor_3
  - filter_differential_pressure_sensor_4
  implements:
  - MONITORING


CO2C2X:
  guid: "4f712687-0690-485d-9e73-4880d30eebf4"
  description: "Carbon dioxide control with dual zone sensors."
  is_abstract: true
  uses:
  - zone_air_co2_concentration_sensor_1
  - zone_air_co2_concentration_sensor_2
  - zone_air_co2_concentration_setpoint
  implements:
  - OPERATIONAL


DSP3X:
  guid: "c3a47cb2-1af2-4bc0-ac17-59fcb019d09f"
  description: "Dual setpoint zone temp control with 3 temp sensors."
  is_abstract: true
  opt_uses:
  - discharge_air_temperature_sensor
  - failed_discharge_air_temperature_alarm
  uses:
  - zone_air_cooling_temperature_setpoint
  - zone_air_heating_temperature_setpoint
  - zone_air_temperature_sensor_1
  - zone_air_temperature_sensor_2
  - zone_air_temperature_sensor_3
  implements:
  - OPERATIONAL


EFSS2X:
  guid: "2088a8dd-7821-4782-be8c-6396601bff6e"
  description: "Exhaust fan start-stop and feedback with two fans."
  is_abstract: true
  opt_uses:
  - exhaust_air_flowrate_capacity
  - exhaust_fan_current_sensor_1
  - exhaust_fan_current_sensor_2
  - exhaust_fan_power_capacity
  - exhaust_fan_power_sensor_1
  - exhaust_fan_power_sensor_2
  uses:
  - exhaust_fan_run_command_1
  - exhaust_fan_run_command_2
  - exhaust_fan_run_status_1
  - exhaust_fan_run_status_2
  implements:
  - OPERATIONAL


EFSS3X:
  guid: "48635fa0-7a1a-4266-96a1-af3a61f172b8"
  description: "Exhaust fan start-stop and feedback with three fans."
  is_abstract: true
  opt_uses:
  - exhaust_air_flowrate_capacity
  - exhaust_fan_current_sensor_1
  - exhaust_fan_current_sensor_2
  - exhaust_fan_current_sensor_3
  - exhaust_fan_power_capacity
  - exhaust_fan_power_sensor_1
  - exhaust_fan_power_sensor_2
  - exhaust_fan_power_sensor_3
  uses:
  - exhaust_fan_run_command_1
  - exhaust_fan_run_command_2
  - exhaust_fan_run_command_3
  - exhaust_fan_run_status_1
  - exhaust_fan_run_status_2
  - exhaust_fan_run_status_3
  implements:
  - OPERATIONAL


EFSS4X:
  guid: "fd0fd629-4909-4bbe-aaae-3210ba66c6fb"
  description: "Exhaust fan start-stop and feedback with four fans."
  is_abstract: true
  opt_uses:
  - exhaust_air_flowrate_capacity
  - exhaust_fan_current_sensor_1
  - exhaust_fan_current_sensor_2
  - exhaust_fan_current_sensor_3
  - exhaust_fan_current_sensor_4
  - exhaust_fan_power_capacity
  - exhaust_fan_power_sensor_1
  - exhaust_fan_power_sensor_2
  - exhaust_fan_power_sensor_3
  - exhaust_fan_power_sensor_4
  uses:
  - exhaust_fan_run_command_1
  - exhaust_fan_run_command_2
  - exhaust_fan_run_command_3
  - exhaust_fan_run_command_4
  - exhaust_fan_run_status_1
  - exhaust_fan_run_status_2
  - exhaust_fan_run_status_3
  - exhaust_fan_run_status_4
  implements:
  - OPERATIONAL


DF2XSS:
  guid: "d869bbc9-3715-498f-a923-94f436664cd0"
  description: "Discharge fan start-stop and feedback (2 pts)."
  is_abstract: true
  opt_uses:
  - discharge_fan_current_sensor
  - discharge_fan_power_sensor
  - discharge_fan_lost_power_alarm
  uses:
  - discharge_fan_run_command_1
  - discharge_fan_run_command_2
  - discharge_fan_run_status_1
  - discharge_fan_run_status_2
  implements:
  - OPERATIONAL


SFSS2X:
  guid: "85ace121-6411-41f7-aea0-03440c7d1352"
  description: "Supply fan start-stop and feedback for two fans."
  is_abstract: true
  opt_uses:
  - supply_air_flowrate_capacity
  - supply_fan_current_sensor_1
  - supply_fan_current_sensor_2
  - supply_fan_power_capacity
  - supply_fan_power_sensor_1
  - supply_fan_power_sensor_2
  - failed_supply_fan_alarm_1
  - failed_supply_fan_alarm_2
  uses:
  - supply_fan_run_command_1
  - supply_fan_run_command_2
  - supply_fan_run_status_1
  - supply_fan_run_status_2
  implements:
  - OPERATIONAL


SFSS3X:
  guid: "e1fba819-60f4-459e-ad37-5da8828618dd"
  description: "Supply fan start-stop and feedback for three fans."
  is_abstract: true
  opt_uses:
  - supply_air_flowrate_capacity
  - supply_fan_current_sensor_1
  - supply_fan_current_sensor_2
  - supply_fan_current_sensor_3
  - supply_fan_power_capacity
  - supply_fan_power_sensor_1
  - supply_fan_power_sensor_2
  - supply_fan_power_sensor_3
  uses:
  - supply_fan_run_command_1
  - supply_fan_run_command_2
  - supply_fan_run_command_3
  - supply_fan_run_status_1
  - supply_fan_run_status_2
  - supply_fan_run_status_3
  implements:
  - OPERATIONAL


SFSS4X:
  guid: "beae050d-0e1e-4a46-a10e-70cf833126a2"
  description: "Supply fan start-stop and feedback for four fans."
  is_abstract: true
  opt_uses:
  - supply_air_flowrate_capacity
  - supply_fan_current_sensor_1
  - supply_fan_current_sensor_2
  - supply_fan_current_sensor_3
  - supply_fan_current_sensor_4
  - supply_fan_power_capacity
  - supply_fan_power_sensor_1
  - supply_fan_power_sensor_2
  - supply_fan_power_sensor_3
  - supply_fan_power_sensor_4
  uses:
  - supply_fan_run_command_1
  - supply_fan_run_command_2
  - supply_fan_run_command_3
  - supply_fan_run_command_4
  - supply_fan_run_status_1
  - supply_fan_run_status_2
  - supply_fan_run_status_3
  - supply_fan_run_status_4
  implements:
  - OPERATIONAL


EFVSC2X:
  guid: "71c4f49c-a3be-4f1b-bbf2-dbbda9a13ec2"
  description: "Exhaust fan variable speed control with feedback and sensoring for two fans."
  is_abstract: true
  opt_uses:
  - exhaust_fan_current_sensor_1
  - exhaust_fan_current_sensor_2
  - exhaust_fan_power_sensor_1
  - exhaust_fan_power_sensor_2
  - exhaust_fan_speed_frequency_sensor_1
  - exhaust_fan_speed_frequency_sensor_2
  - exhaust_fan_speed_percentage_sensor_1
  - exhaust_fan_speed_percentage_sensor_2
  uses:
  - exhaust_fan_run_command_1
  - exhaust_fan_run_command_2
  - exhaust_fan_run_status_1
  - exhaust_fan_run_status_2
  - exhaust_fan_speed_percentage_command_1
  - exhaust_fan_speed_percentage_command_2
  implements:
  - OPERATIONAL


EFVSC3X:
  guid: "d199dfe8-97a9-4f29-aa27-9f48dafef3fd"
  description: "Exhaust fan variable speed control with feedback and sensoring for three fans."
  is_abstract: true
  opt_uses:
  - exhaust_fan_current_sensor_1
  - exhaust_fan_current_sensor_2
  - exhaust_fan_current_sensor_3
  - exhaust_fan_power_sensor_1
  - exhaust_fan_power_sensor_2
  - exhaust_fan_power_sensor_3
  - exhaust_fan_speed_frequency_sensor_1
  - exhaust_fan_speed_frequency_sensor_2
  - exhaust_fan_speed_frequency_sensor_3
  - exhaust_fan_speed_percentage_sensor_1
  - exhaust_fan_speed_percentage_sensor_2
  - exhaust_fan_speed_percentage_sensor_3
  uses:
  - exhaust_fan_run_command_1
  - exhaust_fan_run_command_2
  - exhaust_fan_run_command_3
  - exhaust_fan_run_status_1
  - exhaust_fan_run_status_2
  - exhaust_fan_run_status_3
  - exhaust_fan_speed_percentage_command_1
  - exhaust_fan_speed_percentage_command_2
  - exhaust_fan_speed_percentage_command_3
  implements:
  - OPERATIONAL


EFVSC4X:
  guid: "5c932992-91c9-4184-9f5f-24d62a99e559"
  description: "Exhaust fan variable speed control with feedback and sensoring for four fans."
  is_abstract: true
  opt_uses:
  - exhaust_fan_current_sensor_1
  - exhaust_fan_current_sensor_2
  - exhaust_fan_current_sensor_3
  - exhaust_fan_current_sensor_4
  - exhaust_fan_power_sensor_1
  - exhaust_fan_power_sensor_2
  - exhaust_fan_power_sensor_3
  - exhaust_fan_power_sensor_4
  - exhaust_fan_speed_frequency_sensor_1
  - exhaust_fan_speed_frequency_sensor_2
  - exhaust_fan_speed_frequency_sensor_3
  - exhaust_fan_speed_frequency_sensor_4
  - exhaust_fan_speed_percentage_sensor_1
  - exhaust_fan_speed_percentage_sensor_2
  - exhaust_fan_speed_percentage_sensor_3
  - exhaust_fan_speed_percentage_sensor_4
  uses:
  - exhaust_fan_run_command_1
  - exhaust_fan_run_command_2
  - exhaust_fan_run_command_3
  - exhaust_fan_run_command_4
  - exhaust_fan_run_status_1
  - exhaust_fan_run_status_2
  - exhaust_fan_run_status_3
  - exhaust_fan_run_status_4
  - exhaust_fan_speed_percentage_command_1
  - exhaust_fan_speed_percentage_command_2
  - exhaust_fan_speed_percentage_command_3
  - exhaust_fan_speed_percentage_command_4
  implements:
  - OPERATIONAL


SFVSC2X:
  guid: "4ec491a2-e832-4994-8496-e1034006495e"
  description: "Supply fan variable speed control with feedback and sensoring with two fans."
  is_abstract: true
  opt_uses:
  - supply_fan_current_sensor_1
  - supply_fan_current_sensor_2
  - supply_fan_power_sensor_1
  - supply_fan_power_sensor_2
  - supply_fan_speed_frequency_sensor_1
  - supply_fan_speed_frequency_sensor_2
  - supply_fan_speed_percentage_sensor_1
  - supply_fan_speed_percentage_sensor_2
  uses:
  - supply_fan_run_command_1
  - supply_fan_run_command_2
  - supply_fan_run_status_1
  - supply_fan_run_status_2
  - supply_fan_speed_percentage_command_1
  - supply_fan_speed_percentage_command_2
  implements:
  - OPERATIONAL


SFVSC3X:
  guid: "d60c4c55-8265-4ce8-b7a0-b63b93e2c11e"
  description: "Supply fan variable speed control with feedback and sensoring with three fans."
  is_abstract: true
  opt_uses:
  - ac_voltage_sensor_1
  - ac_voltage_sensor_2
  - ac_voltage_sensor_3
  - dc_voltage_sensor_1
  - dc_voltage_sensor_2
  - dc_voltage_sensor_3
  - supply_fan_current_sensor_1
  - supply_fan_current_sensor_2
  - supply_fan_current_sensor_3
  - supply_fan_power_sensor_1
  - supply_fan_power_sensor_2
  - supply_fan_power_sensor_3
  - supply_fan_run_mode_1
  - supply_fan_run_mode_2
  - supply_fan_run_mode_3
  - supply_fan_run_time_accumulator_1
  - supply_fan_run_time_accumulator_2
  - supply_fan_run_time_accumulator_3
  - supply_fan_speed_frequency_sensor_1
  - supply_fan_speed_frequency_sensor_2
  - supply_fan_speed_frequency_sensor_3
  - supply_fan_speed_percentage_sensor_1
  - supply_fan_speed_percentage_sensor_2
  - supply_fan_speed_percentage_sensor_3
  uses:
  - supply_fan_run_command_1
  - supply_fan_run_command_2
  - supply_fan_run_command_3
  - supply_fan_run_status_1
  - supply_fan_run_status_2
  - supply_fan_run_status_3
  - supply_fan_speed_percentage_command_1
  - supply_fan_speed_percentage_command_2
  - supply_fan_speed_percentage_command_3
  implements:
  - OPERATIONAL


SFVSC4X:
  guid: "8649a013-b152-4412-bfa6-f681d8a962df"
  description: "Supply fan variable speed control with feedback and sensoring with four fans."
  is_abstract: true
  opt_uses:
  - supply_fan_current_sensor_1
  - supply_fan_current_sensor_2
  - supply_fan_current_sensor_3
  - supply_fan_current_sensor_4
  - supply_fan_power_sensor_1
  - supply_fan_power_sensor_2
  - supply_fan_power_sensor_3
  - supply_fan_power_sensor_4
  - supply_fan_speed_frequency_sensor_1
  - supply_fan_speed_frequency_sensor_2
  - supply_fan_speed_frequency_sensor_3
  - supply_fan_speed_frequency_sensor_4
  - supply_fan_speed_percentage_sensor_1
  - supply_fan_speed_percentage_sensor_2
  - supply_fan_speed_percentage_sensor_3
  - supply_fan_speed_percentage_sensor_4
  uses:
  - supply_fan_run_command_1
  - supply_fan_run_command_2
  - supply_fan_run_command_3
  - supply_fan_run_command_4
  - supply_fan_run_status_1
  - supply_fan_run_status_2
  - supply_fan_run_status_3
  - supply_fan_run_status_4
  - supply_fan_speed_percentage_command_1
  - supply_fan_speed_percentage_command_2
  - supply_fan_speed_percentage_command_3
  - supply_fan_speed_percentage_command_4
  implements:
  - OPERATIONAL


BYPSSPC:
  guid: "1811cdec-15d7-4d1d-b819-f7673aa694c2"
  description: "Supply static pressure control with bypass damper."
  is_abstract: true
  opt_uses:
  - supply_air_flowrate_sensor
  - failed_supply_fan_alarm
  - high_supply_air_static_pressure_alarm
  - low_supply_air_static_pressure_alarm
  uses:
  - bypass_air_damper_percentage_command
  - supply_air_static_pressure_sensor
  - supply_air_static_pressure_setpoint
  - supply_fan_run_command
  - supply_fan_run_status
  implements:
  - CONTROL


BYPSSPC2X: # Consider virtual point for instances where dampers control to same value.
  guid: "f4de1232-617b-49c9-adc9-be8810631dbc"
  description: "Supply static pressure control with bypass damper."
  is_abstract: true
  opt_uses:
  - supply_air_flowrate_sensor
  - failed_supply_fan_alarm
  - high_supply_air_static_pressure_alarm
  - low_supply_air_static_pressure_alarm
  uses:
  - bypass_air_damper_percentage_command_1
  - bypass_air_damper_percentage_command_2
  - supply_air_static_pressure_sensor
  - supply_air_static_pressure_setpoint
  - supply_fan_run_command
  - supply_fan_run_status
  implements:
  - CONTROL


SWISOVM:
  guid: "650f3451-5e49-4161-b257-cfc578fb54b4"
  description: "Supply side isolation valve monitoring."
  is_abstract: true
  uses:
  - supply_water_isolation_valve_command
  - supply_water_isolation_valve_status
  implements:
  - MONITORING
  opt_uses:
  - failed_isolation_valve_alarm
  - local_override_isolation_valve_alarm


SWISOVPM:
  guid: "33856563-ebe5-42ee-a928-e8b46d81772d"
  description: "Supply side isolation valve monitoring."
  is_abstract: true
  uses:
  - supply_water_isolation_valve_percentage_command
  - supply_water_isolation_valve_percentage_sensor
  implements:
  - MONITORING


RWISOVM:
  guid: "2d35bbb0-bcad-4f36-a8cb-0c9031d81886"
  description: "Return side isolation valve monitoring."
  is_abstract: true
  uses:
  - return_water_isolation_valve_command
  - return_water_isolation_valve_status
  implements:
  - MONITORING


RWISOVPM:
  guid: "a20fce9d-f8c0-4324-9ffd-8aaa3729b32d"
  description: "Return side isolation valve monitoring."
  is_abstract: true
  uses:
  - return_water_isolation_valve_percentage_command
  - return_water_isolation_valve_percentage_sensor
  implements:
  - MONITORING


CICHVISOVM3X:
  guid: "2fb6be93-58f7-4544-ad33-bae7bf47ff0a"
  description: "Circuit changeover valve for switching between Hot water system and Chiller "
  is_abstract: true
  uses:
  - circulation_changeover_isolation_valve_status_1
  - circulation_changeover_isolation_valve_status_2
  - circulation_changeover_isolation_valve_status_3
  implements:
  - MONITORING


CHWRWISOVPM:
  guid: "0a8333ee-fdc9-440b-9ebc-fb0e19e8cf5c"
  description: "Return side isolation valve monitoring."
  is_abstract: true
  uses:
  - chilled_return_water_isolation_valve_percentage_command
  - chilled_return_water_isolation_valve_percentage_sensor
  implements:
  - MONITORING


CHWRWISOVM:
  guid: "e9680821-b425-4b3f-bef2-b89795524460"
  description: "Return side isolation valve monitoring."
  is_abstract: true
  uses:
  - chilled_return_water_isolation_valve_command
  - chilled_return_water_isolation_valve_status
  implements:
  - MONITORING


CHWSWISOVPM:
  guid: "5f1963bf-1148-4881-8c6f-a20b39600e7e"
  description: "Supply side isolation valve monitoring."
  is_abstract: true
  uses:
  - chilled_supply_water_isolation_valve_percentage_command
  - chilled_supply_water_isolation_valve_percentage_sensor
  implements:
  - MONITORING


CHWSWISOVM:
  guid: "1a187792-767f-4132-9333-161c6db07ce4"
  description: "Supply side isolation valve monitoring."
  is_abstract: true
  uses:
  - chilled_supply_water_isolation_valve_command
  - chilled_supply_water_isolation_valve_status
  implements:
  - MONITORING


PRWDT:
  guid: "cc3605dc-b8bc-4e50-a97c-6a450040bda1"
  description: "Temperature differential across process water."
  is_abstract: true
  implements:
  - MONITORING
  opt_uses:
  - process_cooling_thermal_power_sensor
  uses:
  - process_return_water_temperature_sensor
  - process_supply_water_temperature_sensor


PRWDT2X:
  guid: "a84edaa6-abe2-4496-9d44-9d5210573b13"
  description: "Temperature differential across 2 process water headers."
  is_abstract: true
  implements:
  - MONITORING
  opt_uses:
  - process_cooling_thermal_power_sensor_1
  - process_cooling_thermal_power_sensor_2
  uses:
  - process_return_water_temperature_sensor_1
  - process_return_water_temperature_sensor_2
  - process_supply_water_temperature_sensor_1
  - process_supply_water_temperature_sensor_2


PWFRM:
  guid: "617bdc3e-24b2-4e1f-b03e-9a179ce4fccd"
  description: "Flowrate monitoring for process water."
  is_abstract: true
  implements:
  - MONITORING
  uses:
  - process_water_flowrate_sensor


PWFRM2X:
  guid: "7ee01573-42e1-4b4b-9dae-8c4950ce6e29"
  description: "Flowrate monitoring for 2 process water headers."
  is_abstract: true
  implements:
  - MONITORING
  uses:
  - process_water_flowrate_sensor_1
  - process_water_flowrate_sensor_2


PWDPM:
  guid: "f6ba0e90-e329-4170-96db-1b0ea822db23"
  description: "Differential pressure monitoring for process water."
  is_abstract: true
  implements:
  - MONITORING
  uses:
  - process_water_differential_pressure_sensor


PWDPM2X:
  guid: "95241eea-6d22-400c-aa92-c0e7caf8a4d1"
  description: "Differential pressure monitoring for 2 process water headers."
  is_abstract: true
  implements:
  - MONITORING
  uses:
  - process_water_differential_pressure_sensor_1
  - process_water_differential_pressure_sensor_2


CWRISOVPM:
  guid: "ec4e3b78-417d-47a3-bbbf-d031f31d2d3d"
  description: "Condensing water return isolation monitoring."
  is_abstract: true
  uses:
  - condensing_return_water_isolation_valve_percentage_command
  - condensing_return_water_isolation_valve_percentage_sensor
  implements:
  - MONITORING


CWRISOVM:
  guid: "cb8b8c1e-30c2-48fc-b6c0-44d73468d994"
  description: "Condensing water return isolation monitoring."
  is_abstract: true
  uses:
  - condensing_return_water_isolation_valve_command
  - condensing_return_water_isolation_valve_status
  implements:
  - MONITORING


CWSISOVPM:
  guid: "3221aa75-8df4-4964-82dd-9a5c59c3a73b"
  description: "Condensing water supply isolation monitoring."
  is_abstract: true
  uses:
  - condensing_supply_water_isolation_valve_percentage_command
  - condensing_supply_water_isolation_valve_percentage_sensor
  implements:
  - MONITORING


CWSISOVM:
  guid: "6284c4c0-1261-44f7-bebb-ab6aa11443ca"
  description: "Condensing water supply isolation monitoring."
  is_abstract: true
  uses:
  - condensing_supply_water_isolation_valve_command
  - condensing_supply_water_isolation_valve_status
  implements:
  - MONITORING


CHWRISOVPM:
  guid: "e9fd8609-a3da-4c2a-bd3b-df8692285add"
  description: "Chilled water return isolation monitoring."
  is_abstract: true
  uses:
  - chilled_return_water_isolation_valve_percentage_command
  - chilled_return_water_isolation_valve_percentage_sensor
  implements:
  - MONITORING


WDPM:
  guid: "417a56f9-4c22-454a-8aa9-e6764d9fea8e"
  description: "Differential pressure monitoring."
  is_abstract: true
  uses:
  - differential_pressure_sensor
  opt_uses:
  - high_differential_pressure_alarm
  - low_differential_pressure_alarm


CHWDPM:
  guid: "dcdb66fc-576b-4475-a1cd-f143e16edcde"
  description: "Differential pressure monitoring for chilled water."
  is_abstract: true
  uses:
  - chilled_water_differential_pressure_sensor


CHDX4SC:
  guid: "52c7a4a2-d587-46d5-96c9-d1bdf60daa81"
  description: "Chiller control."
  is_abstract: true
  opt_uses:
  - chilled_return_water_temperature_sensor
  - compressor_speed_frequency_sensor
  - compressor_speed_percentage_command
  - compressor_speed_percentage_sensor
  - cooling_percentage_command
  uses:
  - chilled_supply_water_temperature_sensor
  - chilled_supply_water_temperature_setpoint
  - compressor_run_command_1
  - compressor_run_command_2
  - compressor_run_command_3
  - compressor_run_command_4
  - compressor_run_status_1
  - compressor_run_status_2
  - compressor_run_status_3
  - compressor_run_status_4


CHDX2SC:
  guid: "7383de4b-4fcd-4504-b91a-3fd2576845fb"
  description: "Chiller control."
  is_abstract: true
  opt_uses:
  - chilled_return_water_temperature_sensor
  - compressor_speed_frequency_sensor
  - compressor_speed_percentage_command
  - compressor_speed_percentage_sensor
  - cooling_percentage_command
  - cooling_request_count
  uses:
  - chilled_supply_water_temperature_sensor
  - chilled_supply_water_temperature_setpoint
  - compressor_run_command_1
  - compressor_run_command_2
  - compressor_run_status_1
  - compressor_run_status_2


CHDXSC:
  guid: "cc5a8afe-0752-4b8d-846a-5848bf056ddd"
  description: "Chiller control single stage."
  is_abstract: true
  opt_uses:
  - chilled_return_water_temperature_sensor
  - compressor_speed_frequency_sensor
  - compressor_speed_percentage_command
  - compressor_speed_percentage_sensor
  - cooling_percentage_command
  - compressor_lost_power_alarm
  - failed_compressor_alarm
  - overload_compressor_alarm
  uses:
  - chilled_supply_water_temperature_sensor
  - chilled_supply_water_temperature_setpoint
  - compressor_run_command
  - compressor_run_status


CHDXVSC:
  guid: "7a5e238a-a1b2-4aac-88e3-cffc18960489"
  description: "Variable speed compressor control."
  is_abstract: true
  uses:
  - compressor_run_command
  - compressor_run_status
  - compressor_speed_percentage_sensor
  opt_uses:
  - compressor_current_sensor
  - compressor_speed_frequency_sensor
  - compressor_voltage_sensor
  - compressor_lost_power_alarm
  - failed_compressor_alarm
  - overload_compressor_alarm


CDWFRM:
  guid: "b4cd6a63-df02-4c7b-bf81-3902cd827241"
  description: "Condenser water flowrate monitoring."
  is_abstract: true
  uses:
  - condensing_water_flowrate_sensor
  implements:
  - MONITORING


REFSM:
  guid: "dfcadf28-6b6f-405b-b6f9-c6ac4f445e96"
  description: "Refrigerant saturation monitoring."
  is_abstract: true
  opt_uses:
  - refrigerant_discharge_temperature_sensor
  - refrigerant_suction_temperature_sensor
  uses:
  - refrigerant_condenser_saturation_temperature_sensor
  - refrigerant_evaporator_saturation_temperature_sensor
  implements:
  - MONITORING


PDSCV:
  guid: "b1eac019-247c-4669-bd66-f70f262f9af7"
  description: "Pressure-dependent supply damper control for ventilation purposes (CO2 or VOC)."
  is_abstract: true
  uses:
  - supply_air_damper_percentage_command
  - supply_air_damper_percentage_sensor
  implements:
  - CONTROL


SDBPC:
  guid: "881f3d79-d107-4268-83c6-f16e3ae7fb5a"
  description: "Back-pressure controlling supply damper."
  is_abstract: true
  opt_uses:
  - supply_air_flowrate_sensor
  - high_supply_air_static_pressure_alarm
  - low_supply_air_static_pressure_alarm
  uses:
  - supply_air_damper_percentage_command
  - supply_air_damper_percentage_sensor
  - supply_air_static_pressure_sensor
  - supply_air_static_pressure_setpoint
  implements:
  - MONITORING


HWVM:
  guid: "9e86fa93-01d8-4536-815b-1b031b165f3f"
  description: "Heating water valve command and position monitoring (without regard to what controls it)."
  is_abstract: true
  opt_uses:
  - heating_thermal_power_capacity
  - heating_water_flowrate_sensor
  uses:
  - heating_water_valve_percentage_command
  - heating_water_valve_percentage_sensor
  implements:
  - OPERATIONAL


CHWVM:
  guid: "73411f3e-5c42-40cb-8d6c-82f1e2358844"
  description: "Chilled water valve command and position monitoring (without regard to what controls it)."
  is_abstract: true
  opt_uses:
  - chilled_water_flowrate_sensor
  - cooling_thermal_power_capacity
  - failed_chilled_water_valve_alarm
  uses:
  - chilled_water_valve_percentage_command
  - chilled_water_valve_percentage_sensor
  implements:
  - OPERATIONAL


RMM:
  guid: "162df361-7593-4e36-bf41-e7fa667244dd"
  description: "Run mode monitoring."
  is_abstract: true
  uses:
  - run_mode


DSPZDHC:
  guid: "365e7bc0-cc71-4fdd-937c-c8be0011636e"
  description: "Zone dual setpoint humidification/dehumidification control."
  is_abstract: true
  opt_uses:
  - humidification_percentage_command
  - failed_humidifier_alarm
  uses:
  - dehumidification_run_command
  - humidification_run_command
  - zone_air_dehumidification_relative_humidity_setpoint
  - zone_air_humidification_relative_humidity_setpoint
  - zone_air_relative_humidity_sensor
  implements:
  - CONTROL


EFC:
  guid: "12587490-2e23-4c9c-9b4f-6980f855ed41"
  description: "Exhaust air flow control."
  is_abstract: true
  uses:
  - exhaust_air_flowrate_sensor
  - exhaust_air_flowrate_setpoint
  implements:
  - OPERATIONAL


DXDDC:
  guid: "a3f8ff4c-3cfc-4832-a0f3-1526c82b4e9e"
  description: "DX cooling dual setpoint control on discharge side"
  is_abstract: true
  opt_uses:
  - compressor_run_status
  - cooling_percentage_command
  - compressor_lost_power_alarm
  - failed_compressor_alarm
  - failed_discharge_air_temperature_alarm
  - overload_compressor_alarm
  uses:
  - compressor_run_command
  - discharge_air_cooling_temperature_setpoint
  - discharge_air_heating_temperature_setpoint
  - discharge_air_temperature_sensor
  implements:
  - CONTROL


HTDDC:
  guid: "9e35fc23-e57e-461a-8ad0-09d91a86bb78"
  description: "gas or electric heating dual setpoint control on discharge side"
  is_abstract: true
  opt_uses:
  - heater_run_status
  - heating_percentage_command
  - failed_discharge_air_temperature_alarm
  uses:
  - discharge_air_cooling_temperature_setpoint
  - discharge_air_heating_temperature_setpoint
  - discharge_air_temperature_sensor
  - heater_run_command
  implements:
  - CONTROL


REFSM2X:
  guid: "4690aaf5-e70c-43e0-aabb-38d209b8c2aa"
  description: "Refrigerant temperature monitoring for 2 circuits."
  is_abstract: true
  opt_uses:
  - refrigerant_discharge_temperature_sensor_1
  - refrigerant_discharge_temperature_sensor_2
  - refrigerant_suction_temperature_sensor_1
  - refrigerant_suction_temperature_sensor_2
  uses:
  - refrigerant_condenser_saturation_temperature_sensor_1
  - refrigerant_condenser_saturation_temperature_sensor_2
  - refrigerant_evaporator_saturation_temperature_sensor_1
  - refrigerant_evaporator_saturation_temperature_sensor_2
  implements:
  - MONITORING


REFPM:
  guid: "a2aeaac3-35be-4e06-89fe-560d7ec5935e"
  description: "Refrigerant pressure monitoring for single circuits."
  is_abstract: true
  opt_uses:
  - refrigerant_differential_pressure_sensor
  - refrigerant_high_pressure_status
  - refrigerant_low_pressure_status
  uses:
  - refrigerant_condenser_pressure_sensor
  - refrigerant_evaporator_pressure_sensor
  implements:
  - MONITORING


REFPM2X:
  guid: "6f2fadec-2b16-4410-8fb5-f6e52c6f13e4"
  description: "Refrigerant pressure monitoring for 2 circuits."
  is_abstract: true
  uses:
  - refrigerant_condenser_pressure_sensor_1
  - refrigerant_condenser_pressure_sensor_2
  - refrigerant_evaporator_pressure_sensor_1
  - refrigerant_evaporator_pressure_sensor_2
  implements:
  - MONITORING


SWPSS:
  guid: "0647053a-4f19-483a-9ad4-4dc4d1472775"
  description: "Sweeper pump start stop monitoring."
  is_abstract: true
  uses:
  - sweeper_pump_run_command
  - sweeper_pump_run_status
  implements:
  - OPERATIONAL


DRPM:
  guid: "ae1c0c1a-981c-4a56-9640-afd961cf0f9a"
  description: "Drain pump monitoring."
  is_abstract: true
  opt_uses:
  - input_motor_power_status
  - water_high_level_status
  - water_low_level_status
  - failed_drain_pump_alarm
  uses:
  - drain_pump_run_status
  implements:
  - MONITORING


SDM:
  guid: "40dc57c7-1efd-483d-a2c0-46077595b2b8"
  description: "Supply air damper monitoring."
  is_abstract: true
  uses:
  - supply_air_damper_command
  - supply_air_damper_status


ECDDC:
  guid: "4874434d-75fd-4a18-aca5-70851c77ea0b"
  description: "Evaporative cooler control on discharge side."
  is_abstract: true
  opt_uses:
  - cooling_percentage_sensor
  - evaporative_cooler_run_status
  - failed_discharge_air_temperature_alarm
  uses:
  - discharge_air_cooling_temperature_setpoint
  - discharge_air_heating_temperature_setpoint
  - discharge_air_temperature_sensor
  - evaporative_cooler_run_command
  implements:
  - CONTROL


DXSDC:
  guid: "ea721fc2-16b9-4bb9-9b59-09c9e1ae1362"
  description: "Compressor run control on supply side, dual setpoints."
  is_abstract: true
  opt_uses:
  - compressor_run_status
  - compressor_speed_percentage_command
  - cooling_percentage_command #Serves as a duty cycle for single-stage DX sections.
  - cooling_thermal_power_capacity
  - leaving_cooling_coil_temperature_sensor
  - compressor_lost_power_alarm
  - failed_compressor_alarm
  - high_supply_air_temperature_alarm
  - low_supply_air_temperature_alarm
  - overload_compressor_alarm
  uses:
  - compressor_run_command
  - supply_air_cooling_temperature_setpoint
  - supply_air_heating_temperature_setpoint
  - supply_air_temperature_sensor
  implements:
  - CONTROL


ETM4X:
  guid: "56fb8b0b-74c6-47be-ad97-189b89c4c78a"
  description: "Basic exhaust temperature monitoring."
  is_abstract: true
  uses:
  - exhaust_air_temperature_sensor_1
  - exhaust_air_temperature_sensor_2
  - exhaust_air_temperature_sensor_3
  - exhaust_air_temperature_sensor_4
  implements:
  - MONITORING


DX6SC:
  guid: "f2fed45c-84e5-4905-b01d-5397cffb7a0e"
  description: "Six compressor run control on supply air side."
  is_abstract: true
  opt_uses:
  - compressor_speed_percentage_command
  - cooling_percentage_command
  - cooling_request_count
  - cooling_thermal_power_capacity
  - leaving_cooling_coil_temperature_sensor
  - high_supply_air_temperature_alarm
  - low_supply_air_temperature_alarm
  uses:
  - compressor_run_command_1
  - compressor_run_command_2
  - compressor_run_command_3
  - compressor_run_command_4
  - compressor_run_command_5
  - compressor_run_command_6
  - compressor_run_status_1
  - compressor_run_status_2
  - compressor_run_status_3
  - compressor_run_status_4
  - compressor_run_status_5
  - compressor_run_status_6
  - supply_air_temperature_sensor
  - supply_air_temperature_setpoint
  implements:
  - CONTROL


DX2DSPRTC:
  guid: "d0ac0571-5f48-464c-bd43-dc58ac879fa9"
  description: "Two-stage compressor run control with dual return temp control."
  is_abstract: true
  opt_uses:
  - compressor_speed_percentage_command
  - cooling_percentage_command
  - cooling_stage_run_count
  - cooling_thermal_power_capacity
  - leaving_cooling_coil_temperature_sensor
  - high_return_air_temperature_alarm
  - low_return_air_temperature_alarm
  uses:
  - compressor_run_command_1
  - compressor_run_command_2
  - compressor_run_status_1
  - compressor_run_status_2
  - return_air_cooling_temperature_setpoint
  - return_air_heating_temperature_setpoint
  - return_air_temperature_sensor
  implements:
  - CONTROL


HPDSPRTC:
  guid: "211fecae-8082-4a69-b27d-e39cdaf65362"
  description: "Heat pump run control with dual return temp control."
  is_abstract: true
  opt_uses:
  - compressor_speed_percentage_command
  - cooling_percentage_command
  - cooling_thermal_power_capacity
  - discharge_air_temperature_sensor
  - leaving_cooling_coil_temperature_sensor
  - compressor_lost_power_alarm
  - failed_compressor_alarm
  - failed_discharge_air_temperature_alarm
  - high_return_air_temperature_alarm
  - low_return_air_temperature_alarm
  - overload_compressor_alarm
  uses:
  - compressor_run_command
  - compressor_run_status
  - reversing_valve_command
  - return_air_cooling_temperature_setpoint
  - return_air_heating_temperature_setpoint
  - return_air_temperature_sensor
  implements:
  - CONTROL


DX4DC:
  guid: "f833b8eb-fdb9-4680-893f-77f87a0a991e"
  description: "Compressor run control on discharge air side (DTC)."
  is_abstract: true
  opt_uses:
  - compressor_speed_percentage_command
  - cooling_percentage_command
  - cooling_thermal_power_capacity
  - leaving_cooling_coil_temperature_sensor
  - failed_discharge_air_temperature_alarm
  uses:
  - compressor_run_command_1
  - compressor_run_command_2
  - compressor_run_command_3
  - compressor_run_command_4
  - compressor_run_status_1
  - compressor_run_status_2
  - compressor_run_status_3
  - compressor_run_status_4
  - discharge_air_temperature_sensor
  - discharge_air_temperature_setpoint
  implements:
  - CONTROL


DX6SWC:
  guid: "8b0ee974-bc6c-445f-9f5a-25b311e80740"
  description: "Six compressor run control on supply water side."
  is_abstract: true
  opt_uses:
  - compressor_speed_percentage_command
  - compressor_speed_percentage_sensor
  - cooling_percentage_command
  - cooling_thermal_power_capacity
  - high_supply_water_temperature_alarm
  - low_supply_water_temperature_alarm
  uses:
  - compressor_run_command_1
  - compressor_run_command_2
  - compressor_run_command_3
  - compressor_run_command_4
  - compressor_run_command_5
  - compressor_run_command_6
  - compressor_run_status_1
  - compressor_run_status_2
  - compressor_run_status_3
  - compressor_run_status_4
  - compressor_run_status_5
  - compressor_run_status_6
  - supply_water_temperature_sensor
  - supply_water_temperature_setpoint
  implements:
  - CONTROL


DRSM5X:
  guid: "24163e23-9488-4804-9d07-9a40ae3f693e"
  description: "Dryer status monitoring."
  is_abstract: true
  uses:
  - dryer_run_status_1
  - dryer_run_status_2
  - dryer_run_status_3
  - dryer_run_status_4
  - dryer_run_status_5
  implements:
  - MONITORING


DRSM8X:
  guid: "69f3f878-0bf0-4544-adbc-2192ac3b6138"
  description: "Dryer status monitoring."
  is_abstract: true
  uses:
  - dryer_run_status_1
  - dryer_run_status_2
  - dryer_run_status_3
  - dryer_run_status_4
  - dryer_run_status_5
  - dryer_run_status_6
  - dryer_run_status_7
  - dryer_run_status_8
  implements:
  - MONITORING


AHAC:
  guid: "f34854e7-cf5e-4477-baaa-e72f80a28bcd"
  description: "Tag to indicate an after hours activation method e.g. push button associated with this device."
  is_abstract: true
  uses:
  - user_occupancy_override_status
  - zone_occupancy_status
  implements:
  - OPERATIONAL


DFFC:
  guid: "118449f6-f7e1-4c5b-ab15-fe67d43a2718"
  description: "Discharge fan flow control"
  is_abstract: true
  uses:
  - discharge_air_flowrate_sensor
  - discharge_air_flowrate_setpoint
  - discharge_fan_run_command
  - discharge_fan_run_status
  - discharge_fan_speed_percentage_command
  implements:
  - CONTROL
  opt_uses:
  - failed_discharge_fan_alarm
  - low_discharge_air_flowrate_alarm


EFM:
  guid: "2dba33f6-54ef-47eb-93ca-d8892ee84a06"
  description: "Exhaust air flow monitoring"
  is_abstract: true
  uses:
  - exhaust_air_flowrate_sensor
  implements:
  - OPERATIONAL


SWTM:
  guid: "353200de-deca-44b5-a664-e725c857a24f"
  description: "Supply water temperature monitoring."
  is_abstract: true
  implements:
  - MONITORING
  opt_uses:
  - cooling_request_count
  - heating_request_count
  - return_water_temperature_sensor
  - high_supply_water_temperature_alarm
  - low_supply_water_temperature_alarm
  uses:
  - supply_water_temperature_sensor


CWDPM:
  guid: "d71e1e0d-35d6-4b53-a570-2e12959c951b"
  description: "Differential pressure monitoring for condenser water."
  is_abstract: true
  implements:
  - MONITORING
  uses:
  - condensing_water_differential_pressure_sensor


DICM:
  guid: "0c42ee3c-eb6c-4624-a4ab-4f8f0f483778"
  description: "Damper isolation control and monitoring. "
  is_abstract: true
  uses:
  - supply_air_isolation_damper_closed_status
  - supply_air_isolation_damper_command
  - supply_air_isolation_damper_open_status


UV:
  guid: "6f7a15ff-40b1-4c49-b70b-18e409db171b"
  description: "Ultraviolet lamp operation."
  is_abstract: true
  opt_uses:
  - ultraviolet_lamp_run_mode
  uses:
  - ultraviolet_lamp_run_command
  - ultraviolet_lamp_run_status


H3X:
  guid: "dd956d92-525a-4970-86f8-c48ed8e5282a"
  description: "Heater monitoring."
  is_abstract: true
  implements:
  - MONITORING
  uses:
  - heater_run_command_1
  - heater_run_command_2
  - heater_run_command_3
  - heater_run_status_1
  - heater_run_status_2
  - heater_run_status_3


CHWBRC:
  guid: "4732dcec-2cab-418e-8c7c-d805f86905e7"
  description: "Chilled water valve binary (open/closed) monitoring/controlling. Return air temperature control."
  is_abstract: true
  implements:
  - OPERATIONAL
  uses:
  - chilled_water_valve_command
  - return_air_temperature_sensor
  - return_air_temperature_setpoint
  opt_uses:
  - failed_chilled_water_valve_alarm
  - high_return_air_temperature_alarm
  - low_return_air_temperature_alarm


CHWISOVPM:
  guid: "d9f7e2fd-391e-48cf-9483-f3f6e19b1b6d"
  description: "Chllled water isolation valve control."
  is_abstract: true
  implements:
  - OPERATIONAL
  uses:
  - chilled_water_isolation_valve_percentage_command
  - chilled_water_isolation_valve_percentage_sensor


CWCS:
  guid: "e186aea0-5702-4c18-b384-0d95851764c2"
  description: "Condensing water valve control."
  is_abstract: true
  implements:
  - OPERATIONAL
  uses:
  - condensing_water_valve_percentage_command
  - condensing_water_valve_percentage_sensor


DPM:
  guid: "b848804b-3954-4982-9333-5232eae0bd00"
  description: "Damper percentage control."
  is_abstract: true
  implements:
  - OPERATIONAL
  uses:
  - damper_percentage_command
  - damper_percentage_sensor


DFVSMC:
  guid: "1e59e4d6-d645-4685-b1a5-e113d5e2100f"
  description: "Variable speed control mode for discharge fans."
  is_abstract: true
  uses:
  - discharge_fan_run_command
  - discharge_fan_run_status
  - discharge_fan_speed_mode
  implements:
  - OPERATIONAL
  opt_uses:
  - failed_discharge_fan_alarm


DFVDSC:
  guid: "38648763-53c2-4464-9133-b42d40dcead3"
  description: "Discharge fan control with toggled variable or discrete speed control. This allows the fan to run either VFD or discrete speed stages (LOW/MED/HIGH, etc.) and to switch between the mode."
  is_abstract: true
  uses:
  - discharge_fan_run_command
  - discharge_fan_run_status
  - discharge_fan_speed_mode
  - discharge_fan_speed_percentage_command
  implements:
  - OPERATIONAL
  opt_uses:
  - failed_discharge_fan_alarm


DFVDSFC:
  guid: "a59a9de7-dd3b-4503-b4fe-49a747fd4a32"
  description: "Discharge fan control with toggled variable or discrete speed (frequency) control. This allows the fan to run either VFD or discrete speed stages (LOW/MED/HIGH, etc.) and to switch between the mode."
  is_abstract: true
  uses:
  - discharge_fan_run_command
  - discharge_fan_run_status
  - discharge_fan_speed_frequency_command
  - discharge_fan_speed_mode
  implements:
  - OPERATIONAL
  opt_uses:
  - failed_discharge_fan_alarm


SSPCSCM:
  guid: "68f3b34c-09a7-45d5-ad58-79ae6bd78e0b"
  description: "Supply air static pressure control for supervisor control (Machine learning)."
  is_abstract: true
  uses:
  - program_supply_air_static_pressure_setpoint
  - supervisor_control_mode
  - supervisor_supply_air_static_pressure_setpoint
  - supply_air_static_pressure_setpoint
  opt_uses:
  - supervisor_alarm


STCSCM:
  guid: "73c2d23e-eb23-41eb-8b1e-f657a2e6fc89"
  description: "Supply air temperature control for supervisor control (Machine learning)."
  is_abstract: true
  uses:
  - program_supply_air_temperature_setpoint
  - supervisor_control_mode
  - supervisor_supply_air_temperature_setpoint
  - supply_air_temperature_setpoint
  opt_uses:
  - supervisor_alarm


SWTCSCM:
  guid: "f612f2d0-4b59-4036-ba7d-c1398d12de27"
  description: "Supply water temperature control for supervisor control (Machine learning)."
  is_abstract: true
  uses:
  - program_supply_water_temperature_setpoint
  - supervisor_control_mode
  - supervisor_supply_water_temperature_setpoint
  - supply_water_temperature_setpoint
  opt_uses:
  - supervisor_alarm


WDPCSCM:
  guid: "40d1d42d-50b9-4c13-8213-fa836e3069de"
  description: "Water differential pressure control for supervisor control (Machine learning)."
  is_abstract: true
  uses:
  - differential_pressure_setpoint
  - program_differential_pressure_setpoint
  - supervisor_control_mode
  - supervisor_differential_pressure_setpoint
  opt_uses:
  - supervisor_alarm


CSWIVS:
  guid: "e1e35fec-c621-4346-9992-4c85d31acaac"
  description: "Condensing return water isolation valve control."
  is_abstract: true
  implements:
  - OPERATIONAL
  uses:
  - condensing_return_water_isolation_valve_command_1
  - condensing_return_water_isolation_valve_command_2
  - condensing_return_water_isolation_valve_command_3
  - condensing_return_water_isolation_valve_command_4
  - condensing_return_water_isolation_valve_command_5
  - condensing_return_water_isolation_valve_command_6
  - condensing_return_water_isolation_valve_command_7
  - condensing_return_water_isolation_valve_status_1
  - condensing_return_water_isolation_valve_status_10
  - condensing_return_water_isolation_valve_status_11
  - condensing_return_water_isolation_valve_status_12
  - condensing_return_water_isolation_valve_status_13
  - condensing_return_water_isolation_valve_status_14
  - condensing_return_water_isolation_valve_status_2
  - condensing_return_water_isolation_valve_status_3
  - condensing_return_water_isolation_valve_status_4
  - condensing_return_water_isolation_valve_status_5
  - condensing_return_water_isolation_valve_status_6
  - condensing_return_water_isolation_valve_status_7
  - condensing_return_water_isolation_valve_status_8
  - condensing_return_water_isolation_valve_status_9


CRWIVS:
  guid: "8ea0f73c-6a13-4196-a63d-f68011597239"
  description: "Condensing supply water isolation valve control."
  is_abstract: true
  implements:
  - OPERATIONAL
  uses:
  - condensing_supply_water_isolation_valve_command_1
  - condensing_supply_water_isolation_valve_command_2
  - condensing_supply_water_isolation_valve_command_3
  - condensing_supply_water_isolation_valve_command_4
  - condensing_supply_water_isolation_valve_command_5
  - condensing_supply_water_isolation_valve_command_6
  - condensing_supply_water_isolation_valve_command_7
  - condensing_supply_water_isolation_valve_status_1
  - condensing_supply_water_isolation_valve_status_10
  - condensing_supply_water_isolation_valve_status_11
  - condensing_supply_water_isolation_valve_status_12
  - condensing_supply_water_isolation_valve_status_13
  - condensing_supply_water_isolation_valve_status_14
  - condensing_supply_water_isolation_valve_status_2
  - condensing_supply_water_isolation_valve_status_3
  - condensing_supply_water_isolation_valve_status_4
  - condensing_supply_water_isolation_valve_status_5
  - condensing_supply_water_isolation_valve_status_6
  - condensing_supply_water_isolation_valve_status_7
  - condensing_supply_water_isolation_valve_status_8
  - condensing_supply_water_isolation_valve_status_9


CSWTC:
  guid: "1e4bca21-e4df-42e2-86ac-d3b2db91e7d2"
  description: "Condensing supply water temperature control."
  is_abstract: true
  implements:
  - OPERATIONAL
  uses:
  - condensing_supply_water_temperature_sensor
  - condensing_supply_water_temperature_setpoint


HTWHLSTC:
  guid: "f05a9fca-0e82-41d5-bee2-2db157b5630b"
  description: "Heat wheel which controls supply temperature using speed control."
  is_abstract: true
  implements:
  - CONTROL
  opt_uses:
  - exhaust_air_temperature_sensor
  - heat_wheel_speed_percentage_sensor
  - return_air_temperature_sensor
  - failed_exhaust_air_temperature_alarm
  - high_return_air_temperature_alarm
  - high_supply_air_temperature_alarm
  - low_return_air_temperature_alarm
  - low_supply_air_temperature_alarm
  uses:
  - heat_wheel_run_command
  - heat_wheel_run_status
  - heat_wheel_speed_percentage_command
  - outside_air_temperature_sensor
  - supply_air_temperature_sensor
  - supply_air_temperature_setpoint

#New abstracts for CH ZRH EURD
CAM:
  guid: "c37a0e19-19c0-4246-8a8b-f376aa089d56"
  description: "ztc alarm monitoring based on moisture sensor on coil or in pan."
  is_abstract: true
  implements:
  - MONITORING
  uses:
  - condensate_water_alarm


DPHCC:
  guid: "4719b91a-9a90-4336-a6cb-8d2109d8e572"
  description: "Two-pipe heating and cooling control. Has a single control valve
    that is fed by two separate headers for heating and cooling water. There is an
    isolation valve for each incoming system and a single control valve. Valve and
    mode control to zone temperature (heating/cooling setpoint configuration)."
  is_abstract: true
  opt_uses:
  - chilled_return_water_isolation_valve_percentage_command
  - chilled_supply_water_isolation_valve_percentage_command
  - heating_return_water_isolation_valve_percentage_command
  - heating_supply_water_isolation_valve_percentage_command
  - supply_water_valve_flowrate_sensor
  - zone_air_cooling_temperature_setpoint
  - zone_air_heating_temperature_setpoint
  - zone_conditioning_mode
  - condensate_water_alarm
  - failed_zone_air_temperature_alarm
  - high_zone_air_temperature_alarm
  - low_zone_air_temperature_alarm
  uses:
  - supply_water_valve_percentage_command
  - water_riser_mode
  - zone_air_temperature_sensor


HHCDM:
  guid: "60e8ae3a-2331-40e2-828c-e9b61a560352"
  description: "Hydronic heating and cooling distribution monitoring"
  is_abstract: true
  implements:
  - MONITORING
  uses:
  - chilled_return_water_isolation_valve_percentage_command
  - chilled_supply_water_isolation_valve_percentage_command
  - cooling_request_count
  - heating_request_count
  - heating_return_water_isolation_valve_percentage_command
  - heating_supply_water_isolation_valve_percentage_command
  opt_uses:
  - average_zone_air_temperature_sensor


HHRU:
  guid: "29f20adc-716d-43ce-81a7-3a8af3bc039d"
  description: "Hydronic heat recovery unit for ahu's with bypass valve and circulation pump"
  is_abstract: true
  implements:
  - MONITORING
  uses:
  - return_air_temperature_sensor
  - supply_air_temperature_sensor
  - supply_air_temperature_setpoint
  - supply_water_temperature_sensor
  - supply_water_valve_percentage_command
  - supply_water_valve_percentage_sensor
  opt_uses:
  - exhaust_air_temperature_sensor
  - outside_air_temperature_sensor
  - failed_exhaust_air_temperature_alarm
  - high_return_air_temperature_alarm
  - high_supply_air_temperature_alarm
  - high_supply_water_temperature_alarm
  - low_return_air_temperature_alarm
  - low_supply_air_temperature_alarm
  - low_supply_water_temperature_alarm


PHRU:
  guid: "708f68a9-f6f6-4563-b3a0-9d8f17637ced"
  description: "heat recovery unit for ahu's with plate heat exchanger valve and  bypass damper"
  is_abstract: true
  implements:
  - MONITORING
  uses:
  - bypass_air_damper_percentage_command
  - return_air_temperature_sensor
  - supply_air_temperature_sensor
  - supply_air_temperature_setpoint
  opt_uses:
  - bypass_air_damper_command
  - bypass_air_damper_status
  - bypass_air_damper_percentage_sensor
  - exhaust_air_temperature_sensor
  - outside_air_temperature_sensor
  - failed_exhaust_air_temperature_alarm
  - high_return_air_temperature_alarm
  - high_supply_air_temperature_alarm
  - low_return_air_temperature_alarm
  - low_supply_air_temperature_alarm


CHWDT2X:
  guid: "956a597b-e5e5-4c1c-9c06-834b7b8d28b4"
  description: "Temperature differential across chilled water with two sets of sensors."
  is_abstract: true
  implements:
  - MONITORING
  uses:
  - chilled_return_water_temperature_sensor_1
  - chilled_return_water_temperature_sensor_2
  - chilled_supply_water_temperature_sensor_1
  - chilled_supply_water_temperature_sensor_2


HLSAFS:
  guid: "15bc5aa4-939f-420f-9146-17f6835badc0"
  description: "Duct VAV type with high and low limit setpoint"
  is_abstract: true
  uses:
  - high_limit_supply_air_flowrate_setpoint
  - low_limit_supply_air_flowrate_setpoint
  - supply_air_flowrate_setpoint
  implements:
  - CONTROL


RHDHS:
  guid: "8b06668f-b1c3-4cda-9fc6-967d06239ae8"
  description: "Return humidification/dehumidification monitor."
  is_abstract: true
  uses:
  - dehumidification_run_status
  - humidification_run_status
  - return_air_relative_humidity_sensor
  - return_air_relative_humidity_setpoint
  implements:
  - MONITORING
  opt_uses:
  - failed_humidifier_alarm
  - high_return_air_relative_humidity_alarm
  - low_return_air_relative_humidity_alarm


CO2DFVSC:
  guid: "e52dd216-585b-447a-9f30-2efe9639f949"
  description: "Carbon dioxide levels controlled by a variable speed discharge fan."
  is_abstract: true
  uses:
  - discharge_fan_speed_percentage_command
  - zone_air_co2_concentration_sensor
  - zone_air_co2_concentration_setpoint
  implements:
  - CONTROL
  opt_uses:
  - high_zone_air_co2_concentration_alarm


CO2EFVSC:
  guid: "9100a54f-3a01-439a-b009-7b4df6bedc1c"
  description: "Carbon dioxide levels controlled by a variable speed exhaust fan."
  is_abstract: true
  opt_uses:
  - exhaust_fan_speed_percentage_sensor
  - high_zone_air_co2_concentration_alarm
  uses:
  - exhaust_fan_speed_percentage_command
  - zone_air_co2_concentration_sensor
  - zone_air_co2_concentration_setpoint
  implements:
  - CONTROL


RACO2C:
  guid: "38ba1a66-8aa5-4c79-b755-734804901626"
  description: "Returned air carbon dioxide levels controls."
  is_abstract: true
  uses:
  - return_air_co2_concentration_sensor
  - return_air_co2_concentration_setpoint


DX2DDC:
  guid: "fbee3bb9-dc8b-4a49-a3eb-97439d0851bc"
  description: "Two compressor run control with dual setpoint control on discharge side"
  is_abstract: true
  opt_uses:
  - compressor_speed_percentage_command
  - cooling_percentage_command
  - failed_discharge_air_temperature_alarm
  uses:
  - compressor_run_command_1
  - compressor_run_command_2
  - compressor_run_status_1
  - compressor_run_status_2
  - discharge_air_cooling_temperature_setpoint
  - discharge_air_heating_temperature_setpoint
  - discharge_air_temperature_sensor
  implements:
  - CONTROL


HWDT:
  guid: "197d48e2-b069-492d-8ae4-4545b844e3a8"
  description: "Temperature differential across heating water for heat recovery chiller."
  is_abstract: true
  implements:
  - MONITORING
  uses:
  - heating_return_water_temperature_sensor
  - heating_supply_water_temperature_sensor


HPDDC:
  guid: "002edb3a-e58d-4802-9c4b-6dc924d261dc"
  description: "Dual setpoint discharge side heat pump control."
  is_abstract: true
  opt_uses:
  - compressor_speed_percentage_command
  - cooling_percentage_command
  - cooling_thermal_power_capacity
  - heating_thermal_power_capacity
  - compressor_lost_power_alarm
  - failed_compressor_alarm
  - failed_discharge_air_temperature_alarm
  - overload_compressor_alarm
  uses:
  - compressor_run_command
  - compressor_run_status
  - discharge_air_cooling_temperature_setpoint
  - discharge_air_heating_temperature_setpoint
  - discharge_air_temperature_sensor
  - reversing_valve_command
  implements:
  - CONTROL


EC2SC:
  guid: "6bf5cfa7-5659-4919-8c34-d60c8e931492"
  description: "Evaporative cooler control on supply side."
  is_abstract: true
  opt_uses:
  - cooling_percentage_sensor
  - cooling_request_count
  - evaporative_cooler_run_status_1
  - evaporative_cooler_run_status_2
  - high_supply_air_temperature_alarm
  - low_supply_air_temperature_alarm
  uses:
  - evaporative_cooler_run_command_1
  - evaporative_cooler_run_command_2
  - supply_air_temperature_sensor
  - supply_air_temperature_setpoint
  implements:
  - CONTROL


HWDDC:
  guid: "b257d777-1ff2-41d7-8230-58a18d568f40"
  description: "Heating water valve with dual setpoint control on discharge side."
  is_abstract: true
  opt_uses:
  - discharge_air_relative_humidity_sensor
  - heating_thermal_power_capacity
  - heating_water_flowrate_sensor
  - heating_water_valve_percentage_sensor
  - failed_discharge_air_temperature_alarm
  uses:
  - discharge_air_heating_temperature_setpoint
  - discharge_air_temperature_sensor
  - heating_water_valve_percentage_command
  implements:
  - CONTROL


CFDPM:
  guid: "be3e3bc0-e927-46a1-9b63-62717fa740ca"
  description: "Carbon filter pressure monitoring, where specific filter type is required."
  is_abstract: true
  uses:
  - carbon_filter_differential_pressure_sensor
  implements:
  - MONITORING


VOADM2X:
  guid: "bce9e194-e5cc-459f-be23-d73af8394b25"
  description: "Variable outside air damper monitoring, where there are two separate, equal sets of dampers that operate in conjunction."
  is_abstract: true
  opt_uses:
  - economizer_mode
  - low_limit_outside_air_damper_percentage_command
  - mixed_air_temperature_sensor
  - outside_air_damper_percentage_sensor_1
  - outside_air_damper_percentage_sensor_2
  - outside_air_flowrate_sensor_1
  - outside_air_flowrate_sensor_2
  - failed_mixed_air_temperature_alarm
  uses:
  - outside_air_damper_percentage_command_1
  - outside_air_damper_percentage_command_2
  - outside_air_temperature_sensor
  implements:
  - MONITORING


EHHRC:
  guid: "350243a7-bac9-45b8-b614-6ada6cf48ef6"
  description: "Exhaust hydronic heat recovery coil with an isolation valve."
  is_abstract: true
  uses:
  - entering_heat_recovery_coil_temperature_sensor
  - exhaust_air_flowrate_sensor
  - heat_recovery_water_isolation_valve_command
  - leaving_heat_recovery_coil_temperature_sensor
  implements:
  - MONITORING


DPBHCC:
  guid: "064adc2f-b5aa-4bc6-bd8e-4d72bed60070"
  description: "Two-pipe binary (open/closed) heating and cooling control. There
    is an isolation valve for each incoming system. Valve and mode control to zone
    temperature (heating/cooling setpoint configuration)."
  is_abstract: true
  opt_uses:
  - cooling_request_count
  - heating_request_count
  - zone_air_relative_humidity_sensor
  - failed_zone_air_temperature_alarm
  - high_zone_air_temperature_alarm
  - low_zone_air_temperature_alarm
  uses:
  - chilled_supply_water_isolation_valve_command
  - chilled_supply_water_isolation_valve_status
  - heating_supply_water_isolation_valve_command
  - heating_supply_water_isolation_valve_status
  - zone_air_cooling_temperature_setpoint
  - zone_air_heating_temperature_setpoint
  - zone_air_temperature_sensor
  implements:
  - CONTROL


FTC:
  guid: "26877aed-9bea-44a8-afca-c7dea27d9b35"
  description: "Floor temperature control, where the temperature sensors are embedded in the floor (as opposed to open to the air)."
  is_abstract: true
  uses:
  - zone_floor_temperature_sensor
  - zone_floor_temperature_setpoint
  implements:
  - OPERATIONAL


DPCHWHRWSC:
  guid: "e7feffef-9d26-4393-b02c-8b5a26be97d6"
  description: "Two-pipe chilled water and heat recovery water control using the same coils."
  is_abstract: true
  opt_uses:
  - chilled_return_water_isolation_valve_status
  - chilled_return_water_temperature_sensor
  - chilled_supply_water_isolation_valve_status
  - chilled_supply_water_temperature_sensor
  - heat_recovery_return_water_isolation_valve_status
  - heat_recovery_return_water_temperature_sensor
  - heat_recovery_supply_water_isolation_valve_status
  - heat_recovery_supply_water_temperature_sensor
  - leaving_coil_temperature_sensor
  - supply_water_valve_percentage_sensor
  - high_supply_air_temperature_alarm
  - low_supply_air_temperature_alarm
  uses:
  - chilled_supply_water_isolation_valve_command
  - heat_recovery_run_command
  - heat_recovery_supply_water_isolation_valve_command
  - supply_air_temperature_sensor
  - supply_air_temperature_setpoint
  - supply_water_valve_percentage_command
  implements:
  - CONTROL


CPVSC2X:
  guid: "1be3e1ba-1a25-4b9a-9784-e4bbd9313db5"
  description: "Circulation pump variable speed control with 2 circulation pumps."
  is_abstract: true
  uses:
  - circulation_pump_run_command_1
  - circulation_pump_run_command_2
  - circulation_pump_run_status_1
  - circulation_pump_run_status_2
  - circulation_pump_speed_percentage_command_1
  - circulation_pump_speed_percentage_command_2
  implements:
  - OPERATIONAL


HWTTC:
  guid: "141c33da-9691-4e45-a572-3b06402a54d7"
  description: "Hot water tank temperature control."
  is_abstract: true
  opt_uses:
  - high_water_temperature_alarm
  uses:
  - hot_water_tank_temperature_sensor
  - hot_water_tank_temperature_setpoint
  implements:
  - OPERATIONAL


PHWTTC:
  guid: "8da5a38c-e6de-43c1-9888-689c7cd35ff2"
  description: "Preheating water tank temperature control."
  is_abstract: true
  uses:
  - preheating_water_tank_temperature_sensor
  - preheating_water_tank_temperature_setpoint
  implements:
  - OPERATIONAL


RCKTM:
  guid: "8ea49daa-0f94-46fe-a919-8614752b1f9f"
  description: "Refrigeration circuit monitoring for a DX compressor loop."
  is_abstract: true
  uses:
  - refrigerant_discharge_pressure_sensor
  - refrigerant_discharge_temperature_sensor
  - refrigerant_liquid_pressure_sensor
  - refrigerant_liquid_saturation_temperature_sensor
  - refrigerant_liquid_temperature_sensor
  - refrigerant_subcooling_temperature_sensor
  - refrigerant_suction_pressure_sensor
  - refrigerant_suction_saturation_temperature_sensor
  - refrigerant_suction_superheat_temperature_sensor
  - refrigerant_suction_temperature_sensor


RCKTM2X:
  guid: "c8303789-9f0f-4a0f-9f27-474771b554a3"
  description: "Refrigeration circuits (2x) monitoring for a DX compressor loop."
  is_abstract: true
  uses:
  - refrigerant_discharge_pressure_sensor_1
  - refrigerant_discharge_pressure_sensor_2
  - refrigerant_discharge_temperature_sensor_1
  - refrigerant_discharge_temperature_sensor_2
  - refrigerant_liquid_pressure_sensor_1
  - refrigerant_liquid_pressure_sensor_2
  - refrigerant_liquid_saturation_temperature_sensor_1
  - refrigerant_liquid_saturation_temperature_sensor_2
  - refrigerant_liquid_temperature_sensor_1
  - refrigerant_liquid_temperature_sensor_2
  - refrigerant_subcooling_temperature_sensor_1
  - refrigerant_subcooling_temperature_sensor_2
  - refrigerant_suction_pressure_sensor_1
  - refrigerant_suction_pressure_sensor_2
  - refrigerant_suction_saturation_temperature_sensor_1
  - refrigerant_suction_saturation_temperature_sensor_2
  - refrigerant_suction_superheat_temperature_sensor_1
  - refrigerant_suction_superheat_temperature_sensor_2
  - refrigerant_suction_temperature_sensor_1
  - refrigerant_suction_temperature_sensor_2


CCM:
  guid: "4690242f-f5fe-47cb-9340-771cfc6cecb3"
  description: "Compressor current monitoring."
  is_abstract: true
  uses:
  - compressor_current_sensor
  - compressor_run_command


CC2XM:
  guid: "6eabfba1-1cc6-43d7-a46a-baaaeb0782d5"
  description: "Compressor current monitoring for 2 compressors."
  is_abstract: true
  uses:
  - compressor_current_sensor_1
  - compressor_current_sensor_2
  - compressor_run_command_1
  - compressor_run_command_2


SSSPC:
  guid: "f933f42e-faf1-4039-801a-83f3eff24461"
  description: "Supply static steam pressure control for steam/water heat exchanger"
  is_abstract: true
  uses:
  - steam_valve_percentage_command
  - supply_steam_static_pressure_sensor
  - supply_steam_static_pressure_setpoint
  implements:
  - CONTROL


SCHWISOVPM:
  guid: "39e76027-e924-48af-a507-dd33948e455b"
  description: "Secondary chilled water return side isolation valve percentage monitoring."
  is_abstract: true
  uses:
  - secondary_chilled_return_water_isolation_valve_percentage_command
  - secondary_chilled_return_water_isolation_valve_percentage_sensor
  implements:
  - MONITORING


SCHWDT:
  guid: "bafc8c7a-fd40-4cd6-8b95-e3beb268eac9"
  description: "Secondary-side chilled water delta-T monitoring."
  is_abstract: true
  implements:
  - MONITORING
  uses:
  - secondary_chilled_return_water_temperature_sensor
  - secondary_chilled_supply_water_temperature_sensor


SHWDT:
  guid: "6dd5a198-e339-406e-9f43-f2682218bd9c"
  description: "Secondary-side heating water delta-T monitoring."
  is_abstract: true
  implements:
  - MONITORING
  uses:
  - secondary_heating_return_water_temperature_sensor
  - secondary_heating_supply_water_temperature_sensor


PCHWDT:
  guid: "cfb74347-2e51-4034-8e5d-0015bdbe59a5"
  description: "Temperature differential across primary chilled water loop."
  is_abstract: true
  implements:
  - MONITORING
  uses:
  - primary_chilled_return_water_temperature_sensor
  - primary_chilled_supply_water_temperature_sensor


PHWDT:
  guid: "06e84e2c-8935-4c9a-80cb-f08890005f4a"
  description: "Temperature differential across primary heating water loop."
  is_abstract: true
  implements:
  - MONITORING
  uses:
  - primary_heating_return_water_temperature_sensor
  - primary_heating_supply_water_temperature_sensor


TDTM:
  guid: "5c4a89f4-a163-4b73-9064-aa3dfd8361e7"
  description: "water tank delta-T monitoring."
  is_abstract: true
  uses:
  - entering_water_tank_temperature_sensor
  - leaving_water_tank_temperature_sensor
  implements:
  - MONITORING


HLPM:
  guid: "ae617b98-6deb-4c17-8d63-4504feea2988"
  description: "Heating thermal power sensor."
  is_abstract: true
  uses:
  - heating_thermal_power_sensor
  implements:
  - MONITORING


CWRWISOVM:
  guid: "857f28d7-c853-41bb-929c-23b942bcb5b8"
  description: "Condensing water supply side isolation valve monitoring."
  is_abstract: true
  uses:
  - condensing_return_water_isolation_valve_command
  - condensing_return_water_isolation_valve_status
  implements:
  - MONITORING


CWRWISOVPM:
  guid: "f9c6f9f6-aad8-4ea8-ab7d-fbd343a53830"
  description: "Condensing water return side isolation valve percentage monitoring."
  is_abstract: true
  uses:
  - condensing_return_water_isolation_valve_percentage_command
  - condensing_return_water_isolation_valve_percentage_sensor
  implements:
  - MONITORING


OCWRWISOVM:
  guid: "daec7559-f465-4117-9606-92353b8a1ae1"
  description: "Open-loop CDW return side isolation valve monitoring."
  is_abstract: true
  uses:
  - outside_condensing_loop_return_water_isolation_valve_command
  - outside_condensing_loop_return_water_isolation_valve_status
  implements:
  - MONITORING


OCWRWISOVPM:
  guid: "16a303e1-ab6a-49d1-8c3b-6e02c6a78cca"
  description: "Open-loop CDW return side isolation valve monitoring."
  is_abstract: true
  uses:
  - outside_condensing_loop_return_water_isolation_valve_percentage_command
  - outside_condensing_loop_return_water_isolation_valve_percentage_sensor
  implements:
  - MONITORING


HWRWISOVM:
  guid: "a2ca0c24-c44d-44ea-95cb-728da67d7c78"
  description: "Heating return side isolation valve monitoring."
  is_abstract: true
  uses:
  - heating_return_water_isolation_valve_command
  - heating_return_water_isolation_valve_status
  implements:
  - MONITORING


HWSWISOVM:
  guid: "1f0a45f0-b5fd-47b3-a870-bd11dccb7239"
  description: "Heating supply side isolation valve monitoring."
  is_abstract: true
  uses:
  - heating_supply_water_isolation_valve_command
  - heating_supply_water_isolation_valve_status
  implements:
  - MONITORING


HWRWISOVPM:
  guid: "b02b1e0e-ca30-4fb0-8700-84225bf8d635"
  description: "Heating return side isolation valve percentage monitoring."
  is_abstract: true
  uses:
  - heating_return_water_isolation_valve_percentage_command
  - heating_return_water_isolation_valve_percentage_sensor
  implements:
  - MONITORING


DEFSS:
  guid: "7102dc2c-4f27-4bbb-a9a4-965e71f3ac79"
  description: "defrost run command and status (start/stop) "
  is_abstract: true
  uses:
  - defrost_run_command
  - defrost_run_status
  implements:
  - MONITORING
  opt_uses:
  - frost_alarm


DEFSTC:
  guid: "c52e2a01-3e72-449c-9215-93d4af12ffc6"
  description: "Defrost temperature control."
  is_abstract: true
  uses:
  - defrost_temperature_sensor
  - defrost_temperature_setpoint
  opt_uses:
  - frost_alarm


VOADC2X:
  guid: "c3072c9a-71f4-41e8-a728-c2730f327fc6"
  description: "Variable outside air damper control and monitoring, where there are two separate, equal sets of dampers that operate in conjunction."
  is_abstract: true
  uses:
  - outside_air_damper_percentage_command_1
  - outside_air_damper_percentage_command_2
  - outside_air_damper_percentage_sensor_1
  - outside_air_damper_percentage_sensor_2
  implements:
  - OPERATIONAL


RAIDC:
  guid: "07b8b6ca-5fb7-471d-a50e-2ad266eb4a31"
  description: "Return air isolation damper control and monitoring."
  is_abstract: true
  uses:
  - return_air_isolation_damper_command
  - return_air_isolation_damper_status
  opt_uses:
  - failed_return_air_isolation_damper_alarm


RAIDC3X:
  guid: "8d678b8d-244a-41b3-9e2b-e72fd5dd1778"
  description: "Return air isolation damper control and monitoring, where there are three separate, equal sets of dampers that operate in conjunction."
  is_abstract: true
  uses:
  - return_air_isolation_damper_command_1
  - return_air_isolation_damper_command_2
  - return_air_isolation_damper_command_3
  - return_air_isolation_damper_status_1
  - return_air_isolation_damper_status_2
  - return_air_isolation_damper_status_3
  implements:
  - MONITORING


RAIDC2X:
  guid: "a75ae9d1-c1bd-4fb5-9908-cc59f6b2f321"
  description: "Return air isolation damper control and monitoring, where there are two separate, equal sets of dampers that operate in conjunction."
  is_abstract: true
  uses:
  - return_air_isolation_damper_command_1
  - return_air_isolation_damper_command_2
  - return_air_isolation_damper_status_1
  - return_air_isolation_damper_status_2
  implements:
  - MONITORING


DAIDC2X:
  guid: "a31bfc83-51f3-4c0f-8f60-eb21bf9e5688"
  description: "Discharge air isolation damper control and monitoring, where there are two separate, equal sets of dampers that operate in conjunction."
  is_abstract: true
  uses:
  - discharge_air_isolation_damper_command_1
  - discharge_air_isolation_damper_command_2
  - discharge_air_isolation_damper_status_1
  - discharge_air_isolation_damper_status_2
  implements:
  - MONITORING


DAIDC:
  guid: "35f6ae55-3f74-4fcc-bfb2-3412670f8d60"
  description: "Discharge air isolation damper control and monitoring."
  is_abstract: true
  uses:
  - discharge_air_isolation_damper_command
  - discharge_air_isolation_damper_status
  implements:
  - MONITORING
  opt_uses:
  - failed_discharge_air_isolation_damper_alarm


RAIDC4X:
  guid: "2a234621-dfb8-4aab-a825-49e3bfc107b6"
  description: "Return air isolation damper control and monitoring, where there are four separate, equal sets of dampers that operate in conjunction."
  is_abstract: true
  uses:
  - return_air_isolation_damper_command_1
  - return_air_isolation_damper_command_2
  - return_air_isolation_damper_command_3
  - return_air_isolation_damper_command_4
  - return_air_isolation_damper_status_1
  - return_air_isolation_damper_status_2
  - return_air_isolation_damper_status_3
  - return_air_isolation_damper_status_4
  implements:
  - MONITORING


SAIDC:
  guid: "9c0ec280-99e6-4f44-9b67-7ea5f4bdfeba"
  description: "isolation damper status monitoring and control on the supply side."
  is_abstract: true
  uses:
  - supply_air_isolation_damper_command
  - supply_air_isolation_damper_status
  implements:
  - MONITORING
  opt_uses:
  - failed_supply_air_isolation_damper_alarm


SAIDC2X:
  guid: "2fd14ae4-e0c5-4057-a998-9fe72d27a494"
  description: "isolation damper status monitoring and control on the supply side, where there are two separate, equal sets of dampers that operate in conjunction."
  is_abstract: true
  uses:
  - supply_air_isolation_damper_command_1
  - supply_air_isolation_damper_command_2
  - supply_air_isolation_damper_status_1
  - supply_air_isolation_damper_status_2
  implements:
  - MONITORING


SAIDC3X:
  guid: "2ad5c08c-1d77-4df3-af6b-92aecc5b8eaa"
  description: "isolation damper status monitoring and control on the supply side, where there are three separate, equal sets of dampers that operate in conjunction."
  is_abstract: true
  uses:
  - supply_air_isolation_damper_command_1
  - supply_air_isolation_damper_command_2
  - supply_air_isolation_damper_command_3
  - supply_air_isolation_damper_status_1
  - supply_air_isolation_damper_status_2
  - supply_air_isolation_damper_status_3
  implements:
  - MONITORING


SSPC2X:
  guid: "52328bf9-1e7e-42b3-a66d-fbdeabf1105f"
  description: "Supply static pressure control via supply fan speed with 2 sensors"
  is_abstract: true
  opt_uses:
  - average_supply_air_static_pressure_sensor
  - pressurization_request_count
  - supply_air_damper_percentage_command
  - supply_air_flowrate_sensor
  - supply_fan_run_command
  - supply_fan_run_status
  - supply_fan_speed_frequency_sensor
  - supply_fan_speed_percentage_command
  - failed_supply_fan_alarm
  uses:
  - supply_air_static_pressure_sensor_1
  - supply_air_static_pressure_sensor_2
  - supply_air_static_pressure_setpoint_1
  - supply_air_static_pressure_setpoint_2
  implements:
  - OPERATIONAL


SFMSC:
  guid: "b95a77b1-35fd-4447-8a8a-f156f6b363b6"
  description: "Supply fan multi-speed control."
  is_abstract: true
  uses:
  - supply_fan_run_command
  - supply_fan_run_mode
  - supply_fan_run_status
  - supply_fan_speed_mode
  opt_uses:
  - schedule_run_command
  - failed_supply_fan_alarm


MIPVCM:
  guid: "59c2ed91-daa7-4f30-916d-78ac67105014"
  description: "Motor phase-level input current and voltage monitoring."
  is_abstract: true
  implements:
  - MONITORING
  uses:
  - input_phase1_line_motor_current_sensor
  - input_phase1_phase2_line_motor_voltage_sensor
  - input_phase1_phase3_line_motor_voltage_sensor
  - input_phase2_line_motor_current_sensor
  - input_phase2_phase3_line_motor_voltage_sensor
  - input_phase3_line_motor_current_sensor
  opt_uses:
  - average_input_inter_line_motor_voltage_sensor
  - average_input_line_motor_current_sensor


MIPWM:
  guid: "c859ef99-c44d-4f64-9fa7-461af73ede05"
  description: "Motor input power monitoring."
  is_abstract: true
  implements:
  - MONITORING
  uses:
  - input_motor_power_sensor
  opt_uses:
  - input_motor_frequency_sensor
  - motor_powerfactor_sensor


MSM:
  guid: "6994d3a0-7a74-44df-b5d6-88ea384fa22a"
  description: "Motor speed monitoring for fan."
  is_abstract: true
  implements:
  - MONITORING
  uses:
  - discharge_fan_run_status
  - high_discharge_fan_speed_status
  - low_discharge_fan_speed_status
  opt_uses:
  - failed_discharge_fan_alarm


INVOPWM:
  guid: "3fe50f00-5db3-4fea-9838-111e78ce489f"
  description: "Inverter (VFD) output power monitoring."
  is_abstract: true
  implements:
  - MONITORING
  uses:
  - output_inverter_power_sensor
  opt_uses:
  - input_inverter_frequency_sensor
  - output_inverter_voltage_sensor


INVIPCM:
  guid: "d830e49e-08d3-4ae6-a741-7ac12f5215e8"
  description: "Inverter (VFD) 3-phase input current monitoring."
  is_abstract: true
  implements:
  - MONITORING
  uses:
  - input_phase1_line_inverter_current_sensor
  - input_phase2_line_inverter_current_sensor
  - input_phase3_line_inverter_current_sensor


CWSWISOVPM:
  guid: "70698046-b9b1-462c-bb75-3c06d9b7628c"
  description: "Condensing water supply side isolation valve percentage monitoring."
  is_abstract: true
  uses:
  - condensing_supply_water_isolation_valve_percentage_command
  - condensing_supply_water_isolation_valve_percentage_sensor
  implements:
  - MONITORING


GTWFCISOVM:
  guid: "649fa2ba-7374-49a7-8989-6b6ac728178e"
  description: "Geothermal water free-cooling isolation valve monitoring; exclusively using ground as heat sink for building load."
  is_abstract: true
  uses:
  - chilled_side_ground_return_economizer_isolation_valve_command
  - chilled_side_ground_return_economizer_isolation_valve_status
  - chilled_side_ground_supply_economizer_isolation_valve_status
  implements:
  - MONITORING


GTWGRISOVM:
  guid: "a323f1e9-8722-4126-a5be-d8e9c2e27f7d"
  description: "Geothermal water ground-recharge isolation valve monitoring; rejecting ground heat to atmosphere via cooling towers."
  is_abstract: true
  uses:
  - heating_side_ground_return_economizer_isolation_valve_command
  - heating_side_ground_return_economizer_isolation_valve_status
  - heating_side_ground_supply_economizer_isolation_valve_status
  implements:
  - MONITORING


GTWHEISOVM:
  guid: "0568720c-dc0f-404a-8139-af79401d0c43"
  description: "Geothermal water heat-extraction isolation valve monitoring; extracting ground heat to to use in building."
  is_abstract: true
  uses:
  - chilled_side_ground_return_water_isolation_valve_status
  - chilled_side_ground_supply_water_isolation_valve_command
  - chilled_side_ground_supply_water_isolation_valve_status
  implements:
  - MONITORING


GTWHRISOVM:
  guid: "c17a6215-3493-4693-bef1-52e8d079742f"
  description: "Geothermal water heat-rejection isolation valve monitoring; rejecting building heat to ground."
  is_abstract: true
  uses:
  - heating_side_ground_return_water_isolation_valve_status
  - heating_side_ground_supply_water_isolation_valve_command
  - heating_side_ground_supply_water_isolation_valve_status
  implements:
  - MONITORING


COCDSP:
  guid: "c4c91584-0506-4ba5-95ad-f49d57eb3c67"
  description: "Dual setpoint CO concentration control."
  is_abstract: true
  uses:
  - high_limit_zone_air_co_concentration_setpoint
  - low_limit_zone_air_co_concentration_setpoint
  - zone_air_co_concentration_sensor
  implements:
  - CONTROL
  opt_uses:
  - high_zone_air_co_concentration_alarm


NOCDSP:
  guid: "df6c124a-fdd8-4422-b33d-56f46d66dbc8"
  description: "Dual setpoint NO concentration control."
  is_abstract: true
  uses:
  - high_limit_zone_air_no_concentration_setpoint
  - low_limit_zone_air_no_concentration_setpoint
  - zone_air_no_concentration_sensor
  implements:
  - CONTROL


EFHLC:
  guid: "6951a8f3-40e6-461a-a225-70041409441f"
  description: "Two-speed exhaust fan (low/high)."
  is_abstract: true
  uses:
  - high_exhaust_fan_speed_command
  - high_exhaust_fan_speed_status
  - low_exhaust_fan_speed_command
  - low_exhaust_fan_speed_status
  implements:
  - OPERATIONAL

<<<<<<< HEAD
HLC:
  guid: "4e075523-ef6e-4f3a-917e-1b8ac5b892bd"
  description: "Two-speed motor (high/low)."
=======
FHLC:
  description: "Two-speed fan (high/low)."
>>>>>>> 9b4e30ee
  is_abstract: true
  opt_uses:
  - high_speed_status
  - low_speed_status
  uses:
  - high_speed_command
  - low_speed_command
  implements:
  - OPERATIONAL

SWCM:
  guid: "b82c4b84-96ae-48ee-a36b-29f274f6a41a"
  description: "Solenoid water valve control and monitoring."
  is_abstract: true
  uses:
  - valve_command
  - valve_status


SCRSS:
  guid: "636b1262-b08b-4e1b-b130-e1a510b79a0c"
  description: "Scurbber start stop monitoring."
  is_abstract: true
  opt_uses:
  - bypass_air_damper_percentage_command
  - bypass_air_damper_percentage_sensor
  - differential_pressure_sensor
  - differential_pressure_setpoint
  - scrubber_run_mode
  - filter_alarm
  - fire_alarm
  - high_differential_pressure_alarm
  - low_differential_pressure_alarm
  uses:
  - scrubber_run_command
  - scrubber_run_status
  implements:
  - OPERATIONAL

##Abstracts for sensors
PCM:
  guid: "b661d7aa-4f70-41c8-817a-7514a74ccebc"
  description: "General particulate matter monitoring."
  is_abstract: true
  uses:
  - particle_concentration_sensor
  implements:
  - MONITORING


PMM:
  guid: "9c7fa9be-b9ec-46e1-8986-8e70b4ab04e3"
  description: "Zone air particulate matter monitoring."
  is_abstract: true
  uses:
  - zone_air_pm10pt0_concentration_sensor
  - zone_air_pm2pt5_concentration_sensor
  implements:
  - MONITORING


PHWTC:
  guid: "f2d309b1-dc35-4aa3-8cf8-dc986cc05a79"
  description: "potable water temperature monitoring and control."
  is_abstract: true
  uses:
  - potable_hot_water_temperature_sensor


LM:
  guid: "debce299-ec12-4d13-86fd-93e0cf10102e"
  description: "level monitoring of devices storing media."
  is_abstract: true
  uses:
  - level_status
  - percentage_sensor


PLPM:
  guid: "87da5960-a441-49a1-8f80-05acdbf32426"
  description: "Pipeline Fluid pressure monitoring"
  is_abstract: true
  uses:
  - line_pressure_sensor


CO2M4X:
  guid: "860e4db3-a171-4575-ad91-0002b01ea783"
  description: "Basic carbon dioxide monitoring for 4 Zones."
  is_abstract: true
  uses:
  - zone_air_co2_concentration_sensor_1
  - zone_air_co2_concentration_sensor_2
  - zone_air_co2_concentration_sensor_3
  - zone_air_co2_concentration_sensor_4
  implements:
  - MONITORING


CO2M6X:
  guid: "3bea6d49-a70b-42c4-bd0c-592991dbf0f5"
  description: "Basic carbon dioxide monitoring for 6 Zones."
  is_abstract: true
  opt_uses:
  - average_zone_air_co2_concentration_sensor
  - max_zone_air_co2_concentration_sensor
  uses:
  - zone_air_co2_concentration_sensor_1
  - zone_air_co2_concentration_sensor_2
  - zone_air_co2_concentration_sensor_3
  - zone_air_co2_concentration_sensor_4
  - zone_air_co2_concentration_sensor_5
  - zone_air_co2_concentration_sensor_6
  implements:
  - MONITORING


MIPCVM:
  guid: "17630266-40d3-4bc5-a9cd-9d70f10ef839"
  description: "Motor phase-level input current and voltage monitoring."
  is_abstract: true
  implements:
  - MONITORING
  uses:
  - average_input_inter_line_motor_voltage_sensor
  - average_input_line_motor_current_sensor
  - input_motor_power_sensor


EPM:
  guid: "5976839e-9e26-48ef-8d7f-24106a6b7f97"
  description: "Basic Electrical parameter monitoring."
  is_abstract: true
  opt_uses:
  - power_status
  uses:
  - current_sensor
  - energy_accumulator
  - power_sensor
  - voltage_sensor
  implements:
  - MONITORING


DFRMM:
  guid: "055a7881-d815-4bcd-aba5-2fac9a0d8e42"
  description: "Discharge fan run mode monitoring."
  is_abstract: true
  uses:
  - discharge_fan_run_mode
  implements:
  - MONITORING


RDC:
  guid: "ca7914b6-f639-4d67-a6fc-22f5a4e613ff"
  description: "Return air damper percentage monitoring"
  is_abstract: true
  uses:
  - return_air_damper_percentage_command
  - return_air_damper_percentage_sensor
  implements:
  - MONITORING


RFSS:
  guid: "2ca79174-7d36-4341-a820-0db83cd9470c"
  description: "Basic combination of return fan run command and status (start/stop)."
  is_abstract: true
  opt_uses:
  - return_fan_current_sensor
  - return_fan_power_sensor
  uses:
  - return_fan_run_command
  - return_fan_run_status
  implements:
  - OPERATIONAL


RFSS2X:
  guid: "8a0e3c63-308e-49d1-bab5-2780998cc6ac"
  description: "Return fan start-stop and feedback with two fan."
  is_abstract: true
  opt_uses:
  - return_fan_current_sensor_1
  - return_fan_current_sensor_2
  - return_fan_power_sensor_1
  - return_fan_power_sensor_2
  uses:
  - return_fan_run_command_1
  - return_fan_run_command_2
  - return_fan_run_status_1
  - return_fan_run_status_2
  implements:
  - OPERATIONAL


RFVSC:
  guid: "e36cc2ed-5694-4171-94b0-d32a94bb271c"
  description: "Variable speed control for a return fan."
  is_abstract: true
  opt_uses:
  - return_fan_current_sensor
  - return_fan_power_sensor
  - return_fan_speed_frequency_sensor
  - return_fan_speed_percentage_sensor
  uses:
  - return_fan_run_command
  - return_fan_run_status
  - return_fan_speed_percentage_command
  implements:
  - OPERATIONAL


RFVSC2X:
  guid: "3326bd01-506e-4dba-a410-9a34252b2d59"
  description: "Return fan variable speed control with feedback and sensoring for two fans."
  is_abstract: true
  opt_uses:
  - return_fan_current_sensor_1
  - return_fan_current_sensor_2
  - return_fan_power_sensor_1
  - return_fan_power_sensor_2
  - return_fan_speed_frequency_sensor_1
  - return_fan_speed_frequency_sensor_2
  - return_fan_speed_percentage_sensor_1
  - return_fan_speed_percentage_sensor_2
  uses:
  - return_fan_run_command_1
  - return_fan_run_command_2
  - return_fan_run_status_1
  - return_fan_run_status_2
  - return_fan_speed_percentage_command_1
  - return_fan_speed_percentage_command_2
  implements:
  - OPERATIONAL

SEWTM:
  guid: "bca463b0-2ecb-41df-8ad9-aab7690751d7"
  description: "Secondary water temperature monitoring"
  opt_uses:
  - secondary_supply_water_temperature_sensor
  uses:
  - secondary_return_water_temperature_sensor
  implements:
  - MONITORING

EXTOR:
  guid: "6f650a5a-06d3-4316-af26-7d4b8241aecf"
  description: "shade control with extension monitoring based on outside illuminance"
  is_abstract: true
  uses:
  - shade_extent_percentage_command
  - outside_illuminance_sensor
  - low_limit_illuminance_setpoint
  - high_limit_illuminance_setpoint

DPHC2:
  guid: "6393d7b6-c538-4f2c-a43e-224f6f36ca6c"
  description: "Two-pipe heating and cooling control for radiant panels"
  is_abstract: true
  opt_uses:
  - supply_water_temperature_sensor
  - return_water_temperature_sensor
  uses:
  - water_riser_mode
  - supply_water_valve_percentage_command

DPHC4:
  guid: "3d81e58b-2596-4a8a-97d2-8ef62de6b823"
  description: "Four pipe heating and cooling controls for radiant panels"
  is_abstract: true
  opt_uses:
  - heating_supply_water_temperature_sensor
  - heating_return_water_temperature_sensor
  - chilled_supply_water_temperature_sensor
  - chilled_return_water_temperature_sensor
  uses:
  - cooling_output_percentage_command
  - heating_output_percentage_command

HHCD42:
  guid: "994cd48f-ef49-4aa6-8be6-98f05d17c0b7"
  description: "Hydronic heating and cooling distribution monitoring for change over group with a heat and a cold exchanger. Primary side: Four-pipe installation 
                with flow control valves for cooling and heating. Two pipe installation with isolation valves on the secondary side towards the radiant panels. 
                Heating or cooling only"
  is_abstract: true
  implements:
  - MONITORING
  uses:
  - heating_supply_water_isolation_valve_status
  - heating_return_water_isolation_valve_status
  - chilled_supply_water_isolation_valve_status
  - chilled_return_water_isolation_valve_status
  - chilled_water_valve_percentage_command
  - heating_water_valve_percentage_command
  - secondary_heating_supply_water_temperature_sensor
  - secondary_heating_return_water_temperature_sensor
  - secondary_chilled_supply_water_temperature_sensor
  - secondary_chilled_return_water_temperature_sensor
  - heating_request_count
  - cooling_request_count
  opt_uses:
  - average_zone_air_temperature_sensor
  - primary_chilled_supply_water_temperature_sensor
  - primary_heating_supply_water_temperature_sensor

HHCD44:
  guid: "da375227-c57b-4818-91ab-c7e9060ad1cc"
  description: "Hydronic heating and cooling distribution monitoring for change over group with a heat and a cold exchanger. Primary side: Four-pipe installation 
                with flow control valves for cooling and heating. Four pipe installation with isolation valves on the secondary side towards the radiant panels.
                Heating and cooling in parallel"
  is_abstract: true
  implements:
  - MONITORING
  uses:
  - heating_supply_water_isolation_valve_status
  - heating_return_water_isolation_valve_status
  - chilled_supply_water_isolation_valve_status
  - chilled_return_water_isolation_valve_status
  - chilled_water_valve_percentage_command
  - heating_water_valve_percentage_command
  - secondary_heating_supply_water_temperature_sensor
  - secondary_heating_return_water_temperature_sensor
  - secondary_chilled_supply_water_temperature_sensor
  - secondary_chilled_return_water_temperature_sensor
  - heating_request_count
  - cooling_request_count
  opt_uses:
  - average_zone_air_temperature_sensor
  - primary_chilled_supply_water_temperature_sensor
  - primary_heating_supply_water_temperature_sensor

RCO2M:
  guid: "09a6c4bb-9bb3-4318-aa43-8ad379493788"
  description: "Return air co2 monitoring"
  is_abstract: true
  uses:
  - return_air_co2_concentration_sensor
  implements:
  - MONITORING

VMADC:
  guid: "796e1551-7648-40cf-962d-9bbb28c8056b"
  description: "Variable mixed air damper monitoring (for recirculated air in AHU)."
  is_abstract: true
  uses:
  - mixed_air_damper_percentage_command
  - mixed_air_damper_percentage_sensor
  implements:
  - CONTROL

OAQM:
  guid: "99e4f482-278e-40ee-9524-9f687c41ba22"
  description: "Outside air quality monitoring (particulates and gases)"
  is_abstract: true
  uses:
  - outside_air_pm1pt0_density_sensor
  - outside_air_pm2pt5_density_sensor
  - outside_air_pm10pt0_density_sensor
  - outside_air_no_density_sensor
  - outside_air_no2_density_sensor
  - outside_air_so2_density_sensor
  - outside_air_co_concentration_sensor
  opt_uses:
  - outside_air_co2_concentration_sensor
  implements:
  - MONITORING<|MERGE_RESOLUTION|>--- conflicted
+++ resolved
@@ -6332,14 +6332,8 @@
   implements:
   - OPERATIONAL
 
-<<<<<<< HEAD
 HLC:
-  guid: "4e075523-ef6e-4f3a-917e-1b8ac5b892bd"
   description: "Two-speed motor (high/low)."
-=======
-FHLC:
-  description: "Two-speed fan (high/low)."
->>>>>>> 9b4e30ee
   is_abstract: true
   opt_uses:
   - high_speed_status
