# Copyright 2020 Google LLC
#
# Licensed under the Apache License, Version 2.0 (the License);
# you may not use this file except in compliance with the License.
# You may obtain a copy of the License at
#
#    https://www.apache.org/licenses/LICENSE-2.0
#
# Unless required by applicable law or agreed to in writing, software
# distributed under the License is distributed on an AS IS BASIS,
# WITHOUT WARRANTIES OR CONDITIONS OF ANY KIND, either express or implied.
# See the License for the specific language governing permissions and
# limitations under the License.

### ABSTRACT TYPES

# This defines subtypes by function. They are not necessarily specific to any type of equipment.
# TODO: Variable speed compressors?
# TODO: For types which use multiple sensors as control points (e.g. differential_pressure_sensor_1
# and _2) they should be reconstructed using virtual points (and the 2X types should be deprecated).

SD:
  id: "11449987124388954112"
  description: "Single duct VAV type, with basic airflow control."
  is_abstract: true
  opt_uses:
  - run_command
  - supply_air_ventilation_flowrate_requirement
  - supply_air_cooling_flowrate_capacity
  - supply_air_heating_flowrate_capacity
  - cooling_thermal_power_capacity
  - supply_air_temperature_sensor
  uses:
  - supply_air_flowrate_sensor
  - supply_air_flowrate_setpoint
  - supply_air_damper_percentage_command
  implements:
  - CONTROL

DD:
  id: "8927971333061476352"
  description: "Dual duct flow control (hot deck, cold deck)."
  is_abstract: true
  opt_uses:
  - supply_air_ventilation_flowrate_requirement
  - supply_air_cooling_flowrate_capacity
  - supply_air_heating_flowrate_capacity
  - cooling_thermal_power_capacity
  - heating_thermal_power_capacity
  - discharge_air_temperature_sensor
  - run_command
  uses:
  - cooling_air_damper_percentage_command
  - cooling_air_flowrate_sensor
  - cooling_air_flowrate_setpoint
  - heating_air_damper_percentage_command
  - heating_air_flowrate_sensor
  - heating_air_flowrate_setpoint
  implements:
  - CONTROL

# Not deprecated but probably not useful
OADM:
  id: "13985513714598543360"
  description: "Outside air damper monitoring."
  uses:
  - outside_air_damper_command

MOAFC:
  id: "1519549946037010432"
  description: "Minimum (ventilation) outside air flow control."
  is_abstract: true
  opt_uses:
  - economizer_mode
  uses:
  - ventilation_outside_air_damper_percentage_command
  - ventilation_outside_air_flowrate_setpoint
  - ventilation_outside_air_flowrate_sensor
  implements:
  - CONTROL

OAFC:
  id: "12724505818934804480"
  description: "Outside Air Flow Control"
  is_abstract: true
  opt_uses:
  - economizer_mode
  - mixed_air_temperature_sensor
  uses:
  - outside_air_flowrate_setpoint
  - outside_air_flowrate_sensor
  - outside_air_damper_percentage_command
  implements:
  - CONTROL

ZTM:
  id: "5662861603217866752"
  description: "Zone temperature monitoring."
  is_abstract: true
  opt_uses:
  - discharge_air_temperature_sensor
  uses:
  - zone_air_temperature_sensor
  implements:
  - MONITORING

REFM:
  id: "18151343369916252160"
  description: "Refrigerant leak monitoring."
  is_abstract: true
  implements:
  - MONITORING
  uses:
  - zone_air_refrigerant_concentration_sensor


CSP:
  id: "2456298668530073600"
  description: "Single cooling setpoint control (IDF room typically)."
  is_abstract: true
  implements:
  - OPERATIONAL
  opt_uses:
  - zone_air_relative_humidity_sensor
  - discharge_air_temperature_sensor
  uses:
  - zone_air_temperature_sensor
  - zone_air_cooling_temperature_setpoint

ZTC:
  id: "10742921982891786240"
  description: "Single control setpoint with deadband."
  is_abstract: true
  implements:
  - OPERATIONAL
  opt_uses:
  - zone_air_deadband_temperature_setpoint
  - zone_air_relative_humidity_sensor
  uses:
  - zone_air_temperature_setpoint
  - zone_air_temperature_sensor

DSARC:
  id: "9767289031682424832"
  description: "AHU dual supply air reset control."
  is_abstract: true
  opt_uses:
  - supply_air_flowrate_sensor
  - heating_request_count
  uses:
  - supply_air_cooling_temperature_setpoint
  - supply_air_heating_temperature_setpoint
  - supply_air_static_pressure_setpoint
  - cooling_request_count
  - pressurization_request_count
  implements:
  - CONTROL

DFMSS:
  id: "15946227720434745344"
  description: "Discharge fan Start Stop with uneven statuses."
  is_abstract: true
  implements:
  - OPERATIONAL
  opt_uses:
  - discharge_air_flowrate_capacity
  - discharge_fan_power_capacity
  - discharge_fan_current_sensor
  - discharge_fan_power_sensor
  uses:
  - discharge_fan_run_command
  - discharge_fan_run_status_1
  - discharge_fan_run_status_2

DX2RC:
  id: "14529282687673303040"
  description: "Compressor run control on retun side (RC)."
  is_abstract: true
  opt_uses:
  - discharge_air_temperature_sensor
  - leaving_cooling_coil_temperature_sensor
  - cooling_thermal_power_capacity
  - cooling_percentage_command
  - compressor_speed_percentage_command
  uses:
  - return_air_temperature_setpoint
  - return_air_temperature_sensor
  - compressor_run_command_1
  - compressor_run_command_2
  - compressor_run_status_1
  - compressor_run_status_2
  implements:
  - CONTROL

DFSMC:
  id: "2774887660236308480"
  description: "Discharge fan multi-speed control."
  is_abstract: true
  uses:
  - discharge_fan_run_command
  - discharge_fan_speed_mode

DSP:
  id: "8112819800507416576"
  description: "Dual setpoint control (heating/cooling thresholds with deadband in between)."
  is_abstract: true
  implements:
  - OPERATIONAL
  opt_uses:
  - discharge_air_temperature_sensor
  - zone_air_relative_humidity_sensor
  uses:
  - zone_air_temperature_sensor
  - zone_air_cooling_temperature_setpoint
  - zone_air_heating_temperature_setpoint

DDSP:
  id: "15044396188704964608"
  description: "Dual setpoint control (heating/cooling thresholds with deadband in between) with two zone temp sensors."
  is_abstract: true
  implements:
  - OPERATIONAL
  opt_uses:
  - discharge_air_temperature_sensor
  uses:
  - zone_air_temperature_sensor_1
  - zone_air_temperature_sensor_2
  - zone_air_cooling_temperature_setpoint
  - zone_air_heating_temperature_setpoint

CO2C:
  id: "14886233640072642560"
  description: "Carbon dioxide control."
  is_abstract: true
  implements:
  - OPERATIONAL
  uses:
  - zone_air_co2_concentration_sensor
  - zone_air_co2_concentration_setpoint

COC:
  id: "11679670705384849408"
  description: "Carbon monoxide control."
  is_abstract: true
  implements:
  - OPERATIONAL
  uses:
  - zone_air_co_concentration_sensor
  - zone_air_co_concentration_setpoint

BPC:
  id: "16869691043929391104"
  description: "Building pressure control (stand-alone fan)."
  is_abstract: true
  uses:
  - building_air_static_pressure_sensor
  - building_air_static_pressure_setpoint
  implements:
  - OPERATIONAL

EDPM:
  id: "18075318737925308416"
  description: "Exhaust air damper percentage monitoring."
  is_abstract: true
  uses:
  - exhaust_air_damper_percentage_command
  - exhaust_air_damper_percentage_sensor

EDM:
  id: "3621015733879701504"
  description: "Exhaust air damper monitoring."
  is_abstract: true
  uses:
  - exhaust_air_damper_command
  - exhaust_air_damper_status

EDBPC:
  id: "15769475728711614464"
  description: "Building static control with exhaust damper."
  is_abstract: true
  opt_uses:
  - exhaust_air_differential_pressure_sensor
  - exhaust_air_damper_percentage_sensor
  uses:
  - building_air_static_pressure_sensor
  - building_air_static_pressure_setpoint
  - exhaust_air_damper_percentage_command
  implements:
  - CONTROL

EFFC:
  id: "3108154032661725184"
  description: "Exhaust fan flow control."
  is_abstract: true
  uses:
  - speed_percentage_command
  - exhaust_air_flowrate_setpoint
  - exhaust_air_flowrate_sensor
  implements:
  - CONTROL

BSPC:
  id: "6131235964464398336"
  description: "Building static pressure control (as part of a composite device)."
  is_abstract: true
  opt_uses:
  - exhaust_air_damper_percentage_command
  - exhaust_fan_run_status
  uses:
  - building_air_static_pressure_sensor
  - building_air_static_pressure_setpoint
  - exhaust_fan_run_command
  implements:
  - CONTROL

VSC:
  id: "3357018594004172800"
  description: "Variable speed control generic."
  is_abstract: true
  opt_uses:
  - current_sensor
  - speed_percentage_sensor
  - speed_frequency_sensor
  - power_sensor
  - voltage_sensor
  uses:
  - speed_percentage_command
  - run_status
  - run_command
  implements:
  - OPERATIONAL

EFVSC:
  id: "12580390630858948608"
  description: "Variable speed control for exhaust fans."
  is_abstract: true
  opt_uses:
  - exhaust_fan_speed_frequency_sensor
  - exhaust_fan_speed_percentage_sensor
  - exhaust_fan_current_sensor
  - exhaust_fan_power_sensor
  uses:
  - exhaust_fan_run_command
  - exhaust_fan_run_status
  - exhaust_fan_speed_percentage_command
  implements:
  - OPERATIONAL

VSFC:
  id: "17941929285778407424"
  description: "Variable speed control or monitor in frequency"
  is_abstract: true
  uses:
  - speed_frequency_command
  - speed_frequency_sensor
 

SFVSC:
  id: "16291356723812237312"
  description: "Variable speed control for supply fans."
  is_abstract: true
  opt_uses:
  - supply_fan_speed_frequency_sensor
  - supply_fan_speed_percentage_sensor
  - supply_fan_current_sensor
  - supply_fan_power_sensor
  uses:
  - supply_fan_run_command
  - supply_fan_run_status
  - supply_fan_speed_percentage_command
  implements:
  - OPERATIONAL

DFVSC:
  id: "3825392955250704384"
  description: "Variable speed control for discharge fans."
  is_abstract: true
  opt_uses:
  - discharge_fan_current_sensor
  - discharge_fan_power_sensor
  - discharge_fan_speed_frequency_sensor
  - discharge_fan_speed_percentage_sensor
  - discharge_fan_lost_power_alarm
  uses:
  - discharge_fan_speed_percentage_command
  - discharge_fan_run_status
  - discharge_fan_run_command
  implements:
  - OPERATIONAL

DFVSC2X:
  id: "2339665773590478848"
  description: "Variable speed control for discharge fans for 2 separate zones."
  is_abstract: true
  opt_uses:
  - discharge_fan_current_sensor_1
  - discharge_fan_power_sensor_1
  - discharge_fan_speed_frequency_sensor_1
  - discharge_fan_speed_percentage_sensor_1
  - discharge_fan_lost_power_alarm_1
  - discharge_fan_current_sensor_2
  - discharge_fan_power_sensor_2
  - discharge_fan_speed_frequency_sensor_2
  - discharge_fan_speed_percentage_sensor_2
  - discharge_fan_lost_power_alarm_2
  uses:
  - discharge_fan_speed_percentage_command_1
  - discharge_fan_run_status_1
  - discharge_fan_run_command_1
  - discharge_fan_speed_percentage_command_2
  - discharge_fan_run_status_2
  - discharge_fan_run_command_2
  implements:
  - OPERATIONAL


DFVSFC:
  id: "3819485279274663936"
  description: "Variable speed control with frequency setting for discharge fans."
  is_abstract: true
  uses:
  - discharge_fan_speed_frequency_command
  - discharge_fan_run_status
  - discharge_fan_run_command
  opt_uses:
  - discharge_fan_speed_frequency_sensor
  implements:
  - OPERATIONAL

DFMSC:
  id: "13122696153957138432"
  description: "Discharge fan multi-speed control."
  is_abstract: true
  uses:
  - discharge_fan_run_command
  - discharge_fan_run_status
  - discharge_fan_speed_mode

ZHM:
  id: "17192076649286336512"
  description: "Zone humidity monitoring."
  is_abstract: true
  implements:
  - MONITORING
  uses:
  - zone_air_relative_humidity_sensor

DTM:
  id: "7968704612431560704"
  description: "Discharge temperature monitoring."
  is_abstract: true
  opt_uses:
  - discharge_air_relative_humidity_sensor
  - discharge_air_specificenthalpy_sensor
  uses:
  - discharge_air_temperature_sensor
  implements:
  - MONITORING

SS:
  id: "2875133433875529728"
  description: "Basic combination of run command and status (start/stop)."
  is_abstract: true
  implements:
  - /SS
  - OPERATIONAL
  opt_uses:
  - power_capacity
  - flowrate_capacity
  - powerfactor_sensor
  - current_sensor
  - power_sensor

SSPC:
  id: "10526749200778002432"
  description: "Supply static pressure control via supply fan speed"
  is_abstract: true
  opt_uses:
  - supply_fan_speed_frequency_sensor
  - supply_fan_run_command
  - supply_fan_run_status
  - pressurization_request_count
  - supply_air_damper_percentage_command
  - supply_air_flowrate_sensor
  - supply_fan_speed_percentage_command
  uses:
  - supply_air_static_pressure_sensor
  - supply_air_static_pressure_setpoint
  implements:
  - OPERATIONAL

SPSS:
  id: "8029265712889462784"
  description: "Spray pump start stop monitoring."
  is_abstract: true
  uses:
  - spray_pump_run_command
  - spray_pump_run_status
  implements:
  - OPERATIONAL

EFSS:
  id: "618830020562911232"
  description: "Basic combination of exhaust fan run command and status (start/stop)."
  is_abstract: true
  implements:
  - OPERATIONAL
  opt_uses:
  - exhaust_fan_current_sensor
  - exhaust_fan_power_sensor
  - exhaust_air_flowrate_capacity
  - exhaust_fan_power_capacity
  uses:
  - exhaust_fan_run_command
  - exhaust_fan_run_status

DFSS:
  id: "8437078973678092288"
  description: "Basic combination of discharge fan run command and status (start/stop)."
  is_abstract: true
  implements:
  - OPERATIONAL
  opt_uses:
  - discharge_air_flowrate_capacity
  - discharge_fan_power_capacity
  - discharge_fan_current_sensor
  - discharge_fan_power_sensor
  - discharge_air_static_pressure_sensor
  - discharge_fan_lost_power_alarm
  uses:
  - discharge_fan_run_command
  - discharge_fan_run_status

HT2RC:
  id: "12331526069516500992"
  description: "Two gas or electric heater control on zone side (HSP, DSP)."
  is_abstract: true
  opt_uses:
  - discharge_air_temperature_sensor
  - heating_thermal_power_capacity
  - heating_percentage_command
  uses:
  - heater_run_command_1
  - heater_run_command_2
  - return_air_temperature_setpoint
  - return_air_temperature_sensor
  implements:
  - CONTROL

HTZTC:
  id: "4417012674366275584"
  description: "Gas or electric heater control on zone side (ZC)."
  is_abstract: true
  opt_uses:
  - heating_thermal_power_capacity
  - discharge_air_temperature_sensor
  - heating_percentage_command
  - heater_run_status
  uses:
  - heater_run_command
  - zone_air_temperature_setpoint
  - zone_air_temperature_sensor
  implements:
  - CONTROL

HT3ZTC:
  id: "5155603013255036928"
  description: "Two gas or electric heater control on zone side (HSP, ZTC)."
  is_abstract: true
  opt_uses:
  - discharge_air_temperature_sensor
  - heating_thermal_power_capacity
  - heating_percentage_command
  uses:
  - heater_run_command_1
  - heater_run_command_2
  - heater_run_command_3
  - zone_air_temperature_setpoint
  - zone_air_temperature_sensor
  implements:
  - CONTROL

HSOUC:
  id: "3000067641604833280"
  description: "Heating occupied/unoccupied setpoint control."
  is_abstract: true
  uses:
  - zone_air_unoccupied_heating_temperature_setpoint
  - zone_air_occupied_heating_temperature_setpoint
  - zone_air_temperature_sensor
  implements:
  - CONTROL

HTZOUC:
  id: "11998259697091084288"
  description: "Gas or electric heater control on zone side (ZC)."
  is_abstract: true
  opt_uses:
  - heater_run_status
  uses:
  - heater_run_command
  - zone_air_unoccupied_heating_temperature_setpoint
  - zone_air_occupied_heating_temperature_setpoint
  - zone_air_temperature_sensor
  implements:
  - CONTROL

LCC:
  id: "7719840051089113088"
  description: "Leaving coil temperature control."
  is_abstract: true
  uses:
  - leaving_cooling_coil_temperature_sensor
  - leaving_cooling_coil_temperature_setpoint
  - chilled_water_valve_percentage_command
  implements:
  - CONTROL

LCC2X:
  id: "13640384711221051392"
  description: "Double valve leaving coil temperature control."
  is_abstract: true
  uses:
  - leaving_cooling_coil_temperature_sensor
  - leaving_cooling_coil_temperature_setpoint
  - chilled_water_valve_percentage_command_1
  - chilled_water_valve_percentage_command_2
  implements:
  - CONTROL

SFSS:
  id: "5180976443089223680"
  description: "Basic combination of supply fan run command and status (start/stop)."
  is_abstract: true
  implements:
  - OPERATIONAL
  opt_uses:
  - supply_air_flowrate_capacity
  - supply_fan_power_capacity
  - supply_fan_current_sensor
  - supply_fan_power_sensor
  uses:
  - supply_fan_run_command
  - supply_fan_run_status

RHM:
  id: "14781568929201389568"
  description: "Return air humidity monitoring."
  is_abstract: true
  implements:
  - MONITORING
  uses:
  - return_air_relative_humidity_sensor

RTM:
  id: "2924673029776605184"
  description: "Return air temperature monitoring"
  implements:
  - MONITORING
  opt_uses:
  - return_air_relative_humidity_sensor
  - return_air_specificenthalpy_sensor
  uses:
  - return_air_temperature_sensor

DTC:
  id: "14404348479943999488"
  description: "Discharge air temperatore control"
  is_abstract: true
  implements:
  - OPERATIONAL
  uses:
  - discharge_air_temperature_setpoint
  - discharge_air_temperature_sensor

STC:
  id: "2204097089397325824"
  description: "Supply air temperature control"
  is_abstract: true
  opt_uses:
  - heating_request_count
  - cooling_request_count
  uses:
  - supply_air_temperature_setpoint
  - supply_air_temperature_sensor
  implements:
  - OPERATIONAL

RTC:
  id: "7486819452302917632"
  description: "Return air temperature control"
  is_abstract: true
  implements:
  - OPERATIONAL
  uses:
  - return_air_temperature_sensor
  - return_air_temperature_setpoint

# Rename to OTM
OA:
  id: "15138435219205390336"
  description: "Basic weather station (drybulb temp and humidity)."
  is_abstract: true
  opt_uses:
  - outside_air_relative_humidity_sensor
  - outside_air_dewpoint_temperature_sensor
  - outside_air_wetbulb_temperature_sensor
  - outside_air_specificenthalpy_sensor
  - outside_air_pressure_sensor
  uses:
  - outside_air_temperature_sensor
  implements:
  - MONITORING

ZA:
  id: "3244379125296660480"
  description: "Grouped type for zone air psychrometric conditions (RH and temp)"
  is_abstract: true
  uses:
  - zone_air_temperature_sensor
  - zone_air_relative_humidity_sensor

WDT:
  id: "12148045066631380992"
  description: "Temperature differential across water."
  is_abstract: true
  implements:
  - MONITORING
  uses:
  - return_water_temperature_sensor
  - supply_water_temperature_sensor

CHWDT:
  id: "6815783107824713728"
  description: "Temperature differential across chilled water."
  is_abstract: true
  implements:
  - MONITORING
  uses:
  - chilled_return_water_temperature_sensor
  - chilled_supply_water_temperature_sensor

CHWDPSC:
  id: "9028698692793663488"
  description: "Chilled water valve controlling supply air dewpoint temperature."
  is_abstract: true
  opt_uses:
  - leaving_cooling_coil_temperature_sensor
  - cooling_thermal_power_capacity
  - chilled_supply_water_temperature_sensor
  uses:
  - supply_air_dewpoint_temperature_sensor
  - supply_air_dewpoint_temperature_setpoint
  - chilled_water_valve_percentage_command
  implements:
  - CONTROL

CHWDPSC2X:
  id: "14378975050109812736"
  description: "Chilled water valves (2x) controlling supply air dewpoint temperature."
  is_abstract: true
  opt_uses:
  - leaving_cooling_coil_temperature_sensor
  - cooling_thermal_power_capacity
  uses:
  - supply_air_dewpoint_temperature_sensor
  - supply_air_dewpoint_temperature_setpoint
  - chilled_water_valve_percentage_command_1
  - chilled_water_valve_percentage_command_2
  implements:
  - CONTROL

CWDT:
  id: "16710191489157693440"
  description: "Temperature differential across condenser water."
  is_abstract: true
  implements:
  - MONITORING
  uses:
  - condensing_return_water_temperature_sensor
  - condensing_supply_water_temperature_sensor

# Rename SFN TOTAL_
SWTC:
  id: "3609220173136920576"
  description: "Supply water temperature control."
  is_abstract: true
  implements:
  - OPERATIONAL
  opt_uses:
  - cooling_request_count
  - heating_request_count
  - return_water_temperature_sensor
  - run_command
  uses:
  - supply_water_temperature_setpoint
  - supply_water_temperature_sensor

RWTC:
  id: "4684780039613448192"
  description: "Return water temperature control."
  is_abstract: true
  implements:
  - OPERATIONAL
  opt_uses:
  - supply_water_temperature_sensor
  - run_command
  uses:
  - return_water_temperature_setpoint
  - return_water_temperature_sensor


PSWTC:
  id: "10474579573063286784"
  description: "Process water temperature control."
  is_abstract: true
  opt_uses:
  - process_return_water_temperature_sensor
  uses:
  - process_supply_water_temperature_sensor
  - process_supply_water_temperature_setpoint
  implements:
  - OPERATIONAL

SCHWTC:
  id: "10166461230588362752"
  description: "Supply chilled water temperature control."
  is_abstract: true
  implements:
  - OPERATIONAL
  opt_uses:
  - cooling_request_count
  - chilled_return_water_temperature_sensor
  - cooling_percentage_command
  uses:
  - chilled_supply_water_temperature_setpoint
  - chilled_supply_water_temperature_sensor

WDPC:
  id: "7536359048203993088"
  description: "Differential pressure control in whichever system."
  is_abstract: true
  implements:
  - OPERATIONAL
  opt_uses:
  - pressurization_request_count
  uses:
  - differential_pressure_sensor
  - differential_pressure_setpoint

CGRWTC:
  id: "8601082128077160448"
  description: "Cogeneration return water temperature control."
  is_abstract: true
  implements:
  - OPERATIONAL
  opt_uses:
  - cogeneration_supply_water_temperature_sensor
  uses:
  - cogeneration_return_water_temperature_sensor
  - cogeneration_return_water_temperature_setpoint

WDPC2X:
  id: "14149516868997611520"
  description: "Differential pressure control in whichever system, 2 sensors."
  is_abstract: true
  implements:
  - OPERATIONAL
  opt_uses:
  - pressurization_request_count
  - run_command
  uses:
  - differential_pressure_sensor_1
  - differential_pressure_sensor_2
  - differential_pressure_setpoint

# Change to low_limit_flowrate_setpoint
MINFC:
  id: "16039155144679489536"
  description: "Minimum flow control for entire loop."
  is_abstract: true
  implements:
  - CONTROL
  uses:
  - bypass_valve_percentage_command
  - min_flowrate_setpoint
  - flowrate_sensor

# Rename to CPSS
CPC:
  id: "1722211929268682752"
  description: "Circulation pump control"
  is_abstract: true
  uses:
  - circulation_pump_run_status
  - circulation_pump_run_command


### NET NEW TYPES
ETM:
  id: "13050638559919210496"
  description: "Basic exhaust temperature monitoring."
  is_abstract: true
  uses:
  - exhaust_air_temperature_sensor
  implements:
  - MONITORING

ED:
  id: "8438952541491822592"
  description: "Exhaust air flow control."
  is_abstract: true
  opt_uses:
  - exhaust_air_damper_percentage_sensor
  - exhaust_air_static_pressure_sensor
  uses:
  - exhaust_air_flowrate_setpoint
  - exhaust_air_flowrate_sensor
  - exhaust_air_damper_percentage_command
  implements:
  - CONTROL

RD:
  id: "17662324578346598400"
  description: "Return damper flow control."
  is_abstract: true
  uses:
  - return_air_flowrate_setpoint
  - return_air_flowrate_sensor
  - return_air_damper_percentage_command
  implements:
  - CONTROL

MTM:
  id: "944962761547317248"
  description: "Mixed air temperature monitoring."
  is_abstract: true
  opt_uses:
  - mixed_air_relative_humidity_sensor
  - mixed_air_dewpoint_temperature_sensor
  uses:
  - mixed_air_temperature_sensor
  implements:
  - MONITORING

MTC:
  id: "10168334798402093056"
  description: "Mixed air temperature control."
  is_abstract: true
  uses:
  - mixed_air_temperature_sensor
  - mixed_air_temperature_setpoint
  implements:
  - OPERATIONAL

STM:
  id: "5556648779974705152"
  description: "Basic supply temperature monitoring."
  is_abstract: true
  uses:
  - supply_air_temperature_sensor
  implements:
  - MONITORING

STDSPC:
  id: "14780020816829480960"
  description: "Supply temperature control dual setpoint."
  is_abstract: true
  opt_uses:
  - heating_request_count
  - cooling_request_count
  uses:
  - supply_air_cooling_temperature_setpoint
  - supply_air_heating_temperature_setpoint
  - supply_air_temperature_sensor
  implements:
  - OPERATIONAL

DSPRTC:
  id: "3250805770761011200"
  description: "Dual setpoint return air temp control."
  is_abstract: true
  opt_uses:
  - discharge_air_temperature_sensor
  - return_air_relative_humidity_sensor
  uses:
  - return_air_temperature_sensor
  - return_air_cooling_temperature_setpoint
  - return_air_heating_temperature_setpoint
  implements:
  - OPERATIONAL

ZHC:
  id: "7286031036884975616"
  description: "Zone relative humidity control."
  is_abstract: true
  uses:
  - zone_air_relative_humidity_sensor
  - zone_air_relative_humidity_setpoint
  implements:
  - OPERATIONAL

RHC:
  id: "2169941860192092160"
  description: "Return air relative humidity control."
  is_abstract: true
  uses:
  - return_air_relative_humidity_sensor
  - return_air_relative_humidity_setpoint
  implements:
  - OPERATIONAL

RHDHC:
  id: "18310842924687949824"
  description: "Return humidification/dehumidification control."
  is_abstract: true
  opt_uses:
  - economizer_mode
  - humidification_percentage_command
  uses:
  - return_air_relative_humidity_sensor
  - return_air_relative_humidity_setpoint
  - dehumidification_run_command
  - humidification_run_command
  implements:
  - CONTROL

ZHDHC:
  id: "4475784869405786112"
  description: "Zone humidification/dehumidification control."
  is_abstract: true
  opt_uses:
  - humidification_percentage_command
  uses:
  - zone_air_relative_humidity_sensor
  - zone_air_relative_humidity_setpoint
  - dehumidification_run_command
  - humidification_run_command
  implements:
  - CONTROL

RHHC:
  id: "8019953948913827840"
  description: "Zone humidification control."
  is_abstract: true
  opt_uses:
  - humidification_percentage_command
  uses:
  - humidification_run_command
  - return_air_relative_humidity_setpoint
  - return_air_relative_humidity_sensor

SHC:
  id: "12474177807615787008"
  description: "Supply air relative humidity control."
  is_abstract: true
  opt_uses:
  - humidification_percentage_command
  uses:
  - dehumidification_run_command
  - humidification_run_command
  - supply_air_dehumidification_relative_humidity_setpoint
  - supply_air_humidification_relative_humidity_setpoint
  - supply_air_relative_humidity_sensor
  implements:
  - OPERATIONAL

SHM:
  id: "2378937030399754240"
  description: "Supply air relative humidity monitoring."
  is_abstract: true
  uses:
  - supply_air_relative_humidity_sensor
  implements:
  - MONITORING

REFC:
  id: "3034632988647227392"
  description: "Refrigerant leak control."
  is_abstract: true
  uses:
  - zone_air_refrigerant_concentration_setpoint
  - zone_air_refrigerant_concentration_sensor
  implements:
  - OPERATIONAL

EPC:
  id: "11105083520895156224"
  description: "Exhaust pressure control."
  is_abstract: true
  uses:
  - exhaust_air_static_pressure_sensor
  - exhaust_air_static_pressure_setpoint
  opt_uses:
  - exhaust_air_flowrate_sensor
  implements:
  - OPERATIONAL

CO2M:
  id: "7862491789188399104"
  description: "Basic carbon dioxide monitoring."
  is_abstract: true
  uses:
  - zone_air_co2_concentration_sensor
  implements:
  - MONITORING

VOCM:
  id: "17085863826043174912"
  description: "Volatile organic compound monitoring."
  is_abstract: true
  uses:
  - zone_air_voc_concentration_sensor
  implements:
  - MONITORING

VOCC:
  id: "2097884266154164224"
  description: "Volatile organic compound control."
  is_abstract: true
  uses:
  - zone_air_voc_concentration_setpoint
  - zone_air_voc_concentration_sensor
  implements:
  - OPERATIONAL

VOCPC:
  id: "668891884487180288"
  description: "Volatile organic compound percentage control."
  is_abstract: true
  uses:
  - zone_air_voc_percentage_setpoint
  - zone_air_voc_percentage_sensor
  implements:
  - OPERATIONAL

BFSS:
  id: "11321256303008940032"
  description: "Booster fan start-stop and feedback."
  is_abstract: true
  uses:
  - boost_fan_run_command
  - boost_fan_run_status
  implements:
  - OPERATIONAL

DFHLC:
  id: "3539036146912722944"
  description: "Discharge fan three-speed (high/low/off) speed control."
  is_abstract: true
  opt_uses:
  - discharge_fan_run_status
  - discharge_fan_run_command
  uses:
  - low_discharge_fan_speed_command
  - high_discharge_fan_speed_command
  implements:
  - OPERATIONAL
  - REMAP_REQUIRED

DFHMLC:
  id: "8727182917643534336"
  description: "Discharge fan three-speed (high/medium/low/off) speed control."
  is_abstract: true
  opt_uses:
  - discharge_fan_run_status
  - discharge_fan_run_command
  uses:
  - low_discharge_fan_speed_command
  - medium_discharge_fan_speed_command
  - high_discharge_fan_speed_command
  implements:
  - OPERATIONAL
  - REMAP_REQUIRED

ESPC:
  id: "6709570284581552128"
  description: "Exhaust air static pressure control."
  is_abstract: true
  uses:
  - exhaust_air_damper_percentage_command
  - exhaust_fan_run_command
  - exhaust_fan_run_status
  - exhaust_fan_speed_percentage_command
  - exhaust_air_static_pressure_sensor
  - exhaust_air_static_pressure_setpoint
  implements:
  - OPERATIONAL

SSPM:
  id: "15932942321436327936"
  description: "Supply static pressure monitoring."
  is_abstract: true
  uses:
  - supply_air_static_pressure_sensor
  implements:
  - MONITORING

ZSPC:
  id: "4403727275367858176"
  description: "Zone static pressure control."
  is_abstract: true
  uses:
  - zone_air_static_pressure_setpoint
  - zone_air_static_pressure_sensor
  implements:
  - OPERATIONAL

ZSPM:
  id: "13627099312222633984"
  description: "Zone static pressure monitoring."
  is_abstract: true
  uses:
  - zone_air_static_pressure_sensor
  implements:
  - MONITORING

RSPC:
  id: "9015413293795246080"
  description: "Return air static pressure control."
  is_abstract: true
  uses:
  - return_air_static_pressure_sensor
  - return_air_static_pressure_setpoint
  implements:
  - OPERATIONAL

PWDPC:
  id: "18238785330650021888"
  description: "Process water differential pressure control."
  is_abstract: true
  uses:
  - process_water_differential_pressure_sensor
  - process_water_differential_pressure_setpoint
  implements:
  - OPERATIONAL

PWDT:
  id: "289266803299844096"
  description: "Primary-side water delta-T monitoring."
  is_abstract: true
  uses:
  - primary_supply_water_temperature_sensor
  - primary_return_water_temperature_sensor


CHPM:
  id: "224386821168037888"
  description: "Chiller pressure monitoring."
  is_abstract: true
  uses:
  - evaporator_pressure_sensor
  - condenser_pressure_sensor
  - differential_pressure_sensor # consider removing or renaming, may not be descriptive enough for WCC
  implements:
  - MONITORING

FDPM:
  id: "9447758858022813696"
  description: "Filter pressure monitoring."
  is_abstract: true
  uses:
  - filter_differential_pressure_sensor
  implements:
  - MONITORING

# Chilled water valve control

CHWDC:
  id: "16581460667777679360"
  description: "Chilled water valve monitoring on discharge side."
  is_abstract: true
  opt_uses:
  - leaving_cooling_coil_temperature_sensor
  - cooling_thermal_power_capacity
  - chilled_water_valve_percentage_sensor
  - chilled_water_flowrate_sensor
  uses:
  - discharge_air_temperature_sensor
  - discharge_air_temperature_setpoint
  - chilled_water_valve_percentage_command
  implements:
  - CONTROL

CHWSC:
  id: "4836072839595425792"
  description: "Chilled water valve monitoring on supply side."
  is_abstract: true
  opt_uses:
  - leaving_cooling_coil_temperature_sensor
  - cooling_thermal_power_capacity
  - chilled_supply_water_temperature_sensor
  - chilled_water_valve_percentage_sensor
  - cooling_request_count
  uses:
  - supply_air_temperature_sensor
  - supply_air_temperature_setpoint
  - chilled_water_valve_percentage_command
  implements:
  - CONTROL

CHWSDC:
  id: "2207518769582964736"
  description: "Chilled water valve monitoring on supply side."
  is_abstract: true
  opt_uses:
  - leaving_cooling_coil_temperature_sensor
  - cooling_thermal_power_capacity
  - chilled_water_valve_percentage_sensor
  uses:
  - supply_air_temperature_sensor
  - supply_air_heating_temperature_setpoint
  - supply_air_cooling_temperature_setpoint
  - chilled_water_valve_percentage_command
  implements:
  - CONTROL

CHW2XSC:
  id: "14565396147087605760"
  description: "Two chilled water valves."
  is_abstract: true
  opt_uses:
  - leaving_cooling_coil_temperature_sensor
  - cooling_thermal_power_capacity
  - chilled_supply_water_temperature_sensor
  - chilled_water_valve_percentage_sensor
  - cooling_request_count
  uses:
  - supply_air_temperature_sensor
  - supply_air_temperature_setpoint
  - chilled_water_valve_percentage_command_1
  - chilled_water_valve_percentage_command_2
  implements:
  - CONTROL

CHWRC:
  id: "10816853144743444480"
  description: "Chilled water valve monitoring on return side."
  is_abstract: true
  opt_uses:
  - discharge_air_temperature_sensor
  - leaving_cooling_coil_temperature_sensor
  - cooling_thermal_power_capacity
  - return_air_relative_humidity_sensor
  - chilled_water_valve_percentage_sensor
  - chilled_water_flowrate_sensor
  uses:
  - return_air_temperature_setpoint
  - return_air_temperature_sensor
  - chilled_water_valve_percentage_command
  implements:
  - CONTROL

CHWZC:
  id: "2746402612495515648"
  description: "Chilled water valve monitoring on zone side (DSP, CSP)."
  is_abstract: true
  opt_uses:
  - discharge_air_temperature_sensor
  - leaving_cooling_coil_temperature_sensor
  - cooling_thermal_power_capacity
  - chilled_water_valve_percentage_sensor
  - chilled_supply_water_isolation_valve_command
  - chilled_supply_water_isolation_valve_status
  - chilled_supply_water_temperature_sensor
  uses:
  - zone_air_cooling_temperature_setpoint
  - zone_air_temperature_sensor
  - chilled_water_valve_percentage_command
  implements:
  - CONTROL

CHWZTC:
  id: "14203560064526057472"
  description: "Chilled water valve monitoring on zone side (ZTC)."
  is_abstract: true
  opt_uses:
  - discharge_air_temperature_sensor
  - leaving_cooling_coil_temperature_sensor
  - cooling_thermal_power_capacity
  - chilled_water_flowrate_sensor
  - chilled_water_valve_percentage_sensor
  uses:
  - zone_air_temperature_setpoint
  - zone_air_temperature_sensor
  - chilled_water_valve_percentage_command
  implements:
  - CONTROL

CHWPVM:
  id: "10410116305838407680"
  description: "Chilled water pressure valve command and position monitoring (without regard to what controls it)."
  is_abstract: true
  opt_uses:
  - chilled_water_flowrate_sensor
  uses:
  - chilled_water_valve_percentage_sensor
  implements:
  - OPERATIONAL

CHWZTC2X:
  id: "12977168093439590400"
  description: "Chilled water valve control on zone side (ZTC) for two separate zones. Chilled water valve controls to the worst zone."
  is_abstract: true
  opt_uses:
  - discharge_air_temperature_sensor_1
  - discharge_air_temperature_sensor_2
  - leaving_cooling_coil_temperature_sensor
  - cooling_thermal_power_capacity
  - chilled_water_flowrate_sensor
  - chilled_water_valve_percentage_sensor
  uses:
  - zone_air_temperature_setpoint_1
  - zone_air_temperature_setpoint_2
  - zone_air_temperature_sensor_1
  - zone_air_temperature_sensor_2
  - chilled_water_valve_percentage_command
  implements:
  - CONTROL

# DX Control

DXZTC:
  id: "13699156906260561920"
  description: "Compressor run control on zone side (ZTC)."
  is_abstract: true
  opt_uses:
  - discharge_air_temperature_sensor
  - leaving_cooling_coil_temperature_sensor
  - cooling_thermal_power_capacity
  - cooling_percentage_command
  - compressor_speed_percentage_command
  uses:
  - zone_air_temperature_setpoint
  - zone_air_temperature_sensor
  - compressor_run_command
  - compressor_run_status
  implements:
  - CONTROL

DX2ZTC:
  id: "7764960709758156800"
  description: "Compressor run control on zone side (ZTC)."
  is_abstract: true
  opt_uses:
  - discharge_air_temperature_sensor
  - leaving_cooling_coil_temperature_sensor
  - cooling_thermal_power_capacity
  - cooling_percentage_command
  - compressor_speed_percentage_command
  uses:
  - zone_air_temperature_setpoint
  - zone_air_temperature_sensor
  - compressor_run_command_1
  - compressor_run_command_2
  - compressor_run_status_1
  - compressor_run_status_2
  implements:
  - CONTROL

DXZC:
  id: "5052245621709209600"
  description: "Compressor run control on zone side (DSP, CSP)."
  is_abstract: true
  opt_uses:
  - discharge_air_temperature_sensor
  - leaving_cooling_coil_temperature_sensor
  - cooling_thermal_power_capacity
  - cooling_percentage_command
  - compressor_speed_percentage_command
  uses:
  - zone_air_cooling_temperature_setpoint
  - zone_air_temperature_sensor
  - compressor_run_command
  - compressor_run_status
  implements:
  - CONTROL


DXDSPRTC:
  id: "13463632719497920512"
  description: "Compressor run control with dual return temp control."
  is_abstract: true
  opt_uses:
  - discharge_air_temperature_sensor
  - leaving_cooling_coil_temperature_sensor
  - cooling_thermal_power_capacity
  - cooling_percentage_command
  - compressor_speed_percentage_command
  uses:
  - return_air_cooling_temperature_setpoint
  - return_air_heating_temperature_setpoint
  - return_air_temperature_sensor
  - compressor_run_command
  - compressor_run_status
  implements:
  - CONTROL


DX2ZC:
  id: "5844879156126416896"
  description: "Two compressor run control on zone side (DSP, CSP)."
  is_abstract: true
  opt_uses:
  - discharge_air_temperature_sensor
  - leaving_cooling_coil_temperature_sensor
  - cooling_thermal_power_capacity
  - cooling_percentage_command
  - compressor_speed_percentage_command
  uses:
  - zone_air_cooling_temperature_setpoint
  - zone_air_temperature_sensor
  - compressor_run_command_1
  - compressor_run_command_2
  - compressor_run_status_1
  - compressor_run_status_2
  implements:
  - CONTROL

DX3ZC:
  id: "14059444876450201600"
  description: "Three compressor run control on zone side."
  is_abstract: true
  opt_uses:
  - discharge_air_temperature_sensor
  - leaving_cooling_coil_temperature_sensor
  - cooling_thermal_power_capacity
  - cooling_percentage_command
  - compressor_speed_percentage_command
  uses:
  - compressor_run_command_1
  - compressor_run_command_2
  - compressor_run_command_3
  - compressor_run_status_1
  - compressor_run_status_2
  - compressor_run_status_3
  - zone_air_temperature_sensor
  - zone_air_cooling_temperature_setpoint
  implements:
  - CONTROL

DX4ZC:
  id: "7395665540313776128"
  description: "Four compressor run control on zone side."
  is_abstract: true
  opt_uses:
  - discharge_air_temperature_sensor
  - leaving_cooling_coil_temperature_sensor
  - cooling_thermal_power_capacity
  - cooling_percentage_command
  - compressor_speed_percentage_command
  uses:
  - compressor_run_command_1
  - compressor_run_command_2
  - compressor_run_command_3
  - compressor_run_command_4
  - compressor_run_status_1
  - compressor_run_status_2
  - compressor_run_status_3
  - compressor_run_status_4
  - zone_air_temperature_sensor
  - zone_air_cooling_temperature_setpoint
  implements:
  - CONTROL

DX2ZC2X:
  id: "2288583562875633664"
  description: "Two compressor run control on zone side (DSP, CSP) with two zone temp sensors."
  is_abstract: true
  opt_uses:
  - discharge_air_temperature_sensor
  - leaving_cooling_coil_temperature_sensor
  - cooling_thermal_power_capacity
  - cooling_percentage_command
  - compressor_speed_percentage_command
  uses:
  - zone_air_cooling_temperature_setpoint
  - zone_air_temperature_sensor_1
  - zone_air_temperature_sensor_2
  - compressor_run_command_1
  - compressor_run_command_2
  - compressor_run_status_1
  - compressor_run_status_2
  implements:
  - CONTROL

DXSC:
  id: "2530229830381731840"
  description: "Compressor run control on supply air side (STC)."
  opt_uses:
  - leaving_cooling_coil_temperature_sensor
  - cooling_thermal_power_capacity
  - cooling_percentage_command #Serves as a duty cycle for single-stage DX sections.
  - compressor_speed_percentage_command
  - cooling_request_count
  uses:
  - compressor_run_status
  - compressor_run_command
  - supply_air_temperature_sensor
  - supply_air_temperature_setpoint
  implements:
  - CONTROL

DX2SC:
  id: "11753601867236507648"
  description: "Two compressor run control on supply air side."
  is_abstract: true
  opt_uses:
  - leaving_cooling_coil_temperature_sensor
  - cooling_thermal_power_capacity
  - cooling_percentage_command
  - compressor_speed_percentage_command
  - cooling_request_count
  uses:
  - compressor_run_command_1
  - compressor_run_command_2
  - compressor_run_status_1
  - compressor_run_status_2
  - supply_air_temperature_sensor
  - supply_air_temperature_setpoint
  implements:
  - CONTROL

DX3SC:
  id: "7141915848809119744"
  description: "Three compressor run control on supply air side."
  is_abstract: true
  opt_uses:
  - leaving_cooling_coil_temperature_sensor
  - cooling_thermal_power_capacity
  - cooling_percentage_command
  - compressor_speed_percentage_command
  - cooling_request_count
  uses:
  - compressor_run_command_1
  - compressor_run_command_2
  - compressor_run_command_3
  - compressor_run_status_1
  - compressor_run_status_2
  - compressor_run_status_3
  - supply_air_temperature_sensor
  - supply_air_temperature_setpoint
  implements:
  - CONTROL

DX4SC:
  id: "16365287885663895552"
  description: "Four compressor run control on supply air side."
  is_abstract: true
  opt_uses:
  - leaving_cooling_coil_temperature_sensor
  - cooling_thermal_power_capacity
  - cooling_percentage_command
  - compressor_speed_percentage_command
  - cooling_request_count
  uses:
  - compressor_run_status_1
  - compressor_run_status_2
  - compressor_run_status_3
  - compressor_run_status_4
  - compressor_run_command_1
  - compressor_run_command_2
  - compressor_run_command_3
  - compressor_run_command_4
  - supply_air_temperature_sensor
  - supply_air_temperature_setpoint
  implements:
  - CONTROL


DX2SDC:
  id: "17195498329471975424"
  description: "Two compressor run control on supply air side (dual temp setpoint)."
  is_abstract: true
  opt_uses:
  - leaving_cooling_coil_temperature_sensor
  - cooling_thermal_power_capacity
  - cooling_percentage_command
  - compressor_speed_percentage_command
  uses:
  - compressor_run_command_1
  - compressor_run_command_2
  - compressor_run_status_1
  - compressor_run_status_2
  - supply_air_temperature_sensor
  - supply_air_heating_temperature_setpoint
  - supply_air_cooling_temperature_setpoint
  implements:
  - CONTROL


DX4SWC:
  id: "1377308325774884864"
  description: "Four compressor run control on supply water side."
  is_abstract: true
  opt_uses:
  - cooling_thermal_power_capacity
  - cooling_percentage_command
  - compressor_speed_percentage_command
  - compressor_speed_percentage_sensor
  uses:
  - compressor_run_command_1
  - compressor_run_command_2
  - compressor_run_command_3
  - compressor_run_command_4
  - compressor_run_status_1
  - compressor_run_status_2
  - compressor_run_status_3
  - compressor_run_status_4
  - supply_water_temperature_sensor
  - supply_water_temperature_setpoint
  implements:
  - CONTROL

DX2SWC:
  id: "8232701752307089408"
  description: "Two compressor run control on supply water side."
  is_abstract: true
  opt_uses:
  - cooling_thermal_power_capacity
  - cooling_percentage_command
  - compressor_speed_percentage_command
  - compressor_speed_percentage_sensor
  uses:
  - compressor_run_command_1
  - compressor_run_command_2
  - compressor_run_status_1
  - compressor_run_status_2
  - supply_water_temperature_sensor
  - supply_water_temperature_setpoint
  implements:
  - CONTROL


DXSWC:
  id: "11457067979271831552"
  description: "Compressor run control on supply water side."
  is_abstract: true
  opt_uses:
  - cooling_thermal_power_capacity
  - cooling_percentage_command
  - compressor_speed_percentage_command
  - compressor_speed_percentage_sensor
  uses:
  - compressor_run_command
  - compressor_run_status
  - supply_water_temperature_sensor
  - supply_water_temperature_setpoint
  implements:
  - CONTROL

DX5SC:
  id: "10600680362629660672"
  description: "Five compressor run control on supply side."
  is_abstract: true
  opt_uses:
  - leaving_cooling_coil_temperature_sensor
  - cooling_thermal_power_capacity
  - cooling_percentage_command
  - compressor_speed_percentage_command
  - cooling_request_count
  uses:
  - compressor_run_command_1
  - compressor_run_command_2
  - compressor_run_command_3
  - compressor_run_command_4
  - compressor_run_command_5
  - compressor_run_status_1
  - compressor_run_status_2
  - compressor_run_status_3
  - compressor_run_status_4
  - compressor_run_status_5
  - supply_air_temperature_sensor
  - supply_air_temperature_setpoint
  implements:
  - CONTROL

DXRC:
  id: "5628706374012633088"
  description: "Compressor run control on return air side (RC)."
  opt_uses:
  - discharge_air_temperature_sensor
  - leaving_cooling_coil_temperature_sensor
  - cooling_thermal_power_capacity
  - cooling_percentage_command
  - compressor_speed_percentage_command
  uses:
  - return_air_temperature_setpoint
  - return_air_temperature_sensor
  - compressor_run_command
  - compressor_run_status
  implements:
  - CONTROL

DXDC:
  id: "5988994344202272768"
  description: "Compressor run control on discharge air side (DTC)."
  opt_uses:
  - leaving_cooling_coil_temperature_sensor
  - cooling_thermal_power_capacity
  - cooling_percentage_command
  - compressor_speed_percentage_command
  uses:
  - compressor_run_status
  - compressor_run_command
  - discharge_air_temperature_sensor
  - discharge_air_temperature_setpoint
  implements:
  - CONTROL

DX2DC:
  id: "8944903812129226752"
  description: "Two compressor run control on discharge side (DTC)."
  is_abstract: true
  opt_uses:
  - leaving_cooling_coil_temperature_sensor
  - cooling_thermal_power_capacity
  - cooling_percentage_command
  - compressor_speed_percentage_command
  uses:
  - discharge_air_temperature_sensor
  - discharge_air_temperature_setpoint
  - compressor_run_command_1
  - compressor_run_command_2
  - compressor_run_status_1
  - compressor_run_status_2
  implements:
  - CONTROL

DX3DC:
  id: "13988935394784182272"
  description: "Three compressor run control on discharge side (DTC)."
  is_abstract: true
  opt_uses:
  - leaving_cooling_coil_temperature_sensor
  - cooling_thermal_power_capacity
  - cooling_percentage_command
  - compressor_speed_percentage_command
  uses:
  - discharge_air_temperature_sensor
  - discharge_air_temperature_setpoint
  - compressor_run_command_1
  - compressor_run_command_2
  - compressor_run_command_3
  - compressor_run_status_1
  - compressor_run_status_2
  - compressor_run_status_3
  implements:
  - CONTROL

HPSC:
  id: "15212366381057048576"
  description: "Supply side heat pump control."
  is_abstract: true
  opt_uses:
  - cooling_thermal_power_capacity
  - heating_thermal_power_capacity
  - compressor_speed_percentage_command
  - cooling_request_count
  - heating_request_count
  uses:
  - supply_air_temperature_sensor
  - supply_air_temperature_setpoint
  - compressor_run_command
  - compressor_run_status
  - reversing_valve_command
  implements:
  - CONTROL

HP2SC:
  id: "3360440274189811712"
  description: "Supply side heat pump control."
  is_abstract: true
  opt_uses:
  - cooling_thermal_power_capacity
  - heating_thermal_power_capacity
  - compressor_speed_percentage_command
  - cooling_request_count
  - heating_request_count
  uses:
  - supply_air_temperature_sensor
  - supply_air_temperature_setpoint
  - compressor_run_command_1
  - compressor_run_command_2
  - compressor_run_status_1
  - compressor_run_status_2
  - reversing_valve_command
  implements:
  - CONTROL

HPDC:
  id: "3683151334988578816"
  description: "Discharge side heat pump control."
  is_abstract: true
  opt_uses:
  - cooling_thermal_power_capacity
  - heating_thermal_power_capacity
  - compressor_speed_percentage_command
  uses:
  - discharge_air_temperature_sensor
  - discharge_air_temperature_setpoint
  - compressor_run_command
  - compressor_run_status
  - reversing_valve_command
  implements:
  - CONTROL

HPZTC:
  id: "4115496899216146432"
  description: "Zone temp heat pump control (ZTC)."
  is_abstract: true
  opt_uses:
  - discharge_air_temperature_sensor
  - cooling_thermal_power_capacity
  - heating_thermal_power_capacity
  - compressor_speed_percentage_command
  uses:
  - zone_air_temperature_setpoint
  - zone_air_temperature_sensor
  - compressor_run_command
  - compressor_run_status
  - reversing_valve_command
  implements:
  - CONTROL

HPZC:
  id: "15428539163170832384"
  description: "Zone temp heat pump control (CSP or DSP)."
  is_abstract: true
  opt_uses:
  - discharge_air_temperature_sensor
  - cooling_thermal_power_capacity
  - heating_thermal_power_capacity
  - compressor_speed_percentage_command
  uses:
  - zone_air_cooling_temperature_setpoint
  - zone_air_heating_temperature_setpoint
  - zone_air_temperature_sensor
  - compressor_run_command
  - compressor_run_status
  - reversing_valve_command
  implements:
  - CONTROL

HP2ZC:
  id: "16221172697588039680"
  description: "Zone temp heat pump control with two compressors."
  is_abstract: true
  opt_uses:
  - discharge_air_temperature_sensor
  - cooling_thermal_power_capacity
  - heating_thermal_power_capacity
  - compressor_speed_percentage_command
  uses:
  - zone_air_cooling_temperature_setpoint
  - zone_air_heating_temperature_setpoint
  - zone_air_temperature_sensor
  - compressor_run_command_1
  - compressor_run_command_2
  - compressor_run_status_1
  - compressor_run_status_2
  - reversing_valve_command
  implements:
  - CONTROL

HWDC:
  id: "16507327195786510336"
  description: "Heating water valve monitoring on discharge air side."
  is_abstract: true
  opt_uses:
  - heating_water_valve_percentage_sensor
  - heating_thermal_power_capacity
  - discharge_air_relative_humidity_sensor
  - heating_water_flowrate_sensor
  uses:
  - heating_water_valve_percentage_command
  - discharge_air_temperature_setpoint
  - discharge_air_temperature_sensor
  implements:
  - CONTROL

HWRC:
  id: "17386253701286461440"
  description: "Heating water valve monitoring on discharge air side."
  is_abstract: true
  opt_uses:
  - heating_water_valve_percentage_sensor
  - heating_thermal_power_capacity
  - discharge_air_relative_humidity_sensor
  - heating_water_flowrate_sensor
  uses:
  - heating_water_valve_percentage_command
  - return_air_temperature_setpoint
  - return_air_temperature_sensor
  implements:
  - CONTROL

HWSC:
  id: "12906523371843354624"
  description: "Heating water valve monitoring on supply air side."
  is_abstract: true
  opt_uses:
  - heating_water_valve_percentage_sensor
  - heating_thermal_power_capacity
  - leaving_heating_coil_temperature_sensor
  - heating_request_count
  uses:
  - heating_water_valve_percentage_command
  - supply_air_temperature_setpoint
  - supply_air_temperature_sensor
  implements:
  - CONTROL

HW2SC:
  id: "15111346551231873024"
  description: "Two heating water valves on supply air side."
  is_abstract: true
  opt_uses:
  - heating_thermal_power_capacity
  - leaving_heating_coil_temperature_sensor
  - heating_request_count
  uses:
  - heating_water_valve_percentage_command_1
  - heating_water_valve_percentage_command_2
  - supply_air_temperature_setpoint
  - supply_air_temperature_sensor
  implements:
  - CONTROL

HWZC:
  id: "12546235401653714944"
  description: "Heating water valve monitoring on zone side (DSP/CSP)."
  is_abstract: true
  opt_uses:
  - discharge_air_temperature_sensor
  - heating_water_valve_percentage_sensor
  - heating_thermal_power_capacity
  - heating_supply_water_isolation_valve_command
  - heating_supply_water_isolation_valve_status
  uses:
  - heating_water_valve_percentage_command
  - zone_air_heating_temperature_setpoint
  - zone_air_temperature_sensor
  implements:
  - CONTROL

HWZTC:
  id: "2674345018457587712"
  description: "Heating water valve monitoring on zone side (ZTC)."
  is_abstract: true
  opt_uses:
  - discharge_air_temperature_sensor
  - heating_water_valve_percentage_sensor
  - heating_thermal_power_capacity
  - heating_water_flowrate_sensor
  uses:
  - heating_water_valve_percentage_command
  - zone_air_temperature_setpoint
  - zone_air_temperature_sensor
  implements:
  - CONTROL

HWSWC:
  id: "8294837353415966720"
  description: "Heating water valve monitoring on supply water side."
  is_abstract: true
  opt_uses:
  - heating_water_valve_percentage_sensor
  - heating_thermal_power_capacity
  - return_water_temperature_sensor
  uses:
  - heating_water_valve_percentage_command
  - supply_water_temperature_setpoint
  - supply_water_temperature_sensor
  implements:
  - CONTROL

PHWSC:
  id: "17518209390270742528"
  description: "Preheating water valve monitoring on supply air side."
  is_abstract: true
  opt_uses:
  - leaving_air_preheating_coil_temperature_sensor
  uses:
  - preheating_water_valve_percentage_command
  - supply_air_temperature_setpoint
  - supply_air_temperature_sensor
  implements:
  - CONTROL
  
HWPVM:
  id: "5829955484802613248"
  description: "Heating water pressure valve command and position monitoring (without regard to what controls it)."
  is_abstract: true
  opt_uses:
  - heating_water_flowrate_sensor
  uses:
  - heating_water_valve_percentage_sensor
  implements:
  - OPERATIONAL
  

HTDC:
  id: "656732385395605504"
  description: "Gas or electric heater control on discharge side."
  is_abstract: true
  opt_uses:
  - heating_thermal_power_capacity
  - heating_percentage_command
  - heater_run_status
  uses:
  - heater_run_command
  - discharge_air_temperature_setpoint
  - discharge_air_temperature_sensor
  implements:
  - CONTROL

HT2DC:
  id: "5268418403822993408"
  description: "Two gas or electric heater control on discharge control."
  is_abstract: true
  opt_uses:
  - heating_thermal_power_capacity
  - heating_percentage_command
  - leaving_heating_coil_temperature_sensor
  uses:
  - heater_run_command_1
  - heater_run_command_2
  - discharge_air_heating_temperature_setpoint
  - discharge_air_temperature_sensor
  implements:
  - CONTROL


HTSC:
  id: "800847573471461376"
  description: "Gas or electric heater control on supply side."
  is_abstract: true
  opt_uses:
  - heating_thermal_power_capacity
  - heating_percentage_command
  - heater_run_status
  - heating_request_count
  uses:
  - heater_run_command
  - supply_air_temperature_setpoint
  - supply_air_temperature_sensor
  implements:
  - CONTROL


HTSDC:
  id: "16700102370461220864"
  description: "Gas or electric heater control on supply side."
  is_abstract: true
  opt_uses:
  - heating_thermal_power_capacity
  - heater_run_status
  - heating_percentage_command
  uses:
  - heater_run_command
  - supply_air_heating_temperature_setpoint
  - supply_air_cooling_temperature_setpoint
  - supply_air_temperature_sensor
  implements:
  - CONTROL



HTRC:
  id: "80271633092182016"
  description: "Gas or electric heater control on return side (RC)."
  is_abstract: true
  opt_uses:
  - heating_thermal_power_capacity
  - discharge_air_temperature_sensor
  - heating_percentage_command
  - heater_run_status
  uses:
  - heater_run_command
  - return_air_temperature_setpoint
  - return_air_temperature_sensor
  implements:
  - CONTROL

HTZC:
  id: "2386114642305875968"
  description: "Gas or electric heater control on zone side (ZC)."
  is_abstract: true
  opt_uses:
  - heating_thermal_power_capacity
  - discharge_air_temperature_sensor
  - heating_percentage_command
  - heater_run_status
  uses:
  - heater_run_command
  - zone_air_heating_temperature_setpoint
  - zone_air_temperature_sensor
  implements:
  - CONTROL

HT2ZC:
  id: "6997800660733263872"
  description: "Two gas or electric heater control on zone side (HSP, DSP)."
  is_abstract: true
  opt_uses:
  - discharge_air_temperature_sensor
  - heating_thermal_power_capacity
  - heating_percentage_command
  uses:
  - heater_run_command_1
  - heater_run_command_2
  - zone_air_heating_temperature_setpoint
  - zone_air_temperature_sensor
  implements:
  - CONTROL

HT2XZTC2X:
  id: "18111271668641955840"
  description: "Two separate heating sections going to two different zones on the device, with independent heating control."
  is_abstract: true
  opt_uses:
  - heating_percentage_command_1
  - discharge_air_temperature_sensor_1
  - heating_percentage_command_2
  - discharge_air_temperature_sensor_2
  uses:
  - zone_air_temperature_setpoint_1
  - zone_air_temperature_sensor_1
  - heater_run_command_1
  - heater_run_status_1
  - zone_air_temperature_setpoint_2
  - zone_air_temperature_sensor_2
  - heater_run_command_2
  - heater_run_status_2
  implements:
  - CONTROL

HT3ZC:
  id: "3504555462265667584"
  description: "Two gas or electric heater control on zone side (HSP, DSP)."
  is_abstract: true
  opt_uses:
  - discharge_air_temperature_sensor
  - heating_thermal_power_capacity
  uses:
  - heater_run_command_1
  - heater_run_command_2
  - heater_run_command_3
  - zone_air_heating_temperature_setpoint
  - zone_air_temperature_sensor
  implements:
  - CONTROL



HTSWC:
  id: "2162764248285970432"
  description: "Two gas or electric heater control on supply water side."
  is_abstract: true
  opt_uses:
  - heating_thermal_power_capacity
  - heating_percentage_command
  uses:
  - heater_run_command
  - supply_water_temperature_sensor
  - supply_water_temperature_setpoint
  implements:
  - CONTROL


HT2SWC:
  id: "10024219610326237184"
  description: "Two gas or electric heater control on supply water side."
  is_abstract: true
  opt_uses:
  - heating_thermal_power_capacity
  - heating_percentage_command
  uses:
  - heater_run_command_1
  - heater_run_command_2
  - supply_water_temperature_sensor
  - supply_water_temperature_setpoint
  implements:
  - CONTROL

HT4SWC:
  id: "15090909928606400512"
  description: "Four gas or electric heater control on supply water side."
  is_abstract: true
  opt_uses:
  - heating_thermal_power_capacity
  - heating_percentage_command
  uses:
  - heater_run_command_1
  - heater_run_command_2
  - heater_run_command_3
  - heater_run_command_4
  - supply_water_temperature_sensor
  - supply_water_temperature_setpoint
  implements:
  - CONTROL


HT2SC:
  id: "5412533591898849280"
  description: "Two gas or electric heater control on supply side."
  is_abstract: true
  opt_uses:
  - heating_thermal_power_capacity
  - heating_percentage_command
  - heating_request_count
  uses:
  - heater_run_command_1
  - heater_run_command_2
  - supply_air_temperature_sensor
  - supply_air_temperature_setpoint
  implements:
  - CONTROL


HT3SC:
  id: "10953790720913178624"
  description: "Three gas or electric heater control on supply side."
  is_abstract: true
  opt_uses:
  - heating_thermal_power_capacity
  - heating_percentage_command
  - heating_request_count
  uses:
  - heater_run_command_1
  - heater_run_command_2
  - heater_run_command_3
  - supply_air_temperature_sensor
  - supply_air_temperature_setpoint
  implements:
  - CONTROL


HT4SC:
  id: "13793873235923697664"
  description: "Four gas or electric heater control on supply side."
  is_abstract: true
  opt_uses:
  - heating_thermal_power_capacity
  - heating_percentage_command
  - heating_request_count
  uses:
  - heater_run_command_1
  - heater_run_command_2
  - heater_run_command_3
  - heater_run_command_4
  - supply_air_temperature_sensor
  - supply_air_temperature_setpoint
  implements:
  - CONTROL

HT2SDC:
  id: "7476730333606445056"
  description: "Two gas or electric heater control on supply side (dual setpoint)."
  is_abstract: true
  opt_uses:
  - heating_thermal_power_capacity
  - heating_percentage_command
  uses:
  - heater_run_command_1
  - heater_run_command_2
  - supply_air_temperature_sensor
  - supply_air_heating_temperature_setpoint
  - supply_air_cooling_temperature_setpoint
  implements:
  - CONTROL

HTVSC:
  id: "14635905628753625088"
  description: "Variable gas to electric control on supply air side."
  is_abstract: true
  opt_uses:
  - heating_thermal_power_capacity
  - heating_request_count
  uses:
  - heater_run_command
  - heater_run_status
  - heating_percentage_command
  - supply_air_temperature_setpoint
  - supply_air_temperature_sensor
  implements:
  - CONTROL

ECON:
  id: "3106690582685155328"
  description: "Economizer mode control"
  is_abstract: true
  opt_uses:
  - low_limit_outside_air_damper_percentage_command
  - supply_air_temperature_sensor
  - outside_air_flowrate_sensor
  - outside_air_flowrate_setpoint
  - return_air_damper_percentage_command
  uses:
  - outside_air_temperature_sensor
  - economizer_mode
  - mixed_air_temperature_sensor
  - supply_air_temperature_setpoint
  - outside_air_damper_percentage_command
  - return_air_temperature_sensor
  implements:
  - CONTROL


ECOND:
  id: "2000353186723921920"
  description: "Economizer mode control - single zone"
  is_abstract: true
  opt_uses:
  - return_air_temperature_sensor
  - outside_air_flowrate_sensor
  - outside_air_flowrate_setpoint
  - mixed_air_temperature_sensor
  - outside_air_damper_percentage_sensor
  - low_limit_outside_air_damper_percentage_command
  - return_air_damper_percentage_command
  uses:
  - outside_air_temperature_sensor
  - economizer_mode
  - discharge_air_temperature_sensor
  - discharge_air_temperature_setpoint
  - outside_air_damper_percentage_command
  implements:
  - CONTROL

ECONM:
  id: "8728731030015442944"
  description: "Economizer mode control"
  is_abstract: true
  opt_uses:
  - outside_air_flowrate_sensor
  - outside_air_flowrate_setpoint
  - supply_air_temperature_sensor
  - outside_air_damper_percentage_sensor
  - low_limit_outside_air_damper_percentage_command
  - return_air_damper_percentage_command
  uses:
  - outside_air_temperature_sensor
  - economizer_mode
  - mixed_air_temperature_sensor
  - mixed_air_temperature_setpoint
  - outside_air_damper_percentage_command
  - return_air_temperature_sensor
  implements:
  - CONTROL

ECONM2X:
  id: "10998545242210172928"
  description: "Economizer mode control"
  is_abstract: true
  opt_uses:
  - outside_air_flowrate_sensor
  - outside_air_flowrate_setpoint
  - supply_air_temperature_sensor
  - outside_air_damper_percentage_sensor
  - low_limit_outside_air_damper_percentage_command
  - return_air_damper_percentage_command
  uses:
  - outside_air_temperature_sensor
  - economizer_mode
  - mixed_air_temperature_sensor_1
  - mixed_air_temperature_sensor_2
  - mixed_air_temperature_setpoint
  - outside_air_damper_percentage_command
  - return_air_temperature_sensor
  implements:
  - CONTROL

ECONMD:
  id: "15646260057656524800"
  description: "Economizer mode control - single zone"
  is_abstract: true
  opt_uses:
  - low_limit_outside_air_damper_percentage_command
  - discharge_air_temperature_sensor
  - outside_air_flowrate_sensor
  - outside_air_flowrate_setpoint
  - return_air_temperature_sensor
  - outside_air_damper_percentage_sensor
  - return_air_damper_percentage_command
  uses:
  - outside_air_temperature_sensor
  - economizer_mode
  - mixed_air_temperature_sensor
  - mixed_air_temperature_setpoint
  - outside_air_damper_percentage_command
  implements:
  - CONTROL

ECONZ:
  id: "10070803718971850752"
  description: "Economizer mode control - single room"
  is_abstract: true
  opt_uses:
  - low_limit_outside_air_damper_percentage_command
  - discharge_air_temperature_sensor
  - outside_air_flowrate_sensor
  - outside_air_relative_humidity_sensor
  - outside_air_flowrate_setpoint
  - return_air_temperature_sensor
  - mixed_air_temperature_sensor
  - outside_air_damper_percentage_sensor
  - return_air_damper_percentage_command
  uses:
  - outside_air_temperature_sensor
  - economizer_mode
  - zone_air_temperature_sensor
  - zone_air_cooling_temperature_setpoint
  - outside_air_damper_percentage_command
  implements:
  - CONTROL
VOADM:
  id: "12330062619539931136"
  description: "Variable outside air damper monitoring."
  is_abstract: true
  opt_uses:
  - economizer_mode
  - mixed_air_temperature_sensor
  - outside_air_damper_percentage_sensor
  - low_limit_outside_air_damper_percentage_command
  uses:
  - outside_air_temperature_sensor
  - outside_air_damper_percentage_command
  implements:
  - MONITORING

BYPDM:
  id: "7718376601112543232"
  description: "Bypass damper monitoring."
  is_abstract: true
  uses:
  - bypass_air_damper_percentage_command
  implements:
  - MONITORING


OAFM:
  id: "7386573678663696384"
  description: "Outside air flow monitoring"
  is_abstract: true
  opt_uses:
  - outside_air_temperature_sensor
  - outside_air_damper_percentage_sensor
  uses:
  - outside_air_flowrate_sensor
  implements:
  - MONITORING

OAFMC:
  id: "16941748637967319040"
  description: "Outside air flow control with minimum setpoint."
  is_abstract: true
  opt_uses:
  - economizer_mode
  - mixed_air_temperature_sensor
  uses:
  - ventilation_outside_air_flowrate_setpoint
  - outside_air_flowrate_sensor
  - outside_air_damper_percentage_command
  implements:
  - CONTROL

OAMC:
  id: "9583248377378766848"
  description: "Outside air flow control."
  is_abstract: true
  opt_uses:
  - outside_air_flowrate_sensor
  uses:
  - outside_air_damper_percentage_sensor
  - outside_air_damper_percentage_command
  implements:
  - CONTROL


OFC:
  id: "18252070729648439296"
  description: "Outside air flow control monitoring (without a damper)."
  is_abstract: true
  uses:
  - outside_air_flowrate_setpoint
  - outside_air_flowrate_sensor
  implements:
  - OPERATIONAL

SFM:
  id: "1953769078078308352"
  description: "Supply air flow monitoring."
  is_abstract: true
  uses:
  - supply_air_flowrate_sensor
  implements:
  - MONITORING

SFC:
  id: "11177141114933084160"
  description: "Supply air flow control."
  is_abstract: true
  uses:
  - supply_air_flowrate_setpoint
  - supply_air_flowrate_sensor
  implements:
  - OPERATIONAL

RFC:
  id: "6565455096505696256"
  description: "Return air flow control."
  is_abstract: true
  uses:
  - return_air_flowrate_setpoint
  - return_air_flowrate_sensor
  implements:
  - OPERATIONAL

SARC:
  id: "15788827133360472064"
  description: "AHU supply air reset control."
  is_abstract: true
  opt_uses:
  - supply_air_flowrate_sensor
  - heating_request_count
  uses:
  - supply_air_temperature_setpoint
  - supply_air_static_pressure_setpoint
  - cooling_request_count
  - pressurization_request_count
  implements:
  - CONTROL

RWISOVPC:
  id: "13482984124146778112"
  description: "Return water isolation valve percentage monitoring."
  is_abstract: true
  opt_uses:
  - run_command
  uses:
  - return_water_valve_percentage_sensor
  - return_water_valve_percentage_command
  implements:
  - OPERATIONAL

CHWISOVM:
  id: "8871298105719390208"
  description: "Chilled water isolation valve monitoring."
  is_abstract: true
  opt_uses:
  - run_command
  uses:
  - chilled_water_isolation_valve_command
  - chilled_water_isolation_valve_status
  implements:
  - MONITORING

CDWISOVM:
  id: "18094670142574166016"
  description: "Condensing water isolation valve monitoring."
  is_abstract: true
  opt_uses:
  - run_command
  uses:
  - condensing_water_isolation_valve_command
  - condensing_water_isolation_valve_status
  implements:
  - MONITORING

CDWISOVPM:
  id: "512617197319749632"
  description: "Condensing water isolation valve percentage monitoring."
  is_abstract: true
  opt_uses:
  - run_command
  uses:
  - condensing_water_isolation_valve_percentage_command
  - condensing_water_isolation_valve_percentage_sensor
  implements:
  - MONITORING

CDWPVM:
  id: "7446747751028621312"
  description: "Condensing water pressure valve command and position monitoring (without regard to what controls it)."
  is_abstract: true
  opt_uses:
  - condensing_water_flowrate_sensor
  uses:
  - condensing_water_valve_percentage_sensor
  implements:
  - OPERATIONAL

BYPVPM:
  id: "9735989234174525440"
  description: "Bypass water valve percentage monitoring."
  is_abstract: true
  opt_uses:
  - bypass_valve_percentage_sensor
  uses:
  - bypass_valve_percentage_command
  implements:
  - MONITORING

MWVPM:
  id: "5124303215747137536"
  description: "Make-up water valve percentage monitoring."
  is_abstract: true
  uses:
  - makeup_water_valve_percentage_command
  implements:
  - MONITORING

HXSWISOVPM:
  id: "11812289399880679424"
  description: "Heat exchanger supply isolation water valve percentage monitoring."
  is_abstract: true
  uses:
  - heat_exchange_supply_water_isolation_valve_percentage_command
  - heat_exchange_supply_water_isolation_valve_percentage_sensor
  implements:
  - MONITORING

HXRWISOVPM:
  id: "14124324858582007808"
  description: "Heat exchanger return isolation water valve percentage monitoring."
  is_abstract: true
  uses:
  - heat_exchange_return_water_isolation_valve_percentage_command
  - heat_exchange_return_water_isolation_valve_percentage_sensor
  implements:
  - MONITORING

HXSWISOVM:
  id: "18037952934766968832"
  description: "Heat exchanger supply isolation water valve monitoring."
  is_abstract: true
  uses:
  - heat_exchange_supply_water_isolation_valve_command
  - heat_exchange_supply_water_isolation_valve_status
  implements:
  - MONITORING

HXRWISOVM:
  id: "9182187217496309760"
  description: "Heat exchanger return isolation water valve monitoring."
  is_abstract: true
  uses:
  - heat_exchange_return_water_isolation_valve_command
  - heat_exchange_return_water_isolation_valve_status
  implements:
  - MONITORING

PWISOVM:
  id: "2818460206533443584"
  description: "Process water iso valve monitoring."
  is_abstract: true
  uses:
  - process_water_isolation_valve_command
  implements:
  - MONITORING

PWVPM:
  id: "12041832243388219392"
  description: "Process water valve percentage monitoring."
  is_abstract: true
  uses:
  - process_water_valve_percentage_command
  implements:
  - MONITORING

CHWBZC:
  id: "16609945715518472192"
  description: "Chilled water valve binary (open/closed) control."
  is_abstract: true
  implements:
  - OPERATIONAL
  uses:
  - chilled_water_valve_command
  - zone_air_temperature_sensor
  - zone_air_cooling_temperature_setpoint

CHWBYPVPM:
  id: "7430146224960831488"
  description: "Chilled water bypass valve percentage monitoring."
  is_abstract: true
  uses:
  - chilled_water_bypass_valve_percentage_sensor
  - chilled_water_bypass_valve_percentage_command
  implements:
  - MONITORING

MXVPM:
  id: "16653518261815607296"
  description: "Mixing valve percent monitoring."
  is_abstract: true
  uses:
  - mixing_valve_percentage_command
  implements:
  - MONITORING

WFRM:
  id: "1665538701926596608"
  description: "Water flowrate monitoring."
  is_abstract: true
  uses:
  - flowrate_sensor
  implements:
  - MONITORING

WFRC:
  id: "10888910738781372416"
  description: "Water flowrate control."
  is_abstract: true
  uses:
  - flowrate_sensor
  - flowrate_setpoint
  implements:
  - OPERATIONAL

MWFRC:
  id: "6277224720353984512"
  description: "Minimum water flowrate control."
  is_abstract: true
  uses:
  - flowrate_sensor
  - low_limit_flowrate_setpoint
  implements:
  - OPERATIONAL

CHWFRM:
  id: "15500596757208760320"
  description: "Chilled water flowrate monitoring."
  is_abstract: true
  uses:
  - chilled_water_flowrate_sensor
  implements:
  - MONITORING

SEPM:
  id: "3971381711140290560"
  description: "Shade extent monitoring."
  is_abstract: true
  uses:
  - shade_extent_percentage_command
  implements:
  - MONITORING

STPM:
  id: "13194753747995066368"
  description: "Shade tilt monitoring."
  is_abstract: true
  uses:
  - shade_tilt_percentage_command
  implements:
  - MONITORING

IGM:
  id: "8583067729567678464"
  description: "Inlet guidevane monitoring."
  is_abstract: true
  uses:
  - inlet_guidevane_percentage_sensor
  implements:
  - OPERATIONAL

CLPM:
  id: "17806439766422454272"
  description: "Cooling thermal monitoring."
  is_abstract: true
  uses:
  - cooling_thermal_power_sensor
  implements:
  - MONITORING

PCLPM:
  id: "1089077949623173120"
  description: "Process cooling thermal monitoring."
  is_abstract: true
  uses:
  - process_cooling_thermal_power_sensor
  implements:
  - MONITORING


### POTENTIALLY ONE-OFF TYPES ###
DDCO:
  id: "10312449986477948928"
  description: "Flow control - dual duct, but only cooling."
  is_abstract: true
  uses:
  - cooling_air_flowrate_setpoint_2
  - cooling_air_flowrate_setpoint_1
  - cooling_air_flowrate_sensor_2
  - cooling_air_flowrate_sensor_1
  - cooling_air_damper_percentage_command_2
  - cooling_air_damper_percentage_command_1
  implements:
  - CONTROL

FDPM2X:
  id: "871492295067697152"
  description: "Filter pressure monitoring (2 sensors)."
  is_abstract: true
  uses:
  - filter_differential_pressure_sensor_1
  - filter_differential_pressure_sensor_2
  implements:
  - MONITORING

FDPM3X:
  id: "16670119787883397120"
  description: "Filter pressure monitoring (3 sensors)."
  is_abstract: true
  uses:
  - filter_differential_pressure_sensor_1
  - filter_differential_pressure_sensor_2
  - filter_differential_pressure_sensor_3
  implements:
  - MONITORING

FDPM4X:
  id: "5700763968050561024"
  description: "Filter pressure monitoring (4 sensors)."
  is_abstract: true
  uses:
  - filter_differential_pressure_sensor_1
  - filter_differential_pressure_sensor_2
  - filter_differential_pressure_sensor_3
  - filter_differential_pressure_sensor_4
  implements:
  - MONITORING

CO2C2X:
  id: "14924136004905336832"
  description: "Carbon dioxide control with dual zone sensors."
  is_abstract: true
  uses:
  - zone_air_co2_concentration_setpoint
  - zone_air_co2_concentration_sensor_1
  - zone_air_co2_concentration_sensor_2
  implements:
  - OPERATIONAL

DSP3X:
  id: "3394920958836867072"
  description: "Dual setpoint zone temp control with 3 temp sensors."
  is_abstract: true
  opt_uses:
  - discharge_air_temperature_sensor
  uses:
  - zone_air_temperature_sensor_1
  - zone_air_temperature_sensor_2
  - zone_air_temperature_sensor_3
  - zone_air_cooling_temperature_setpoint
  - zone_air_heating_temperature_setpoint
  implements:
  - OPERATIONAL


EFSS2X:
  id: "12618292995691642880"
  description: "Exhaust fan start-stop and feedback with two fans."
  is_abstract: true
  opt_uses:
  - exhaust_fan_current_sensor_1
  - exhaust_fan_power_sensor_1
  - exhaust_fan_current_sensor_2
  - exhaust_fan_power_sensor_2
  - exhaust_air_flowrate_capacity
  - exhaust_fan_power_capacity
  uses:
  - exhaust_fan_run_command_1
  - exhaust_fan_run_status_1
  - exhaust_fan_run_command_2
  - exhaust_fan_run_status_2
  implements:
  - OPERATIONAL

EFSS3X:
  id: "8006606977264254976"
  description: "Exhaust fan start-stop and feedback with three fans."
  is_abstract: true
  opt_uses:
  - exhaust_fan_current_sensor_1
  - exhaust_fan_power_sensor_1
  - exhaust_fan_current_sensor_2
  - exhaust_fan_power_sensor_2
  - exhaust_fan_current_sensor_3
  - exhaust_fan_power_sensor_3
  - exhaust_air_flowrate_capacity
  - exhaust_fan_power_capacity
  uses:
  - exhaust_fan_run_command_1
  - exhaust_fan_run_status_1
  - exhaust_fan_run_command_2
  - exhaust_fan_run_status_2
  - exhaust_fan_run_command_3
  - exhaust_fan_run_status_3
  implements:
  - OPERATIONAL

EFSS4X:
  id: "17229979014119030784"
  description: "Exhaust fan start-stop and feedback with four fans."
  is_abstract: true
  opt_uses:
  - exhaust_air_flowrate_capacity
  - exhaust_fan_power_capacity
  - exhaust_fan_current_sensor_1
  - exhaust_fan_power_sensor_1
  - exhaust_fan_current_sensor_2
  - exhaust_fan_power_sensor_2
  - exhaust_fan_current_sensor_3
  - exhaust_fan_power_sensor_3
  - exhaust_fan_current_sensor_4
  - exhaust_fan_power_sensor_4
  uses:
  - exhaust_fan_run_command_1
  - exhaust_fan_run_status_1
  - exhaust_fan_run_command_2
  - exhaust_fan_run_status_2
  - exhaust_fan_run_command_3
  - exhaust_fan_run_status_3
  - exhaust_fan_run_command_4
  - exhaust_fan_run_status_4
  implements:
  - OPERATIONAL

DF2XSS:
  id: "9591874046098669568"
  description: "Discharge fan start-stop and feedback (2 pts)."
  is_abstract: true
  opt_uses:
  - discharge_fan_current_sensor
  - discharge_fan_power_sensor
  uses:
  - discharge_fan_run_status_1
  - discharge_fan_run_status_2
  - discharge_fan_run_command_1
  - discharge_fan_run_command_2
  implements:
  - OPERATIONAL

SFSS2X:
  id: "2241999454230020096"
  description: "Supply fan start-stop and feedback for two fans."
  is_abstract: true
  opt_uses:
  - supply_air_flowrate_capacity
  - supply_fan_power_capacity
  - supply_fan_current_sensor_1
  - supply_fan_current_sensor_2
  - supply_fan_power_sensor_1
  - supply_fan_power_sensor_2
  uses:
  - supply_fan_run_command_1
  - supply_fan_run_status_1
  - supply_fan_run_command_2
  - supply_fan_run_status_2
  implements:
  - OPERATIONAL

SFSS3X:
  id: "11465371491084795904"
  description: "Supply fan start-stop and feedback for three fans."
  is_abstract: true
  opt_uses:
  - supply_air_flowrate_capacity
  - supply_fan_power_capacity
  - supply_fan_current_sensor_1
  - supply_fan_current_sensor_2
  - supply_fan_current_sensor_3
  - supply_fan_power_sensor_1
  - supply_fan_power_sensor_2
  - supply_fan_power_sensor_3
  uses:
  - supply_fan_run_command_1
  - supply_fan_run_status_1
  - supply_fan_run_command_2
  - supply_fan_run_status_2
  - supply_fan_run_command_3
  - supply_fan_run_status_3
  implements:
  - OPERATIONAL

SFSS4X:
  id: "12662092041384099840"
  description: "Supply fan start-stop and feedback for four fans."
  is_abstract: true
  opt_uses:
  - supply_air_flowrate_capacity
  - supply_fan_power_capacity
  - supply_fan_current_sensor_1
  - supply_fan_current_sensor_2
  - supply_fan_current_sensor_3
  - supply_fan_current_sensor_4
  - supply_fan_power_sensor_1
  - supply_fan_power_sensor_2
  - supply_fan_power_sensor_3
  - supply_fan_power_sensor_4
  uses:
  - supply_fan_run_command_1
  - supply_fan_run_status_1
  - supply_fan_run_command_2
  - supply_fan_run_status_2
  - supply_fan_run_command_3
  - supply_fan_run_status_3
  - supply_fan_run_command_4
  - supply_fan_run_status_4
  implements:
  - OPERATIONAL

EFVSC2X:
  id: "6853685472657408000"
  description: "Exhaust fan variable speed control with feedback and sensoring for two fans."
  is_abstract: true
  opt_uses:
  - exhaust_fan_speed_frequency_sensor_1
  - exhaust_fan_speed_percentage_sensor_1
  - exhaust_fan_current_sensor_1
  - exhaust_fan_power_sensor_1
  - exhaust_fan_speed_frequency_sensor_2
  - exhaust_fan_speed_percentage_sensor_2
  - exhaust_fan_current_sensor_2
  - exhaust_fan_power_sensor_2
  uses:
  - exhaust_fan_run_command_1
  - exhaust_fan_run_status_1
  - exhaust_fan_speed_percentage_command_1
  - exhaust_fan_run_command_2
  - exhaust_fan_run_status_2
  - exhaust_fan_speed_percentage_command_2
  implements:
  - OPERATIONAL

EFVSC3X:
  id: "16077057509512183808"
  description: "Exhaust fan variable speed control with feedback and sensoring for three fans."
  is_abstract: true
  opt_uses:
  - exhaust_fan_speed_frequency_sensor_1
  - exhaust_fan_speed_percentage_sensor_1
  - exhaust_fan_current_sensor_1
  - exhaust_fan_power_sensor_1
  - exhaust_fan_speed_frequency_sensor_2
  - exhaust_fan_speed_percentage_sensor_2
  - exhaust_fan_current_sensor_2
  - exhaust_fan_power_sensor_2
  - exhaust_fan_speed_frequency_sensor_3
  - exhaust_fan_speed_percentage_sensor_3
  - exhaust_fan_current_sensor_3
  - exhaust_fan_power_sensor_3
  uses:
  - exhaust_fan_run_command_1
  - exhaust_fan_run_status_1
  - exhaust_fan_speed_percentage_command_1
  - exhaust_fan_run_command_2
  - exhaust_fan_run_status_2
  - exhaust_fan_speed_percentage_command_2
  - exhaust_fan_run_command_3
  - exhaust_fan_run_status_3
  - exhaust_fan_speed_percentage_command_3
  implements:
  - OPERATIONAL

EFVSC4X:
  id: "4547842463443714048"
  description: "Exhaust fan variable speed control with feedback and sensoring for four fans."
  is_abstract: true
  opt_uses:
  - exhaust_fan_speed_frequency_sensor_1
  - exhaust_fan_speed_percentage_sensor_1
  - exhaust_fan_current_sensor_1
  - exhaust_fan_power_sensor_1
  - exhaust_fan_speed_frequency_sensor_2
  - exhaust_fan_speed_percentage_sensor_2
  - exhaust_fan_current_sensor_2
  - exhaust_fan_power_sensor_2
  - exhaust_fan_speed_frequency_sensor_3
  - exhaust_fan_speed_percentage_sensor_3
  - exhaust_fan_current_sensor_3
  - exhaust_fan_power_sensor_3
  - exhaust_fan_speed_frequency_sensor_4
  - exhaust_fan_speed_percentage_sensor_4
  - exhaust_fan_current_sensor_4
  - exhaust_fan_power_sensor_4
  uses:
  - exhaust_fan_run_command_1
  - exhaust_fan_run_status_1
  - exhaust_fan_speed_percentage_command_1
  - exhaust_fan_run_command_2
  - exhaust_fan_run_status_2
  - exhaust_fan_speed_percentage_command_2
  - exhaust_fan_run_command_3
  - exhaust_fan_run_status_3
  - exhaust_fan_speed_percentage_command_3
  - exhaust_fan_run_command_4
  - exhaust_fan_run_status_4
  - exhaust_fan_speed_percentage_command_4
  implements:
  - OPERATIONAL

SFVSC2X:
  id: "13771214500298489856"
  description: "Supply fan variable speed control with feedback and sensoring with two fans."
  is_abstract: true
  opt_uses:
  - supply_fan_speed_frequency_sensor_1
  - supply_fan_speed_percentage_sensor_1
  - supply_fan_current_sensor_1
  - supply_fan_power_sensor_1
  - supply_fan_speed_frequency_sensor_2
  - supply_fan_speed_percentage_sensor_2
  - supply_fan_current_sensor_2
  - supply_fan_power_sensor_2
  uses:
  - supply_fan_run_command_1
  - supply_fan_run_status_1
  - supply_fan_speed_percentage_command_1
  - supply_fan_run_command_2
  - supply_fan_run_status_2
  - supply_fan_speed_percentage_command_2
  implements:
  - OPERATIONAL

SFVSC3X:
  id: "6519182149650743296"
  description: "Supply fan variable speed control with feedback and sensoring with three fans."
  is_abstract: true
  opt_uses:
  - supply_fan_speed_frequency_sensor_1
  - supply_fan_speed_percentage_sensor_1
  - supply_fan_current_sensor_1
  - supply_fan_power_sensor_1
  - supply_fan_speed_frequency_sensor_2
  - supply_fan_speed_percentage_sensor_2
  - supply_fan_current_sensor_2
  - supply_fan_power_sensor_2
  - supply_fan_speed_frequency_sensor_3
  - supply_fan_speed_percentage_sensor_3
  - supply_fan_current_sensor_3
  - supply_fan_power_sensor_3
  uses:
  - supply_fan_run_command_1
  - supply_fan_run_status_1
  - supply_fan_speed_percentage_command_1
  - supply_fan_run_command_2
  - supply_fan_run_status_2
  - supply_fan_speed_percentage_command_2
  - supply_fan_run_command_3
  - supply_fan_run_status_3
  - supply_fan_speed_percentage_command_3
  implements:
  - OPERATIONAL

SFVSC4X:
  id: "17733145221803278336"
  description: "Supply fan variable speed control with feedback and sensoring with four fans."
  is_abstract: true
  opt_uses:
  - supply_fan_speed_frequency_sensor_1
  - supply_fan_speed_percentage_sensor_1
  - supply_fan_current_sensor_1
  - supply_fan_power_sensor_1
  - supply_fan_speed_frequency_sensor_2
  - supply_fan_speed_percentage_sensor_2
  - supply_fan_current_sensor_2
  - supply_fan_power_sensor_2
  - supply_fan_speed_frequency_sensor_3
  - supply_fan_speed_percentage_sensor_3
  - supply_fan_current_sensor_3
  - supply_fan_power_sensor_3
  - supply_fan_speed_frequency_sensor_4
  - supply_fan_speed_percentage_sensor_4
  - supply_fan_current_sensor_4
  - supply_fan_power_sensor_4
  uses:
  - supply_fan_run_command_1
  - supply_fan_run_status_1
  - supply_fan_speed_percentage_command_1
  - supply_fan_run_command_2
  - supply_fan_run_status_2
  - supply_fan_speed_percentage_command_2
  - supply_fan_run_command_3
  - supply_fan_run_status_3
  - supply_fan_speed_percentage_command_3
  - supply_fan_run_command_4
  - supply_fan_run_status_4
  - supply_fan_speed_percentage_command_4
  implements:
  - OPERATIONAL

BYPSSPC:
  id: "622251700748550144"
  description: "Supply static pressure control with bypass damper."
  is_abstract: true
  opt_uses:
  - supply_air_flowrate_sensor
  uses:
  - supply_air_static_pressure_sensor
  - supply_air_static_pressure_setpoint
  - supply_fan_run_command
  - supply_fan_run_status
  - bypass_air_damper_percentage_command
  implements:
  - CONTROL

BYPSSPC2X: # Consider virtual point for instances where dampers control to same value.
  id: "7071406367143100416"
  description: "Supply static pressure control with bypass damper."
  is_abstract: true
  opt_uses:
  - supply_air_flowrate_sensor
  uses:
  - supply_air_static_pressure_sensor
  - supply_air_static_pressure_setpoint
  - supply_fan_run_command
  - supply_fan_run_status
  - bypass_air_damper_percentage_command_1
  - bypass_air_damper_percentage_command_2
  implements:
  - CONTROL

SWISOVM:
  id: "5867537891751624704"
  description: "Supply side isolation valve monitoring."
  is_abstract: true
  uses:
  - supply_water_isolation_valve_command
  - supply_water_isolation_valve_status
  implements:
  - MONITORING

SWISOVPM:
  id: "3561694882537930752"
  description: "Supply side isolation valve monitoring."
  is_abstract: true
  uses:
  - supply_water_isolation_valve_percentage_command
  - supply_water_isolation_valve_percentage_sensor
  implements:
  - MONITORING

RWISOVM:
  id: "9884748759366107136"
  description: "Return side isolation valve monitoring."
  is_abstract: true
  uses:
  - return_water_isolation_valve_command
  - return_water_isolation_valve_status
  implements:
  - MONITORING

RWISOVPM:
  id: "5273062740938719232"
  description: "Return side isolation valve monitoring."
  is_abstract: true
  uses:
  - return_water_isolation_valve_percentage_command
  - return_water_isolation_valve_percentage_sensor
  implements:
  - MONITORING

CHWRWISOVPM:
  id: "10432710170277576704"
  description: "Return side isolation valve monitoring."
  is_abstract: true
  uses:
  - chilled_return_water_isolation_valve_percentage_command
  - chilled_return_water_isolation_valve_percentage_sensor
  implements:
  - MONITORING

CHWRWISOVM:
  id: "10538544761520783360"
  description: "Return side isolation valve monitoring."
  is_abstract: true
  uses:
  - chilled_return_water_isolation_valve_command
  - chilled_return_water_isolation_valve_status
  implements:
  - MONITORING


CHWSWISOVPM:
  id: "493265792670892032"
  description: "Supply side isolation valve monitoring."
  is_abstract: true
  uses:
  - chilled_supply_water_isolation_valve_percentage_command
  - chilled_supply_water_isolation_valve_percentage_sensor
  implements:
  - MONITORING

CHWSWISOVM:
  id: "16767023046174179328"
  description: "Supply side isolation valve monitoring."
  is_abstract: true
  uses:
  - chilled_supply_water_isolation_valve_command
  - chilled_supply_water_isolation_valve_status
  implements:
  - MONITORING


PRWDT:
  id: "73094021186060288"
  description: "Temperature differential across process water."
  is_abstract: true
  implements:
  - MONITORING
  opt_uses:
  - process_cooling_thermal_power_sensor
  uses:
  - process_return_water_temperature_sensor
  - process_supply_water_temperature_sensor

PRWDT2X:
  id: "2264658189855227904"
  description: "Temperature differential across 2 process water headers."
  is_abstract: true
  implements:
  - MONITORING
  opt_uses:
  - process_cooling_thermal_power_sensor_1
  - process_cooling_thermal_power_sensor_2
  uses:
  - process_return_water_temperature_sensor_1
  - process_return_water_temperature_sensor_2
  - process_supply_water_temperature_sensor_1
  - process_supply_water_temperature_sensor_2


PWFRM:
  id: "2595109812513538048"
  description: "Flowrate monitoring for process water."
  is_abstract: true
  implements:
  - MONITORING
  uses:
  - process_water_flowrate_sensor

PWFRM2X:
  id: "9296466058040836096"
  description: "Flowrate monitoring for 2 process water headers."
  is_abstract: true
  implements:
  - MONITORING
  uses:
  - process_water_flowrate_sensor_1
  - process_water_flowrate_sensor_2

PWDPM:
  id: "455899989512552448"
  description: "Differential pressure monitoring for process water."
  is_abstract: true
  implements:
  - MONITORING
  uses:
  - process_water_differential_pressure_sensor

PWDPM2X:
  id: "7200603381453291520"
  description: "Differential pressure monitoring for 2 process water headers."
  is_abstract: true
  implements:
  - MONITORING
  uses:
  - process_water_differential_pressure_sensor_1
  - process_water_differential_pressure_sensor_2


CWRISOVPM:
  id: "5821024151850188800"
  description: "Condensing water return isolation monitoring."
  is_abstract: true
  uses:
  - condensing_return_water_isolation_valve_percentage_sensor
  - condensing_return_water_isolation_valve_percentage_command
  implements:
  - MONITORING

CWRISOVM:
  id: "8126867161063882752"
  description: "Condensing water return isolation monitoring."
  is_abstract: true
  uses:
  - condensing_return_water_isolation_valve_status
  - condensing_return_water_isolation_valve_command
  implements:
  - MONITORING


CWSISOVPM:
  id: "9716637829525667840"
  description: "Condensing water supply isolation monitoring."
  is_abstract: true
  uses:
  - condensing_supply_water_isolation_valve_percentage_sensor
  - condensing_supply_water_isolation_valve_percentage_command
  implements:
  - MONITORING

CWSISOVM:
  id: "1779043486285168640"
  description: "Condensing water supply isolation monitoring."
  is_abstract: true
  uses:
  - condensing_supply_water_isolation_valve_status
  - condensing_supply_water_isolation_valve_command
  implements:
  - MONITORING




CHWRISOVPM:
  id: "17456073789161865216"
  description: "Chilled water return isolation monitoring."
  is_abstract: true
  uses:
  - chilled_return_water_isolation_valve_percentage_sensor
  - chilled_return_water_isolation_valve_percentage_command
  implements:
  - MONITORING


WDPM:
  id: "6845381960844443648"
  description: "Differential pressure monitoring."
  is_abstract: true
  uses:
  - differential_pressure_sensor


CHWDPM:
  id: "17350239197918658560"
  description: "Differential pressure monitoring for chilled water."
  is_abstract: true
  uses:
  - chilled_water_differential_pressure_sensor


CHDX4SC:
  id: "5104951811098279936"
  description: "Chiller control."
  is_abstract: true
  opt_uses:
  - chilled_return_water_temperature_sensor
  - cooling_percentage_command
  - compressor_speed_frequency_sensor
  - compressor_speed_percentage_command
  - compressor_speed_percentage_sensor
  uses:
  - compressor_run_command_1
  - compressor_run_command_2
  - compressor_run_command_3
  - compressor_run_command_4
  - compressor_run_status_1
  - compressor_run_status_2
  - compressor_run_status_3
  - compressor_run_status_4
  - chilled_supply_water_temperature_sensor
  - chilled_supply_water_temperature_setpoint

CHDX2SC:
  id: "11002415523139944448"
  description: "Chiller control."
  is_abstract: true
  opt_uses:
  - chilled_return_water_temperature_sensor
  - cooling_percentage_command
  - compressor_speed_frequency_sensor
  - compressor_speed_percentage_command
  - compressor_speed_percentage_sensor
  - cooling_request_count
  uses:
  - compressor_run_command_1
  - compressor_run_command_2
  - compressor_run_status_1
  - compressor_run_status_2
  - chilled_supply_water_temperature_sensor
  - chilled_supply_water_temperature_setpoint


CHDXSC:
  id: "738711972362584064"
  description: "Chiller control single stage."
  is_abstract: true
  opt_uses:
  - chilled_return_water_temperature_sensor
  - cooling_percentage_command
  - compressor_speed_frequency_sensor
  - compressor_speed_percentage_command
  - compressor_speed_percentage_sensor
  uses:
  - compressor_run_command
  - compressor_run_status
  - chilled_supply_water_temperature_sensor
  - chilled_supply_water_temperature_setpoint

CHDXVSC:
  id: "16068753997699219456"
  description: "Variable speed compressor control."
  is_abstract: true
  uses:
  - compressor_speed_percentage_sensor
  - compressor_run_command
  - compressor_run_status

CDWFRM:
  id: "632877381119377408"
  description: "Condenser water flowrate monitoring."
  is_abstract: true
  uses:
  - condensing_water_flowrate_sensor
  implements:
  - MONITORING

REFSM:
  id: "14328323847953055744"
  description: "Refrigerant saturation monitoring."
  is_abstract: true
  opt_uses:
  - refrigerant_discharge_temperature_sensor
  - refrigerant_suction_temperature_sensor
  uses:
  - refrigerant_condenser_saturation_temperature_sensor
  - refrigerant_evaporator_saturation_temperature_sensor
  implements:
  - MONITORING


PDSCV:
  id: "2539113884334161920"
  description: "Pressure-dependent supply damper control for ventilation purposes (CO2 or VOC)."
  is_abstract: true
  uses:
  - supply_air_damper_percentage_command
  - supply_air_damper_percentage_sensor
  implements:
  - CONTROL

SDBPC:
  id: "11762485921188937728"
  description: "Back-pressure controlling supply damper."
  is_abstract: true
  opt_uses:
  - supply_air_flowrate_sensor
  uses:
  - supply_air_static_pressure_sensor
  - supply_air_static_pressure_setpoint
  - supply_air_damper_percentage_command
  - supply_air_damper_percentage_sensor
  implements:
  - MONITORING

HWVM:
  id: "12990740464972857344"
  description: "Heating water valve command and position monitoring (without regard to what controls it)."
  is_abstract: true
  opt_uses:
  - heating_thermal_power_capacity
  - heating_water_flowrate_sensor
  uses:
  - heating_water_valve_percentage_sensor
  - heating_water_valve_percentage_command
  implements:
  - OPERATIONAL

CHWVM:
  id: "16809792948983037952"
  description: "Chilled water valve command and position monitoring (without regard to what controls it)."
  is_abstract: true
  opt_uses:
  - cooling_thermal_power_capacity
  - chilled_water_flowrate_sensor
  - chilled_water_valve_failed_alarm
  uses:
  - chilled_water_valve_percentage_sensor
  - chilled_water_valve_percentage_command
  implements:
  - OPERATIONAL

RMM:
  id: "16071202610094276608"
  description: "Run mode monitoring."
  is_abstract: true
  uses:
  - run_mode

DSPZDHC:
  id: "8195635016311504896"
  description: "Zone dual setpoint humidification/dehumidification control."
  is_abstract: true
  opt_uses:
  - humidification_percentage_command
  uses:
  - zone_air_relative_humidity_sensor
  - zone_air_dehumidification_relative_humidity_setpoint
  - zone_air_humidification_relative_humidity_setpoint
  - dehumidification_run_command
  - humidification_run_command
  implements:
  - CONTROL

EFC:
  id: "9564729303032135680"
  description: "Exhaust air flow control."
  is_abstract: true
  uses:
  - exhaust_air_flowrate_sensor
  - exhaust_air_flowrate_setpoint
  implements:
  - OPERATIONAL

DXDDC:
  id: "14536703291649163264"
  description: "DX cooling dual setpoint control on discharge side"
  is_abstract: true
  opt_uses:
  - cooling_percentage_command
  - compressor_run_status
  uses:
  - compressor_run_command
  - discharge_air_heating_temperature_setpoint
  - discharge_air_cooling_temperature_setpoint
  - discharge_air_temperature_sensor
  implements:
  - CONTROL

HTDDC:
  id: "11978658703302721536"
  description: "gas or electric heating dual setpoint control on discharge side"
  is_abstract: true
  opt_uses:
  - heating_percentage_command
  - heater_run_status
  uses:
  - heater_run_command
  - discharge_air_heating_temperature_setpoint
  - discharge_air_cooling_temperature_setpoint
  - discharge_air_temperature_sensor
  implements:
  - CONTROL

REFSM2X:
  id: "16374171939616325632"
  description: "Refrigerant temperature monitoring for 2 circuits."
  is_abstract: true
  opt_uses:
  - refrigerant_discharge_temperature_sensor_1
  - refrigerant_discharge_temperature_sensor_2
  - refrigerant_suction_temperature_sensor_1
  - refrigerant_suction_temperature_sensor_2
  uses:
  - refrigerant_condenser_saturation_temperature_sensor_1
  - refrigerant_evaporator_saturation_temperature_sensor_1
  - refrigerant_condenser_saturation_temperature_sensor_2
  - refrigerant_evaporator_saturation_temperature_sensor_2
  implements:
  - MONITORING

REFPM:
  id: "5061129675661639680"
  description: "Refrigerant pressure monitoring for single circuits."
  is_abstract: true
  opt_uses:
  - refrigerant_differential_pressure_sensor
  uses:
  - refrigerant_evaporator_pressure_sensor
  - refrigerant_condenser_pressure_sensor
  implements:
  - MONITORING

REFPM2X:
  id: "3800121779997900800"
  description: "Refrigerant pressure monitoring for 2 circuits."
  is_abstract: true
  uses:
  - refrigerant_evaporator_pressure_sensor_1
  - refrigerant_condenser_pressure_sensor_1
  - refrigerant_evaporator_pressure_sensor_2
  - refrigerant_condenser_pressure_sensor_2
  implements:
  - MONITORING

SWPSS:
  id: "14653796881960796160"
  description: "Sweeper pump start stop monitoring."
  is_abstract: true
  uses:
  - sweeper_pump_run_command
  - sweeper_pump_run_status
  implements:
  - OPERATIONAL

SDM:
  id: "5997878398154702848"
  description: "Supply air damper monitoring."
  is_abstract: true
  uses:
  - supply_air_damper_command
  - supply_air_damper_status

ECDDC:
  id: "17635179835280064512"
  description: "Evaporative cooler control on discharge side."
  is_abstract: true
  opt_uses:
  - evaporative_cooler_run_status
  - cooling_percentage_sensor
  uses:
  - evaporative_cooler_run_command
  - discharge_air_temperature_sensor
  - discharge_air_cooling_temperature_setpoint
  - discharge_air_heating_temperature_setpoint
  implements:
  - CONTROL

DXSDC:
  id: "3007488245580693504"
  description: "Compressor run control on supply side, dual setpoints."
  is_abstract: true
  opt_uses:
  - leaving_cooling_coil_temperature_sensor
  - cooling_thermal_power_capacity
  - cooling_percentage_command #Serves as a duty cycle for single-stage DX sections.
  - compressor_speed_percentage_command
  - compressor_run_status
  uses:
  - compressor_run_command
  - supply_air_cooling_temperature_setpoint
  - supply_air_heating_temperature_setpoint
  - supply_air_temperature_sensor
  implements:
  - CONTROL

ETM4X:
  id: "11771493120443678720"
  description: "Basic exhaust temperature monitoring."
  is_abstract: true
  uses:
  - exhaust_air_temperature_sensor_1
  - exhaust_air_temperature_sensor_2
  - exhaust_air_temperature_sensor_3
  - exhaust_air_temperature_sensor_4
  implements:
  - MONITORING

DX6SC:
  id: "7258886293818441728"
  description: "Six compressor run control on supply air side."
  is_abstract: true
  opt_uses:
  - leaving_cooling_coil_temperature_sensor
  - cooling_thermal_power_capacity
  - cooling_percentage_command
  - compressor_speed_percentage_command
  - cooling_request_count
  uses:
  - compressor_run_status_1
  - compressor_run_status_2
  - compressor_run_status_3
  - compressor_run_status_4
  - compressor_run_status_5
  - compressor_run_status_6
  - compressor_run_command_1
  - compressor_run_command_2
  - compressor_run_command_3
  - compressor_run_command_4
  - compressor_run_command_5
  - compressor_run_command_6
  - supply_air_temperature_sensor
  - supply_air_temperature_setpoint
  implements:
  - CONTROL

DX2DSPRTC:
  id: "3583948997884116992"
  description: "Two-stage compressor run control with dual return temp control."
  is_abstract: true
  opt_uses:
  - leaving_cooling_coil_temperature_sensor
  - cooling_thermal_power_capacity
  - cooling_percentage_command
  - compressor_speed_percentage_command
  - cooling_stage_run_count
  uses:
  - return_air_cooling_temperature_setpoint
  - return_air_heating_temperature_setpoint
  - return_air_temperature_sensor
  - compressor_run_command_1
  - compressor_run_status_1
  - compressor_run_command_2
  - compressor_run_status_2
  implements:
  - CONTROL

DX4DC:
  id: "233270875120467968"
  description: "Compressor run control on discharge air side (DTC)."
  is_abstract: true
  opt_uses:
  - leaving_cooling_coil_temperature_sensor
  - cooling_thermal_power_capacity
  - cooling_percentage_command
  - compressor_speed_percentage_command
  uses:
  - compressor_run_status_1
  - compressor_run_command_1
  - compressor_run_status_2
  - compressor_run_command_2
  - compressor_run_status_3
  - compressor_run_command_3
  - compressor_run_status_4
  - compressor_run_command_4
  - discharge_air_temperature_sensor
  - discharge_air_temperature_setpoint
  implements:
  - CONTROL


DX6SWC:
  id: "10609564416582090752"
  description: "Six compressor run control on supply water side."
  is_abstract: true
  opt_uses:
  - cooling_thermal_power_capacity
  - cooling_percentage_command
  - compressor_speed_percentage_command
  - compressor_speed_percentage_sensor
  uses:
  - compressor_run_command_1
  - compressor_run_status_1
  - compressor_run_command_2
  - compressor_run_status_2
  - compressor_run_command_3
  - compressor_run_status_3
  - compressor_run_command_4
  - compressor_run_status_4
  - compressor_run_command_5
  - compressor_run_status_5
  - compressor_run_command_6
  - compressor_run_status_6
  - supply_water_temperature_sensor
  - supply_water_temperature_setpoint
  implements:
  - CONTROL


DRSM5X:
  id: "7159807102016290816"
  description: "Dryer status monitoring."
  is_abstract: true
  uses:
  - dryer_run_status_1
  - dryer_run_status_2
  - dryer_run_status_3
  - dryer_run_status_4
  - dryer_run_status_5
  implements:
  - MONITORING

DRSM8X:
  id: "4953043284604747776"
  description: "Dryer status monitoring."
  is_abstract: true
  uses:
  - dryer_run_status_1
  - dryer_run_status_2
  - dryer_run_status_3
  - dryer_run_status_4
  - dryer_run_status_5
  - dryer_run_status_6
  - dryer_run_status_7
  - dryer_run_status_8
  implements:
  - MONITORING
  
AHAC:
  id: "529218723387539456"
  description: "Tag to indicate an after hours activation method e.g. push button associated with this device."
  is_abstract: true
  uses:  
  - user_occupancy_override_status
  - zone_occupancy_status
  implements:
  - OPERATIONAL
  
DFFC:
  id: "10094864331922472960"
  description: "Discharge fan flow control"
  is_abstract: true
  uses:
  - discharge_fan_run_command
  - discharge_fan_run_status
  - discharge_fan_speed_percentage_command
  - discharge_air_flowrate_setpoint
  - discharge_air_flowrate_sensor
  implements:
  - CONTROL

EFM:
  id: "1682140227994386432"
  description: "Exhaust air flow monitoring"
  is_abstract: true
  uses:
  - exhaust_air_flowrate_sensor  
  implements:
  - OPERATIONAL

SWTM:
  id: "12058433769456009216"
  description: "Supply water temperature monitoring."
  is_abstract: true
  implements:
  - MONITORING
  opt_uses:
  - cooling_request_count
  - heating_request_count
  - return_water_temperature_sensor
  uses:
  - supply_water_temperature_sensor  

CWDPM:
  id: "16174723828872642560"
  description: "Differential pressure monitoring for condenser water."
  is_abstract: true
  implements:
  - MONITORING
  uses:
  - condensing_water_differential_pressure_sensor

DICM:
  id: "4971562358951378944"
  description: "Damper isolation control and monitoring. "
  is_abstract: true
  uses:
   - supply_air_isolation_damper_closed_status
   - supply_air_isolation_damper_open_status
   - supply_air_isolation_damper_command

UV:
  id: "6143342686997839872"
  description: "Ultraviolet lamp operation."
  is_abstract: true
  opt_uses:
  - ultraviolet_lamp_run_mode
  uses:
  - ultraviolet_lamp_run_command
  - ultraviolet_lamp_run_status

H3X:
  id: "3243024526971240448"
  description: "Heater monitoring."
  is_abstract: true
  implements:
  - MONITORING
  uses:
  - heater_run_status_1
  - heater_run_status_2
  - heater_run_status_3
  - heater_run_command_1
  - heater_run_command_2
  - heater_run_command_3

CHWBRC:
  id: "9602107200818380800"
  description: "Chilled water valve binary (open/closed) monitoring/controlling. Return air temperature control."
  is_abstract: true
  implements:
  - OPERATIONAL
  uses:
  - chilled_water_valve_command
  - return_air_temperature_sensor
  - return_air_temperature_setpoint

CHWISOVPM:
  id: "10952342664099397632"
  description: "Chllled water isolation valve control."
  is_abstract: true
  implements:
  - OPERATIONAL
  uses:
  - chilled_water_isolation_valve_percentage_command
  - chilled_water_isolation_valve_percentage_sensor

CWCS:
  id: "1207397495399776256"
  description: "Condensing water valve control."
  is_abstract: true
  implements:
  - OPERATIONAL
  uses:
  - condensing_water_valve_percentage_command
  - condensing_water_valve_percentage_sensor

DPM:
  id: "14194934395806154752"
  description: "Damper percentage control."
  is_abstract: true
  implements:
    - OPERATIONAL
  uses:
  - damper_percentage_command
  - damper_percentage_sensor

DFVSMC:
  id: "6412714239709937664"
  description: "Variable speed control mode for discharge fans."
  is_abstract: true
  uses:
  - discharge_fan_speed_mode
  - discharge_fan_run_status
  - discharge_fan_run_command
  implements:
  - OPERATIONAL

DFVDSC:
  id: "7493578150278856704"
  description: "Discharge fan control with toggled variable or discrete speed control. This allows the fan to run either VFD or discrete speed stages (LOW/MED/HIGH, etc.) and to switch between the mode."
  is_abstract: true
  uses:
  - discharge_fan_speed_percentage_command
  - discharge_fan_speed_mode
  - discharge_fan_run_status
  - discharge_fan_run_command
  implements:
  - OPERATIONAL

DFVDSFC:
  id: "15636086276564713472"
  description: "Discharge fan control with toggled variable or discrete speed (frequency) control. This allows the fan to run either VFD or discrete speed stages (LOW/MED/HIGH, etc.) and to switch between the mode."
  is_abstract: true
  uses:
  - discharge_fan_speed_frequency_command
  - discharge_fan_speed_mode
  - discharge_fan_run_status
  - discharge_fan_run_command
  implements:
  - OPERATIONAL

SSPCSCM:
  id: "6685507472607674368"
  description: "Supply air static pressure control for supervisor control (Machine learning)."
  is_abstract: true
  uses:
  - supervisor_control_mode
  - supervisor_supply_air_static_pressure_setpoint
  - program_supply_air_static_pressure_setpoint
  - supply_air_static_pressure_setpoint

STCSCM:
  id: "6577421081550782464"
  description: "Supply air temperature control for supervisor control (Machine learning)."
  is_abstract: true
  uses:
  - supervisor_control_mode
  - supervisor_supply_air_temperature_setpoint
  - program_supply_air_temperature_setpoint
  - supply_air_temperature_setpoint

SWTCSCM:
  id: "8591656014892236800"
  description: "Supply water temperature control for supervisor control (Machine learning)."
  is_abstract: true
  uses:
  - supervisor_control_mode
  - supervisor_supply_water_temperature_setpoint
  - program_supply_water_temperature_setpoint
  - supply_water_temperature_setpoint

WDPCSCM:
  id: "11032607012927045632"
  description: "Water differential pressure control for supervisor control (Machine learning)."
  is_abstract: true
  uses:
  - supervisor_control_mode
  - supervisor_differential_pressure_setpoint
  - program_differential_pressure_setpoint
  - differential_pressure_setpoint

CSWIVS:
  id: "359876340523991040"
  description: "Condensing return water isolation valve control."
  is_abstract: true
  implements:
  - OPERATIONAL
  uses:
  - condensing_return_water_isolation_valve_command_1
  - condensing_return_water_isolation_valve_command_2
  - condensing_return_water_isolation_valve_command_3
  - condensing_return_water_isolation_valve_command_4
  - condensing_return_water_isolation_valve_command_5
  - condensing_return_water_isolation_valve_command_6
  - condensing_return_water_isolation_valve_command_7
  - condensing_return_water_isolation_valve_status_1
  - condensing_return_water_isolation_valve_status_2
  - condensing_return_water_isolation_valve_status_3
  - condensing_return_water_isolation_valve_status_4
  - condensing_return_water_isolation_valve_status_5
  - condensing_return_water_isolation_valve_status_6
  - condensing_return_water_isolation_valve_status_7
  - condensing_return_water_isolation_valve_status_8
  - condensing_return_water_isolation_valve_status_9
  - condensing_return_water_isolation_valve_status_10
  - condensing_return_water_isolation_valve_status_11
  - condensing_return_water_isolation_valve_status_12
  - condensing_return_water_isolation_valve_status_13
  - condensing_return_water_isolation_valve_status_14

CRWIVS:
  id: "10755028705425227776"
  description: "Condensing supply water isolation valve control."
  is_abstract: true
  implements:
  - OPERATIONAL
  uses:
  - condensing_supply_water_isolation_valve_command_1
  - condensing_supply_water_isolation_valve_command_2
  - condensing_supply_water_isolation_valve_command_3
  - condensing_supply_water_isolation_valve_command_4
  - condensing_supply_water_isolation_valve_command_5
  - condensing_supply_water_isolation_valve_command_6
  - condensing_supply_water_isolation_valve_command_7
  - condensing_supply_water_isolation_valve_status_1
  - condensing_supply_water_isolation_valve_status_2
  - condensing_supply_water_isolation_valve_status_3
  - condensing_supply_water_isolation_valve_status_4
  - condensing_supply_water_isolation_valve_status_5
  - condensing_supply_water_isolation_valve_status_6
  - condensing_supply_water_isolation_valve_status_7
  - condensing_supply_water_isolation_valve_status_8
  - condensing_supply_water_isolation_valve_status_9
  - condensing_supply_water_isolation_valve_status_10
  - condensing_supply_water_isolation_valve_status_11
  - condensing_supply_water_isolation_valve_status_12
  - condensing_supply_water_isolation_valve_status_13
  - condensing_supply_water_isolation_valve_status_14

CSWTC:
  id: "14772239573039710208"
  description: "Condensing supply water temperature control."
  is_abstract: true
  implements:
  - OPERATIONAL
  uses:
  - condensing_supply_water_temperature_setpoint
  - condensing_supply_water_temperature_sensor

HTWHLSTC:
  id: "5798430287411019776"
  description: "Heat wheel which controls supply temperature using speed control."
  is_abstract: true
  implements:
  - CONTROL
  opt_uses:
  - heat_wheel_speed_percentage_sensor
  - exhaust_air_temperature_sensor
  - return_air_temperature_sensor
  uses:
  - heat_wheel_speed_percentage_command
  - heat_wheel_run_command
  - heat_wheel_run_status
  - outside_air_temperature_sensor
  - supply_air_temperature_sensor
  - supply_air_temperature_setpoint

#New abstracts for CH ZRH EURD
CAM:
  id: "10932006097032052736"
  description: "ztc alarm monitoring based on moisture sensor on coil or in pan."
  is_abstract: true
  implements:
  - MONITORING
  uses:
  - condensate_water_alarm

DPHCC:
  id: "12422697573691686912"
  description: "Two-pipe heating and cooling control. Has a single control
    valve that is fed by two separate headers for heating and cooling water.
    There is an isolation valve for each incoming system and a single control
    valve. Valve and mode control to zone temperature (heating/cooling
    setpoint configuration)."
  is_abstract: true
  opt_uses:
  - chilled_return_water_isolation_valve_percentage_command
  - heating_return_water_isolation_valve_percentage_command
  - heating_supply_water_isolation_valve_percentage_command
  - chilled_supply_water_isolation_valve_percentage_command
  - zone_air_cooling_temperature_setpoint
  - zone_air_heating_temperature_setpoint
  - condensate_water_alarm
  - zone_conditioning_mode
  - supply_water_valve_flowrate_sensor
  uses:
  - supply_water_valve_percentage_command
  - zone_air_temperature_sensor
  - water_riser_mode

HHCDM:
  id: "3582131505163403264"
  description: "Hydronic heating and cooling distribution monitoring"
  is_abstract: true
  implements:
  - MONITORING
  uses:
  - chilled_supply_water_isolation_valve_percentage_command
  - chilled_return_water_isolation_valve_percentage_command
  - heating_supply_water_isolation_valve_percentage_command
  - heating_return_water_isolation_valve_percentage_command
  - heating_request_count
  - cooling_request_count
  opt_uses:
  - average_zone_air_temperature_sensor


HHRU:
  id: "9211631039376523264"
  description: "Hydronic heat recovery unit for ahu's with bypass valve and circulation pump"
  is_abstract: true
  implements:
  - MONITORING
  uses:
  - supply_air_temperature_sensor
  - supply_air_temperature_setpoint
  - return_air_temperature_sensor
  - supply_water_temperature_sensor
  - supply_water_valve_percentage_command
  - supply_water_valve_percentage_sensor
  opt_uses:
  - exhaust_air_temperature_sensor
  - outside_air_temperature_sensor

PHRU:
  id: "5194420171762040832"
  description: "heat recovery unit for ahu's with plate heat exchanger valve and bypass damper"
  is_abstract: true
  implements:
  - MONITORING
  uses:
  - supply_air_temperature_sensor
  - supply_air_temperature_setpoint
  - return_air_temperature_sensor
  - bypass_air_damper_percentage_command
  opt_uses:
  - exhaust_air_temperature_sensor
  - outside_air_temperature_sensor
  - bypass_air_damper_command
  - bypass_air_damper_status

CHWDT2X:
  id: "17588854111866978304"
  description: "Temperature differential across chilled water with two sets of sensors."
  is_abstract: true
  implements:
  - MONITORING
  uses:
  - chilled_return_water_temperature_sensor_1
  - chilled_supply_water_temperature_sensor_1
  - chilled_return_water_temperature_sensor_2
  - chilled_supply_water_temperature_sensor_2

HLSAFS:
  id: "3550799821818298368"
  description: "Duct VAV type with high and low limit setpoint"
  is_abstract: true
  uses:
  - high_limit_supply_air_flowrate_setpoint
  - low_limit_supply_air_flowrate_setpoint
  - supply_air_flowrate_setpoint
  implements:
  - CONTROL

RHDHS:
  id: "15197108458198401024"
  description: "Return humidification/dehumidification monitor."
  is_abstract: true
  uses:
  - return_air_relative_humidity_sensor
  - return_air_relative_humidity_setpoint
  - dehumidification_run_status
  - humidification_run_status
  implements:
  - MONITORING

CO2DFVSC:
  id: "4574242837138243584"
  description: "Carbon dioxide levels controlled by a variable speed discharge fan."
  uses:
  - zone_air_co2_concentration_sensor
  - zone_air_co2_concentration_setpoint
  - discharge_fan_speed_percentage_command
  implements:
  - CONTROL

RACO2C:
  id: "15503353232859594752"
  description: "Returned air carbon dioxide levels controls."
  uses:
  - return_air_co2_concentration_sensor
  - return_air_co2_concentration_setpoint
  
DX2DDC:
  id: "6446737527519838208"
  description: "Two compressor run control with dual setpoint control on discharge side"
  is_abstract: true
  opt_uses:
  - cooling_percentage_command
  - compressor_speed_percentage_command
  uses:
  - compressor_run_command_1
  - compressor_run_command_2
  - compressor_run_status_1
  - compressor_run_status_2
  - discharge_air_heating_temperature_setpoint
  - discharge_air_cooling_temperature_setpoint
  - discharge_air_temperature_sensor
  implements:
  - CONTROL

HWDT:
  id: "6441530240450691072"
  description: "Temperature differential across heating water for heat recovery chiller."
  is_abstract: true
  implements:
  - MONITORING
  uses:
  - heating_return_water_temperature_sensor
  - heating_supply_water_temperature_sensor

HPDDC:
  id: "5130419798932455424"
  description: "Dual setpoint discharge side heat pump control."
  is_abstract: true
  opt_uses:
  - cooling_thermal_power_capacity
  - heating_thermal_power_capacity
  - compressor_speed_percentage_command
  - cooling_percentage_command
  uses:
  - discharge_air_temperature_sensor
  - discharge_air_cooling_temperature_setpoint
  - discharge_air_heating_temperature_setpoint
  - compressor_run_command
  - compressor_run_status
  - reversing_valve_command
  implements:
  - CONTROL

EC2SC:
  id: "9093587471018491904"
  description: "Evaporative cooler control on supply side."
  is_abstract: true
  opt_uses:
  - evaporative_cooler_run_status_1
  - evaporative_cooler_run_status_2
  - cooling_percentage_sensor
  - cooling_request_count
  uses:
  - evaporative_cooler_run_command_1
  - evaporative_cooler_run_command_2
  - supply_air_temperature_sensor
  - supply_air_temperature_setpoint
  implements:
  - CONTROL

HWDDC:
  id: "5695815066213941248"
  description: "Heating water valve with dual setpoint control on discharge side."
  is_abstract: true
  opt_uses:
  - heating_water_valve_percentage_sensor
  - heating_thermal_power_capacity
  - discharge_air_relative_humidity_sensor
  - heating_water_flowrate_sensor
  uses:
  - heating_water_valve_percentage_command
  - discharge_air_heating_temperature_setpoint
  - discharge_air_temperature_sensor
  implements:
  - CONTROL

CFDPM:
  id: "13838358376871886848"
  description: "Carbon filter pressure monitoring, where specific filter type is required."
  is_abstract: true
  uses:
  - carbon_filter_differential_pressure_sensor
  implements:
  - MONITORING
 
VOADM2X:
  id: "13507343804260155392"
  description: "Variable outside air damper monitoring, where there are two separate, equal sets of dampers that operate in conjunction."
  is_abstract: true
  opt_uses:
  - economizer_mode
  - mixed_air_temperature_sensor
  - outside_air_damper_percentage_sensor_1
  - outside_air_damper_percentage_sensor_2
  - low_limit_outside_air_damper_percentage_command
  - outside_air_flowrate_sensor_1
  - outside_air_flowrate_sensor_2
  uses:
  - outside_air_temperature_sensor
  - outside_air_damper_percentage_command_1
  - outside_air_damper_percentage_command_2
  implements:
  - MONITORING
 
EHHRC:
  id: "3300321589723136"
  description: "Exhaust hydronic heat recovery coil with an isolation valve."
  is_abstract: true
  uses:
  - heat_recovery_water_isolation_valve_command
  - leaving_heat_recovery_coil_temperature_sensor
  - entering_heat_recovery_coil_temperature_sensor
  - exhaust_air_flowrate_sensor
  implements:
  - MONITORING
 
DPBHCC:
  id: "6697901167675965440"
  description: "Two-pipe binary (open/closed) heating and cooling control. There is
  an isolation valve for each incoming system. Valve and mode control to zone temperature
  (heating/cooling setpoint configuration)."
  is_abstract: true
  opt_uses:
  - cooling_request_count
  - heating_request_count
  - zone_air_relative_humidity_sensor
  uses:
  - chilled_supply_water_isolation_valve_command
  - chilled_supply_water_isolation_valve_status
  - heating_supply_water_isolation_valve_command
  - heating_supply_water_isolation_valve_status
  - zone_air_cooling_temperature_setpoint
  - zone_air_heating_temperature_setpoint
  - zone_air_temperature_sensor
  implements:
  - CONTROL
 
FTC:
  id: "18010943431630651392"
  description: "Floor temperature control, where the temperature sensors are embedded in the floor (as opposed to open to the air)."
  is_abstract: true
  uses:
  - zone_floor_temperature_sensor
  - zone_floor_temperature_setpoint
  implements:
  - OPERATIONAL
 
DPCHWHRWSC:
  id: "370343691220418560"
  description: "Two-pipe chilled water and heat recovery water control using the same coils."
  is_abstract: true
  opt_uses:
  - leaving_coil_temperature_sensor
  - chilled_supply_water_temperature_sensor
  - chilled_return_water_temperature_sensor
  - heat_recovery_supply_water_temperature_sensor
  - heat_recovery_return_water_temperature_sensor
  - supply_water_valve_percentage_sensor
  - heat_recovery_return_water_isolation_valve_status
  - heat_recovery_supply_water_isolation_valve_status
  - chilled_return_water_isolation_valve_status
  - chilled_supply_water_isolation_valve_status
  uses:
  - supply_air_temperature_sensor
  - supply_air_temperature_setpoint
  - supply_water_valve_percentage_command
  - heat_recovery_run_command
  - heat_recovery_supply_water_isolation_valve_command
  - chilled_supply_water_isolation_valve_command
  implements:
  - CONTROL

CPVSC2X:
  id: "2309143330803417088"
  description: "Circulation pump variable speed control with 2 circulation pumps."
  is_abstract: true
  uses:
  - circulation_pump_run_command_1
  - circulation_pump_run_status_1
  - circulation_pump_speed_percentage_command_1
  - circulation_pump_run_command_2
  - circulation_pump_run_status_2
  - circulation_pump_speed_percentage_command_2
  implements:
  - OPERATIONAL

HWTTC:
  id: "8895657785832767488"
  description: "Hot water tank temperature control."
  is_abstract: true
  uses:
  - hot_water_tank_temperature_setpoint
  - hot_water_tank_temperature_sensor
  implements:
  - OPERATIONAL

PHWTTC:
  id: "15921273204530741248"
  description: "Preheating water tank temperature control."
  is_abstract: true
  uses:
  - preheating_water_tank_temperature_setpoint
  - preheating_water_tank_temperature_sensor
  implements:
  - OPERATIONAL
  

RCKTM:
  id: "4150552628444528640"
  description: "Refrigeration circuit monitoring for a DX compressor loop."
  is_abstract: true
  uses:
  - refrigerant_discharge_pressure_sensor
  - refrigerant_discharge_temperature_sensor
  - refrigerant_liquid_pressure_sensor
  - refrigerant_liquid_saturation_temperature_sensor
  - refrigerant_liquid_temperature_sensor
  - refrigerant_subcooling_temperature_sensor
  - refrigerant_suction_pressure_sensor
  - refrigerant_suction_saturation_temperature_sensor
  - refrigerant_suction_superheat_temperature_sensor
  - refrigerant_suction_temperature_sensor


RCKTM2X:
  id: "9248627406627930112"
  description: "Refrigeration circuits (2x) monitoring for a DX compressor loop."
  is_abstract: true
  uses:
  - refrigerant_discharge_pressure_sensor_1
  - refrigerant_discharge_temperature_sensor_1
  - refrigerant_liquid_pressure_sensor_1
  - refrigerant_liquid_saturation_temperature_sensor_1
  - refrigerant_liquid_temperature_sensor_1
  - refrigerant_subcooling_temperature_sensor_1
  - refrigerant_suction_pressure_sensor_1
  - refrigerant_suction_saturation_temperature_sensor_1
  - refrigerant_suction_superheat_temperature_sensor_1
  - refrigerant_suction_temperature_sensor_1
  - refrigerant_discharge_pressure_sensor_2
  - refrigerant_discharge_temperature_sensor_2
  - refrigerant_liquid_pressure_sensor_2
  - refrigerant_liquid_saturation_temperature_sensor_2
  - refrigerant_liquid_temperature_sensor_2
  - refrigerant_subcooling_temperature_sensor_2
  - refrigerant_suction_pressure_sensor_2
  - refrigerant_suction_saturation_temperature_sensor_2
  - refrigerant_suction_superheat_temperature_sensor_2
  - refrigerant_suction_temperature_sensor_2


CCM:
  id: "7375129961641803776"
  description: "Compressor current monitoring."
  is_abstract: true
  uses:
  - compressor_run_command
  - compressor_current_sensor

CC2XM:
  id: "15229407711775948800"
  description: "Compressor current monitoring for 2 compressors."
  is_abstract: true
  uses:
  - compressor_run_command_1
  - compressor_current_sensor_1
  - compressor_run_command_2
  - compressor_current_sensor_2

SSSPC:
  id: "12462508690710200320"
  description: "Supply static steam pressure control for steam/water heat exchanger"
  is_abstract: true
  uses:
  - supply_steam_static_pressure_sensor
  - supply_steam_static_pressure_setpoint
  - steam_valve_percentage_command
  implements:
  - CONTROL

SCHWISOVPM:
  id: "428890486376235008"
  description: "Secondary chilled water return side isolation valve percentage monitoring."
  is_abstract: true
  uses:
  - secondary_chilled_return_water_isolation_valve_percentage_command
  - secondary_chilled_return_water_isolation_valve_percentage_sensor
  implements:
  - MONITORING

SCHWDT:
  id: "9593715728075194368"
  description: "Secondary-side chilled water delta-T monitoring."
  is_abstract: true
  implements:
  - MONITORING
  uses:
  - secondary_chilled_supply_water_temperature_sensor
  - secondary_chilled_return_water_temperature_sensor

SHWDT:
  id: "11532515367658192896"
  description: "Secondary-side heating water delta-T monitoring."
  is_abstract: true
  implements:
  - MONITORING
  uses:
  - secondary_heating_supply_water_temperature_sensor
  - secondary_heating_return_water_temperature_sensor

PCHWDT:
  id: "18119029822687543296"
  description: "Temperature differential across primary chilled water loop."
  is_abstract: true
  implements:
  - MONITORING
  uses:
  - primary_chilled_return_water_temperature_sensor
  - primary_chilled_supply_water_temperature_sensor

PHWDT:
  id: "4392058158462271488"
  description: "Temperature differential across primary heating water loop."
  is_abstract: true
  implements:
  - MONITORING
  uses:
  - primary_heating_return_water_temperature_sensor
  - primary_heating_supply_water_temperature_sensor

TDTM:
  id: "9652262523231010816"
  description: "water tank delta-T monitoring."
  is_abstract: true
  uses:
  - leaving_water_tank_temperature_sensor
  - entering_water_tank_temperature_sensor 
  implements:
  - MONITORING

HLPM:
  id: "4982029709647806464"
  description: "Heating thermal power sensor."
  is_abstract: true
  uses:
  - heating_thermal_power_sensor
  implements:
  - MONITORING

CWRWISOVM:
  id: "15646553627261140992"
  description: "Condensing water supply side isolation valve monitoring."
  is_abstract: true
  uses:
  - condensing_return_water_isolation_valve_command
  - condensing_return_water_isolation_valve_status
  implements:
  - MONITORING

CWRWISOVPM:
  id: "7850822672282812416"
  description: "Condensing water return side isolation valve percentage monitoring."
  is_abstract: true
  uses:
  - condensing_return_water_isolation_valve_percentage_command
  - condensing_return_water_isolation_valve_percentage_sensor
  implements:
  - MONITORING

OCWRWISOVM:
  id: "18443288995858219008"
  description: "Open-loop CDW return side isolation valve monitoring."
  is_abstract: true
  uses:
  - outside_condensing_loop_return_water_isolation_valve_command
  - outside_condensing_loop_return_water_isolation_valve_status
  implements:
  - MONITORING

OCWRWISOVPM:
  id: "15705100422416957440"
  description: "Open-loop CDW return side isolation valve monitoring."
  is_abstract: true
  uses:
  - outside_condensing_loop_return_water_isolation_valve_percentage_command
  - outside_condensing_loop_return_water_isolation_valve_percentage_sensor
  implements:
  - MONITORING

HWRWISOVM:
  id: "8729024599620059136"
  description: "Heating return side isolation valve monitoring."
  is_abstract: true
  uses:
  - heating_return_water_isolation_valve_command
  - heating_return_water_isolation_valve_status
  implements:
  - MONITORING

HWSWISOVM:
  id: "4614986340017111040"
  description: "Heating supply side isolation valve monitoring."
  is_abstract: true
  uses:
  - heating_supply_water_isolation_valve_command
  - heating_supply_water_isolation_valve_status
  implements:
  - MONITORING

HWRWISOVPM:
  id: "13399257413203263488"
  description: "Heating return side isolation valve percentage monitoring."
  is_abstract: true
  uses:
  - heating_return_water_isolation_valve_percentage_command
  - heating_return_water_isolation_valve_percentage_sensor
  implements:
  - MONITORING

MIPVCM:
  id: "10283962739713900544"
  description: "Motor phase-level input current and voltage monitoring."
  is_abstract: true
  implements:
  - MONITORING
  uses:
  - input_phase1_phase3_line_motor_voltage_sensor
  - input_phase1_phase2_line_motor_voltage_sensor
  - input_phase2_phase3_line_motor_voltage_sensor
  - input_phase1_line_motor_current_sensor
  - input_phase2_line_motor_current_sensor
  - input_phase3_line_motor_current_sensor
  opt_uses:
  - average_input_line_motor_current_sensor
  - average_input_inter_line_motor_voltage_sensor

MIPWM:
  id: "2094166817340653568"
  description: "Motor input power monitoring."
  is_abstract: true
  implements:
  - MONITORING
  uses:
  - input_motor_power_sensor
  opt_uses:
  - motor_powerfactor_sensor
  - input_motor_frequency_sensor

INVOPWM:
  id: "10056530958531690496"
  description: "Inverter (VFD) output power monitoring."
  is_abstract: true
  implements:
  - MONITORING
  uses:
  - output_inverter_power_sensor
  opt_uses:
  - output_inverter_voltage_sensor
  - input_inverter_frequency_sensor

INVIPCM:
  id: "3240332922506444800"
  description: "Inverter (VFD) 3-phase input current monitoring."
  is_abstract: true
  implements:
  - MONITORING
  uses:
  - input_phase1_line_inverter_current_sensor
  - input_phase2_line_inverter_current_sensor
  - input_phase3_line_inverter_current_sensor

CWSWISOVPM:
  id: "14769547968574914560"
  description: "Condensing water supply side isolation valve percentage monitoring."
  is_abstract: true
  uses:
  - condensing_supply_water_isolation_valve_percentage_command
  - condensing_supply_water_isolation_valve_percentage_sensor
  implements:
  - MONITORING

GTWFCISOVM:
  id: "5444844940104302592"
  description: "Geothermal water free-cooling isolation valve monitoring; exclusively using ground as heat sink for building load."
  is_abstract: true  
  uses:
  - chilled_side_ground_supply_economizer_isolation_valve_status
  - chilled_side_ground_return_economizer_isolation_valve_status
  - chilled_side_ground_return_economizer_isolation_valve_command
  implements:
  - MONITORING

GTWGRISOVM:
  id: "12463704959361220608"
  description: "Geothermal water ground-recharge isolation valve monitoring; rejecting ground heat to atmosphere via cooling towers."
  is_abstract: true  
  uses:
  - heating_side_ground_supply_economizer_isolation_valve_status
  - heating_side_ground_return_economizer_isolation_valve_status
  - heating_side_ground_return_economizer_isolation_valve_command
  implements:
  - MONITORING

GTWHEISOVM:
  id: "3366433712072818688"
  description: "Geothermal water heat-extraction isolation valve monitoring; extracting ground heat to to use in building."
  is_abstract: true
  uses:
  - chilled_side_ground_return_water_isolation_valve_status
  - chilled_side_ground_supply_water_isolation_valve_status
  - chilled_side_ground_supply_water_isolation_valve_command
  implements:
  - MONITORING

GTWHRISOVM:
  id: "11317538854195429376"
  description: "Geothermal water heat-rejection isolation valve monitoring; rejecting building heat to ground."
  is_abstract: true  
  uses:
  - heating_side_ground_return_water_isolation_valve_status
  - heating_side_ground_supply_water_isolation_valve_status
  - heating_side_ground_supply_water_isolation_valve_command
  implements:
  - MONITORING
  
COCDSP:
  id: "3620605616042541056"
  description: "Dual setpoint CO concentration control."
  is_abstract: true
  uses:
  - low_limit_zone_air_co_concentration_setpoint
  - high_limit_zone_air_co_concentration_setpoint
  - zone_air_co_concentration_sensor
  implements:
  - CONTROL

NOCDSP:
  id: "10177846673493983232"
  description: "Dual setpoint NO concentration control."
  is_abstract: true
  uses:
  - low_limit_zone_air_no_concentration_setpoint
  - high_limit_zone_air_no_concentration_setpoint
  - zone_air_no_concentration_sensor
  implements:
  - CONTROL

EFHLC:
  id: "16708066133181202432"
  description: "Two-speed exhaust fan (low/high)."
  is_abstract: true
  uses:
  - low_exhaust_fan_speed_command
  - high_exhaust_fan_speed_command
  - low_exhaust_fan_speed_status
  - high_exhaust_fan_speed_status
  implements:

  - OPERATIONAL
  
PHWTC:
  description: "portable water temperature monitoring and control."
  is_abstract: true
  uses:
  - potable_hot_water_temperature_sensor  
  implements:
  - MONITORING
  
LM:
  description: ""level monitoring of devices storing media.""
  is_abstract: true
  uses:
  - level_status 
  implements:
  - MONITORING

PLPM:  
  description: "Pipeline Fluid pressure monitoring"
  is_abstract: true
  uses:
  - line_pressure_sensor 
  implements:
<<<<<<< HEAD
  - MONITORING
=======
  - MONITORING
   

  - OPERATIONAL
>>>>>>> 50a76a7c
<|MERGE_RESOLUTION|>--- conflicted
+++ resolved
@@ -4991,11 +4991,4 @@
   uses:
   - line_pressure_sensor 
   implements:
-<<<<<<< HEAD
-  - MONITORING
-=======
-  - MONITORING
-   
-
-  - OPERATIONAL
->>>>>>> 50a76a7c
+  - MONITORING
