--- conflicted
+++ resolved
@@ -6864,7 +6864,6 @@
   - high_speed_status
   - schedule_run_command
 
-<<<<<<< HEAD
 SDM2X:
   description: "Supply air damper monitoring, dual status fields."
   is_abstract: true
@@ -6893,7 +6892,7 @@
   uses:
   - average_zone_air_co2_concentration_sensor
   - average_zone_air_co2_concentration_setpoint
-=======
+
 ZOC:
   guid: "822b78b6-1eb4-4d4b-9f4e-089ef57011aa"
   description: "Occupancy counter monitoring"
@@ -6933,4 +6932,4 @@
   - zone_air_pm10pt0_density_sensor
   implements:
   - MONITORING
->>>>>>> 3b68f949
+
