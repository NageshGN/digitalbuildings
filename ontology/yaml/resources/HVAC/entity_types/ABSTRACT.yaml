# Copyright 2020 Google LLC
#
# Licensed under the Apache License, Version 2.0 (the License);
# you may not use this file except in compliance with the License.
# You may obtain a copy of the License at
#
#    https://www.apache.org/licenses/LICENSE-2.0
#
# Unless required by applicable law or agreed to in writing, software
# distributed under the License is distributed on an AS IS BASIS,
# WITHOUT WARRANTIES OR CONDITIONS OF ANY KIND, either express or implied.
# See the License for the specific language governing permissions and
# limitations under the License.

### ABSTRACT TYPES

# This defines subtypes by function. They are not necessarily specific to any type of equipment.
# TODO: Variable speed compressors?
# TODO: For types which use multiple sensors as control points (e.g. differential_pressure_sensor_1
# and _2) they should be reconstructed using virtual points (and the 2X types should be deprecated).

SD:
  id: "11449987124388954112"
  description: "Single duct VAV type, with basic airflow control."
  is_abstract: true
  opt_uses:
  - run_command
  - supply_air_ventilation_flowrate_requirement
  - supply_air_cooling_flowrate_capacity
  - supply_air_heating_flowrate_capacity
  - cooling_thermal_power_capacity
  - supply_air_temperature_sensor
  uses:
  - supply_air_flowrate_sensor
  - supply_air_flowrate_setpoint
  - supply_air_damper_percentage_command
  implements:
  - CONTROL
  
DD:
  id: "8927971333061476352"
  description: "Dual duct flow control (hot deck, cold deck)."
  is_abstract: true
  opt_uses:
  - supply_air_ventilation_flowrate_requirement
  - supply_air_cooling_flowrate_capacity
  - supply_air_heating_flowrate_capacity
  - cooling_thermal_power_capacity
  - heating_thermal_power_capacity
  - discharge_air_temperature_sensor
  - run_command
  uses:
  - cooling_air_damper_percentage_command
  - cooling_air_flowrate_sensor
  - cooling_air_flowrate_setpoint
  - heating_air_damper_percentage_command
  - heating_air_flowrate_sensor
  - heating_air_flowrate_setpoint
  implements:
  - CONTROL

# Not deprecated but probably not useful
OADM:
  id: "13985513714598543360"
  description: "Outside air damper monitoring."
  uses:
  - outside_air_damper_command

MOAFC:
  id: "1519549946037010432"
  description: "Minimum (ventilation) outside air flow control."
  is_abstract: true
  opt_uses:
  - economizer_mode
  uses:
  - ventilation_outside_air_damper_percentage_command
  - ventilation_outside_air_flowrate_setpoint
  - ventilation_outside_air_flowrate_sensor
  implements:
  - CONTROL

OAFC:
  id: "12724505818934804480"
  description: "Outside Air Flow Control"
  is_abstract: true
  opt_uses:
  - economizer_mode
  - mixed_air_temperature_sensor
  uses:
  - outside_air_flowrate_setpoint
  - outside_air_flowrate_sensor
  - outside_air_damper_percentage_command
  implements:
  - CONTROL

ZTM:
  id: "5662861603217866752"
  description: "Zone temperature monitoring."
  is_abstract: true
  opt_uses:
  - discharge_air_temperature_sensor
  uses:
  - zone_air_temperature_sensor
  implements:
  - MONITORING

REFM:
  id: "18151343369916252160"
  description: "Refrigerant leak monitoring."
  is_abstract: true
  implements:
  - MONITORING
  uses:
  - zone_air_refrigerant_concentration_sensor


CSP:
  id: "2456298668530073600"
  description: "Single cooling setpoint control (IDF room typically)."
  is_abstract: true
  implements:
  - OPERATIONAL
  opt_uses:
  - zone_air_relative_humidity_sensor
  - discharge_air_temperature_sensor
  uses:
  - zone_air_temperature_sensor
  - zone_air_cooling_temperature_setpoint

ZTC:
  id: "10742921982891786240"
  description: "Single control setpoint with deadband."
  is_abstract: true
  implements:
  - OPERATIONAL
  opt_uses:
  - zone_air_deadband_temperature_setpoint
  - zone_air_relative_humidity_sensor
  uses:
  - zone_air_temperature_setpoint
  - zone_air_temperature_sensor

DSARC:
  id: "9767289031682424832"
  description: "AHU dual supply air reset control."
  is_abstract: true
  opt_uses:
  - supply_air_flowrate_sensor
  - heating_request_count
  uses:
  - supply_air_cooling_temperature_setpoint
  - supply_air_heating_temperature_setpoint
  - supply_air_static_pressure_setpoint
  - cooling_request_count
  - pressurization_request_count
  implements:
  - CONTROL

DFMSS:
  id: "15946227720434745344"
  description: "Discharge fan Start Stop with uneven statuses."
  is_abstract: true
  implements:
  - OPERATIONAL
  opt_uses:
  - discharge_air_flowrate_capacity
  - discharge_fan_power_capacity
  - discharge_fan_current_sensor
  - discharge_fan_power_sensor
  uses:
  - discharge_fan_run_command
  - discharge_fan_run_status_1
  - discharge_fan_run_status_2

DX2RC:
  id: "14529282687673303040"
  description: "Compressor run control on retun side (RC)."
  is_abstract: true
  opt_uses:
  - discharge_air_temperature_sensor
  - leaving_cooling_coil_temperature_sensor
  - cooling_thermal_power_capacity
  - cooling_percentage_command
  - compressor_speed_percentage_command
  uses:
  - return_air_temperature_setpoint
  - return_air_temperature_sensor
  - compressor_run_command_1
  - compressor_run_command_2
  - compressor_run_status_1
  - compressor_run_status_2
  implements:
  - CONTROL

DFSMC:
  id: "2774887660236308480"
  description: "Discharge fan multi-speed control."
  is_abstract: true
  uses:
  - discharge_fan_run_command
  - discharge_fan_speed_mode

DSP:
  id: "8112819800507416576"
  description: "Dual setpoint control (heating/cooling thresholds with deadband in between)."
  is_abstract: true
  implements:
  - OPERATIONAL
  opt_uses:
  - discharge_air_temperature_sensor
  - zone_air_relative_humidity_sensor
  uses:
  - zone_air_temperature_sensor
  - zone_air_cooling_temperature_setpoint
  - zone_air_heating_temperature_setpoint

DDSP:
  id: "15044396188704964608"
  description: "Dual setpoint control (heating/cooling thresholds with deadband in between) with two zone temp sensors."
  is_abstract: true
  implements:
  - OPERATIONAL
  opt_uses:
  - discharge_air_temperature_sensor
  uses:
  - zone_air_temperature_sensor_1
  - zone_air_temperature_sensor_2
  - zone_air_cooling_temperature_setpoint
  - zone_air_heating_temperature_setpoint

CO2C:
  id: "14886233640072642560"
  description: "Carbon dioxide control."
  is_abstract: true
  implements:
  - OPERATIONAL
  uses:
  - zone_air_co2_concentration_sensor
  - zone_air_co2_concentration_setpoint

COC:
  id: "11679670705384849408"
  description: "Carbon monoxide control."
  is_abstract: true
  implements:
  - OPERATIONAL
  uses:
  - zone_air_co_concentration_sensor
  - zone_air_co_concentration_setpoint

BPC:
  id: "16869691043929391104"
  description: "Building pressure control (stand-alone fan)."
  is_abstract: true
  uses:
  - building_air_static_pressure_sensor
  - building_air_static_pressure_setpoint
  implements:
  - OPERATIONAL

EDPM:
  id: "18075318737925308416"
  description: "Exhaust air damper percentage monitoring."
  is_abstract: true
  uses:
  - exhaust_air_damper_percentage_command
  - exhaust_air_damper_percentage_sensor

EDM:
  id: "3621015733879701504"
  description: "Exhaust air damper monitoring."
  is_abstract: true
  uses:
  - exhaust_air_damper_command
  - exhaust_air_damper_status

EDBPC:
  id: "15769475728711614464"
  description: "Building static control with exhaust damper."
  is_abstract: true
  opt_uses:
  - exhaust_air_differential_pressure_sensor
  - exhaust_air_damper_percentage_sensor
  uses:
  - building_air_static_pressure_sensor
  - building_air_static_pressure_setpoint
  - exhaust_air_damper_percentage_command
  implements:
  - CONTROL

EFFC:
  id: "3108154032661725184"
  description: "Exhaust fan flow control."
  is_abstract: true
  uses:
  - speed_percentage_command
  - exhaust_air_flowrate_setpoint
  - exhaust_air_flowrate_sensor
  implements:
  - CONTROL

BSPC:
  id: "6131235964464398336"
  description: "Building static pressure control (as part of a composite device)."
  is_abstract: true
  opt_uses:
  - exhaust_air_damper_percentage_command
  - exhaust_fan_run_status
  uses:
  - building_air_static_pressure_sensor
  - building_air_static_pressure_setpoint
  - exhaust_fan_run_command
  implements:
  - CONTROL

VSC:
  id: "3357018594004172800"
  description: "Variable speed control generic."
  is_abstract: true
  opt_uses:
  - current_sensor
  - speed_percentage_sensor
  - speed_frequency_sensor
  - power_sensor
  - voltage_sensor
  uses:
  - speed_percentage_command
  - run_status
  - run_command
  implements:
  - OPERATIONAL

EFVSC:
  id: "12580390630858948608"
  description: "Variable speed control for exhaust fans."
  is_abstract: true
  opt_uses:
  - exhaust_fan_speed_frequency_sensor
  - exhaust_fan_speed_percentage_sensor
  - exhaust_fan_current_sensor
  - exhaust_fan_power_sensor
  uses:
  - exhaust_fan_run_command
  - exhaust_fan_run_status
  - exhaust_fan_speed_percentage_command
  implements:
  - OPERATIONAL

VSFC:
  id: "17941929285778407424"
  description: "Variable speed control or monitor in frequency"
  is_abstract: true
  uses:
  - speed_frequency_command
  - speed_frequency_sensor

SFVSC:
  id: "16291356723812237312"
  description: "Variable speed control for supply fans."
  is_abstract: true
  opt_uses:
  - supply_fan_speed_frequency_sensor
  - supply_fan_speed_percentage_sensor
  - supply_fan_current_sensor
  - supply_fan_power_sensor
  uses:
  - supply_fan_run_command
  - supply_fan_run_status
  - supply_fan_speed_percentage_command
  implements:
  - OPERATIONAL

DFVSC:
  id: "3825392955250704384"
  description: "Variable speed control for discharge fans."
  is_abstract: true
  opt_uses:
  - discharge_fan_current_sensor
  - discharge_fan_power_sensor
  - discharge_fan_speed_frequency_sensor
  - discharge_fan_speed_percentage_sensor
  - discharge_fan_lost_power_alarm
  - discharge_fan_voltage_sensor
  - discharge_fan_energy_accumulator
  uses:
  - discharge_fan_speed_percentage_command
  - discharge_fan_run_status
  - discharge_fan_run_command
  implements:
  - OPERATIONAL

DFVSC2X:
  id: "2339665773590478848"
  description: "Variable speed control for discharge fans for 2 separate zones."
  is_abstract: true
  opt_uses:
  - discharge_fan_current_sensor_1
  - discharge_fan_power_sensor_1
  - discharge_fan_speed_frequency_sensor_1
  - discharge_fan_speed_percentage_sensor_1
  - discharge_fan_lost_power_alarm_1
  - discharge_fan_current_sensor_2
  - discharge_fan_power_sensor_2
  - discharge_fan_speed_frequency_sensor_2
  - discharge_fan_speed_percentage_sensor_2
  - discharge_fan_lost_power_alarm_2
  uses:
  - discharge_fan_speed_percentage_command_1
  - discharge_fan_run_status_1
  - discharge_fan_run_command_1
  - discharge_fan_speed_percentage_command_2
  - discharge_fan_run_status_2
  - discharge_fan_run_command_2
  implements:
  - OPERATIONAL


DFVSFC:
  id: "3819485279274663936"
  description: "Variable speed control with frequency setting for discharge fans."
  is_abstract: true
  uses:
  - discharge_fan_speed_frequency_command
  - discharge_fan_run_status
  - discharge_fan_run_command
  opt_uses:
  - discharge_fan_speed_frequency_sensor
  implements:
  - OPERATIONAL

DFMSC:
  id: "13122696153957138432"
  description: "Discharge fan multi-speed control."
  is_abstract: true
  uses:
  - discharge_fan_run_command
  - discharge_fan_run_status
  - discharge_fan_speed_mode

ZHM:
  id: "17192076649286336512"
  description: "Zone humidity monitoring."
  is_abstract: true
  implements:
  - MONITORING
  uses:
  - zone_air_relative_humidity_sensor

DTM:
  id: "7968704612431560704"
  description: "Discharge temperature monitoring."
  is_abstract: true
  opt_uses:
  - discharge_air_relative_humidity_sensor
  - discharge_air_specificenthalpy_sensor
  uses:
  - discharge_air_temperature_sensor
  implements:
  - MONITORING

SS:
  id: "2875133433875529728"
  description: "Basic combination of run command and status (start/stop)."
  is_abstract: true
  implements:
  - /SS
  - OPERATIONAL
  opt_uses:
  - power_capacity
  - flowrate_capacity
  - powerfactor_sensor
  - current_sensor
  - power_sensor

SSPC:
  id: "10526749200778002432"
  description: "Supply static pressure control via supply fan speed"
  is_abstract: true
  opt_uses:
  - supply_fan_speed_frequency_sensor
  - supply_fan_run_command
  - supply_fan_run_status
  - pressurization_request_count
  - supply_air_damper_percentage_command
  - supply_air_flowrate_sensor
  - supply_fan_speed_percentage_command
  uses:
  - supply_air_static_pressure_sensor
  - supply_air_static_pressure_setpoint
  implements:
  - OPERATIONAL

SPSS:
  id: "8029265712889462784"
  description: "Spray pump start stop monitoring."
  is_abstract: true
  uses:
  - spray_pump_run_command
  - spray_pump_run_status
  implements:
  - OPERATIONAL

EFSS:
  id: "618830020562911232"
  description: "Basic combination of exhaust fan run command and status (start/stop)."
  is_abstract: true
  implements:
  - OPERATIONAL
  opt_uses:
  - exhaust_fan_current_sensor
  - exhaust_fan_power_sensor
  - exhaust_air_flowrate_capacity
  - exhaust_fan_power_capacity
  uses:
  - exhaust_fan_run_command
  - exhaust_fan_run_status

DFSS:
  id: "8437078973678092288"
  description: "Basic combination of discharge fan run command and status (start/stop)."
  is_abstract: true
  implements:
  - OPERATIONAL
  opt_uses:
  - discharge_air_flowrate_capacity
  - discharge_fan_power_capacity
  - discharge_fan_current_sensor
  - discharge_fan_power_sensor
  - discharge_air_static_pressure_sensor
  - discharge_fan_lost_power_alarm
  - discharge_fan_run_time_accumulator
  uses:
  - discharge_fan_run_command
  - discharge_fan_run_status

HT2RC:
  id: "12331526069516500992"
  description: "Two gas or electric heater control on zone side (HSP, DSP)."
  is_abstract: true
  opt_uses:
  - discharge_air_temperature_sensor
  - heating_thermal_power_capacity
  - heating_percentage_command
  uses:
  - heater_run_command_1
  - heater_run_command_2
  - return_air_temperature_setpoint
  - return_air_temperature_sensor
  implements:
  - CONTROL

HTZTC:
  id: "4417012674366275584"
  description: "Gas or electric heater control on zone side (ZC)."
  is_abstract: true
  opt_uses:
  - heating_thermal_power_capacity
  - discharge_air_temperature_sensor
  - heating_percentage_command
  - heater_run_status
  uses:
  - heater_run_command
  - zone_air_temperature_setpoint
  - zone_air_temperature_sensor
  implements:
  - CONTROL

HT3ZTC:
  id: "5155603013255036928"
  description: "Two gas or electric heater control on zone side (HSP, ZTC)."
  is_abstract: true
  opt_uses:
  - discharge_air_temperature_sensor
  - heating_thermal_power_capacity
  - heating_percentage_command
  uses:
  - heater_run_command_1
  - heater_run_command_2
  - heater_run_command_3
  - zone_air_temperature_setpoint
  - zone_air_temperature_sensor
  implements:
  - CONTROL

HSOUC:
  id: "3000067641604833280"
  description: "Heating occupied/unoccupied setpoint control."
  is_abstract: true
  uses:
  - zone_air_unoccupied_heating_temperature_setpoint
  - zone_air_occupied_heating_temperature_setpoint
  - zone_air_temperature_sensor
  implements:
  - CONTROL

HTZOUC:
  id: "11998259697091084288"
  description: "Gas or electric heater control on zone side (ZC)."
  is_abstract: true
  opt_uses:
  - heater_run_status
  uses:
  - heater_run_command
  - zone_air_unoccupied_heating_temperature_setpoint
  - zone_air_occupied_heating_temperature_setpoint
  - zone_air_temperature_sensor
  implements:
  - CONTROL

LCC:
  id: "7719840051089113088"
  description: "Leaving coil temperature control."
  is_abstract: true
  uses:
  - leaving_cooling_coil_temperature_sensor
  - leaving_cooling_coil_temperature_setpoint
  - chilled_water_valve_percentage_command
  implements:
  - CONTROL

LCC2X:
  id: "13640384711221051392"
  description: "Double valve leaving coil temperature control."
  is_abstract: true
  uses:
  - leaving_cooling_coil_temperature_sensor
  - leaving_cooling_coil_temperature_setpoint
  - chilled_water_valve_percentage_command_1
  - chilled_water_valve_percentage_command_2
  implements:
  - CONTROL

SFSS:
  id: "5180976443089223680"
  description: "Basic combination of supply fan run command and status (start/stop)."
  is_abstract: true
  implements:
  - OPERATIONAL
  opt_uses:
  - supply_air_flowrate_capacity
  - supply_fan_power_capacity
  - supply_fan_current_sensor
  - supply_fan_power_sensor
  uses:
  - supply_fan_run_command
  - supply_fan_run_status

RHM:
  id: "14781568929201389568"
  description: "Return air humidity monitoring."
  is_abstract: true
  implements:
  - MONITORING
  uses:
  - return_air_relative_humidity_sensor

RTM:
  id: "2924673029776605184"
  description: "Return air temperature monitoring"
  implements:
  - MONITORING
  opt_uses:
  - return_air_relative_humidity_sensor
  - return_air_specificenthalpy_sensor
  uses:
  - return_air_temperature_sensor

DTC:
  id: "14404348479943999488"
  description: "Discharge air temperatore control"
  is_abstract: true
  implements:
  - OPERATIONAL
  uses:
  - discharge_air_temperature_setpoint
  - discharge_air_temperature_sensor

STC:
  id: "2204097089397325824"
  description: "Supply air temperature control"
  is_abstract: true
  opt_uses:
  - heating_request_count
  - cooling_request_count
  uses:
  - supply_air_temperature_setpoint
  - supply_air_temperature_sensor
  implements:
  - OPERATIONAL

RTC:
  id: "7486819452302917632"
  description: "Return air temperature control"
  is_abstract: true
  implements:
  - OPERATIONAL
  uses:
  - return_air_temperature_sensor
  - return_air_temperature_setpoint
  
SRC:
  description: "Very basic run scheduling command. "
  is_abstract: true
  uses:
  - schedule_run_command
  implements:
  - CONTROL  

# Rename to OTM
OA:
  id: "15138435219205390336"
  description: "Basic weather station (drybulb temp and humidity)."
  is_abstract: true
  opt_uses:
  - outside_air_relative_humidity_sensor
  - outside_air_dewpoint_temperature_sensor
  - outside_air_wetbulb_temperature_sensor
  - outside_air_specificenthalpy_sensor
  - outside_air_pressure_sensor
  uses:
  - outside_air_temperature_sensor
  implements:
  - MONITORING

ZA:
  id: "3244379125296660480"
  description: "Grouped type for zone air psychrometric conditions (RH and temp)"
  is_abstract: true
  uses:
  - zone_air_temperature_sensor
  - zone_air_relative_humidity_sensor

WDT:
  id: "12148045066631380992"
  description: "Temperature differential across water."
  is_abstract: true
  implements:
  - MONITORING
  uses:
  - return_water_temperature_sensor
  - supply_water_temperature_sensor

CHWDT:
  id: "6815783107824713728"
  description: "Temperature differential across chilled water."
  is_abstract: true
  implements:
  - MONITORING
  uses:
  - chilled_return_water_temperature_sensor
  - chilled_supply_water_temperature_sensor

CHWDPSC:
  id: "9028698692793663488"
  description: "Chilled water valve controlling supply air dewpoint temperature."
  is_abstract: true
  opt_uses:
  - leaving_cooling_coil_temperature_sensor
  - cooling_thermal_power_capacity
  - chilled_supply_water_temperature_sensor
  uses:
  - supply_air_dewpoint_temperature_sensor
  - supply_air_dewpoint_temperature_setpoint
  - chilled_water_valve_percentage_command
  implements:
  - CONTROL

CHWDPSC2X:
  id: "14378975050109812736"
  description: "Chilled water valves (2x) controlling supply air dewpoint temperature."
  is_abstract: true
  opt_uses:
  - leaving_cooling_coil_temperature_sensor
  - cooling_thermal_power_capacity
  uses:
  - supply_air_dewpoint_temperature_sensor
  - supply_air_dewpoint_temperature_setpoint
  - chilled_water_valve_percentage_command_1
  - chilled_water_valve_percentage_command_2
  implements:
  - CONTROL

CWDT:
  id: "16710191489157693440"
  description: "Temperature differential across condenser water."
  is_abstract: true
  implements:
  - MONITORING
  uses:
  - condensing_return_water_temperature_sensor
  - condensing_supply_water_temperature_sensor

# Rename SFN TOTAL_
SWTC:
  id: "3609220173136920576"
  description: "Supply water temperature control."
  is_abstract: true
  implements:
  - OPERATIONAL
  opt_uses:
  - cooling_request_count
  - heating_request_count
  - return_water_temperature_sensor
  - run_command
  uses:
  - supply_water_temperature_setpoint
  - supply_water_temperature_sensor

RWTC:
  id: "4684780039613448192"
  description: "Return water temperature control."
  is_abstract: true
  implements:
  - OPERATIONAL
  opt_uses:
  - supply_water_temperature_sensor
  - run_command
  uses:
  - return_water_temperature_setpoint
  - return_water_temperature_sensor


PSWTC:
  id: "10474579573063286784"
  description: "Process water temperature control."
  is_abstract: true
  opt_uses:
  - process_return_water_temperature_sensor
  uses:
  - process_supply_water_temperature_sensor
  - process_supply_water_temperature_setpoint
  implements:
  - OPERATIONAL

SCHWTC:
  id: "10166461230588362752"
  description: "Supply chilled water temperature control."
  is_abstract: true
  implements:
  - OPERATIONAL
  opt_uses:
  - cooling_request_count
  - chilled_return_water_temperature_sensor
  - cooling_percentage_command
  uses:
  - chilled_supply_water_temperature_setpoint
  - chilled_supply_water_temperature_sensor

WDPC:
  id: "7536359048203993088"
  description: "Differential pressure control in whichever system."
  is_abstract: true
  implements:
  - OPERATIONAL
  opt_uses:
  - pressurization_request_count
  uses:
  - differential_pressure_sensor
  - differential_pressure_setpoint

CGRWTC:
  id: "8601082128077160448"
  description: "Cogeneration return water temperature control."
  is_abstract: true
  implements:
  - OPERATIONAL
  opt_uses:
  - cogeneration_supply_water_temperature_sensor
  uses:
  - cogeneration_return_water_temperature_sensor
  - cogeneration_return_water_temperature_setpoint

WDPC2X:
  id: "14149516868997611520"
  description: "Differential pressure control in whichever system, 2 sensors."
  is_abstract: true
  implements:
  - OPERATIONAL
  opt_uses:
  - pressurization_request_count
  - run_command
  uses:
  - differential_pressure_sensor_1
  - differential_pressure_sensor_2
  - differential_pressure_setpoint

# Change to low_limit_flowrate_setpoint
MINFC:
  id: "16039155144679489536"
  description: "Minimum flow control for entire loop."
  is_abstract: true
  implements:
  - CONTROL
  uses:
  - bypass_valve_percentage_command
  - min_flowrate_setpoint
  - flowrate_sensor

# Rename to CPSS
CPC:
  id: "1722211929268682752"
  description: "Circulation pump control"
  is_abstract: true
  uses:
  - circulation_pump_run_status
  - circulation_pump_run_command


### NET NEW TYPES
ETM:
  id: "13050638559919210496"
  description: "Basic exhaust temperature monitoring."
  is_abstract: true
  uses:
  - exhaust_air_temperature_sensor
  implements:
  - MONITORING

ED:
  id: "8438952541491822592"
  description: "Exhaust air flow control."
  is_abstract: true
  opt_uses:
  - exhaust_air_damper_percentage_sensor
  - exhaust_air_static_pressure_sensor
  uses:
  - exhaust_air_flowrate_setpoint
  - exhaust_air_flowrate_sensor
  - exhaust_air_damper_percentage_command
  implements:
  - CONTROL

RD:
  id: "17662324578346598400"
  description: "Return damper flow control."
  is_abstract: true
  uses:
  - return_air_flowrate_setpoint
  - return_air_flowrate_sensor
  - return_air_damper_percentage_command
  implements:
  - CONTROL

MTM:
  id: "944962761547317248"
  description: "Mixed air temperature monitoring."
  is_abstract: true
  opt_uses:
  - mixed_air_relative_humidity_sensor
  - mixed_air_dewpoint_temperature_sensor
  uses:
  - mixed_air_temperature_sensor
  implements:
  - MONITORING

MTC:
  id: "10168334798402093056"
  description: "Mixed air temperature control."
  is_abstract: true
  uses:
  - mixed_air_temperature_sensor
  - mixed_air_temperature_setpoint
  implements:
  - OPERATIONAL

STM:
  id: "5556648779974705152"
  description: "Basic supply temperature monitoring."
  is_abstract: true
  uses:
  - supply_air_temperature_sensor
  implements:
  - MONITORING

STDSPC:
  id: "14780020816829480960"
  description: "Supply temperature control dual setpoint."
  is_abstract: true
  opt_uses:
  - heating_request_count
  - cooling_request_count
  uses:
  - supply_air_cooling_temperature_setpoint
  - supply_air_heating_temperature_setpoint
  - supply_air_temperature_sensor
  implements:
  - OPERATIONAL

DSPRTC:
  id: "3250805770761011200"
  description: "Dual setpoint return air temp control."
  is_abstract: true
  opt_uses:
  - discharge_air_temperature_sensor
  - return_air_relative_humidity_sensor
  uses:
  - return_air_temperature_sensor
  - return_air_cooling_temperature_setpoint
  - return_air_heating_temperature_setpoint
  implements:
  - OPERATIONAL

ZHC:
  id: "7286031036884975616"
  description: "Zone relative humidity control."
  is_abstract: true
  uses:
  - zone_air_relative_humidity_sensor
  - zone_air_relative_humidity_setpoint
  implements:
  - OPERATIONAL

RHC:
  id: "2169941860192092160"
  description: "Return air relative humidity control."
  is_abstract: true
  uses:
  - return_air_relative_humidity_sensor
  - return_air_relative_humidity_setpoint
  implements:
  - OPERATIONAL

RHDHC:
  id: "18310842924687949824"
  description: "Return humidification/dehumidification control."
  is_abstract: true
  opt_uses:
  - economizer_mode
  - humidification_percentage_command
  uses:
  - return_air_relative_humidity_sensor
  - return_air_relative_humidity_setpoint
  - dehumidification_run_command
  - humidification_run_command
  implements:
  - CONTROL

ZHDHC:
  id: "4475784869405786112"
  description: "Zone humidification/dehumidification control."
  is_abstract: true
  opt_uses:
  - humidification_percentage_command
  uses:
  - zone_air_relative_humidity_sensor
  - zone_air_relative_humidity_setpoint
  - dehumidification_run_command
  - humidification_run_command
  implements:
  - CONTROL

RHHC:
  id: "8019953948913827840"
  description: "Zone humidification control."
  is_abstract: true
  opt_uses:
  - humidification_percentage_command
  uses:
  - humidification_run_command
  - return_air_relative_humidity_setpoint
  - return_air_relative_humidity_sensor

SHC:
  id: "12474177807615787008"
  description: "Supply air relative humidity control."
  is_abstract: true
  opt_uses:
  - humidification_percentage_command
  uses:
  - dehumidification_run_command
  - humidification_run_command
  - supply_air_dehumidification_relative_humidity_setpoint
  - supply_air_humidification_relative_humidity_setpoint
  - supply_air_relative_humidity_sensor
  implements:
  - OPERATIONAL

SHM:
  id: "2378937030399754240"
  description: "Supply air relative humidity monitoring."
  is_abstract: true
  uses:
  - supply_air_relative_humidity_sensor
  implements:
  - MONITORING

REFC:
  id: "3034632988647227392"
  description: "Refrigerant leak control."
  is_abstract: true
  uses:
  - zone_air_refrigerant_concentration_setpoint
  - zone_air_refrigerant_concentration_sensor
  implements:
  - OPERATIONAL

EPC:
  id: "11105083520895156224"
  description: "Exhaust pressure control."
  is_abstract: true
  uses:
  - exhaust_air_static_pressure_sensor
  - exhaust_air_static_pressure_setpoint
  opt_uses:
  - exhaust_air_flowrate_sensor
  implements:
  - OPERATIONAL

CO2M:
  id: "7862491789188399104"
  description: "Basic carbon dioxide monitoring."
  is_abstract: true
  uses:
  - zone_air_co2_concentration_sensor
  implements:
  - MONITORING

VOCM:
  id: "17085863826043174912"
  description: "Volatile organic compound monitoring."
  is_abstract: true
  uses:
  - zone_air_voc_concentration_sensor
  implements:
  - MONITORING

VOCC:
  id: "2097884266154164224"
  description: "Volatile organic compound control."
  is_abstract: true
  uses:
  - zone_air_voc_concentration_setpoint
  - zone_air_voc_concentration_sensor
  implements:
  - OPERATIONAL

VOCPC:
  id: "668891884487180288"
  description: "Volatile organic compound percentage control."
  is_abstract: true
  uses:
  - zone_air_voc_percentage_setpoint
  - zone_air_voc_percentage_sensor
  implements:
  - OPERATIONAL

BFSS:
  id: "11321256303008940032"
  description: "Booster fan start-stop and feedback."
  is_abstract: true
  uses:
  - boost_fan_run_command
  - boost_fan_run_status
  implements:
  - OPERATIONAL

DFHLC:
  id: "3539036146912722944"
  description: "Discharge fan three-speed (high/low/off) speed control."
  is_abstract: true
  opt_uses:
  - discharge_fan_run_status
  - discharge_fan_run_command
  uses:
  - low_discharge_fan_speed_command
  - high_discharge_fan_speed_command
  implements:
  - OPERATIONAL
  - REMAP_REQUIRED

DFHMLC:
  id: "8727182917643534336"
  description: "Discharge fan three-speed (high/medium/low/off) speed control."
  is_abstract: true
  opt_uses:
  - discharge_fan_run_status
  - discharge_fan_run_command
  uses:
  - low_discharge_fan_speed_command
  - medium_discharge_fan_speed_command
  - high_discharge_fan_speed_command
  implements:
  - OPERATIONAL
  - REMAP_REQUIRED

ESPC:
  id: "6709570284581552128"
  description: "Exhaust air static pressure control."
  is_abstract: true
  uses:
  - exhaust_air_damper_percentage_command
  - exhaust_fan_run_command
  - exhaust_fan_run_status
  - exhaust_fan_speed_percentage_command
  - exhaust_air_static_pressure_sensor
  - exhaust_air_static_pressure_setpoint
  implements:
  - OPERATIONAL

SSPM:
  id: "15932942321436327936"
  description: "Supply static pressure monitoring."
  is_abstract: true
  uses:
  - supply_air_static_pressure_sensor
  implements:
  - MONITORING

ZSPC:
  id: "4403727275367858176"
  description: "Zone static pressure control."
  is_abstract: true
  uses:
  - zone_air_static_pressure_setpoint
  - zone_air_static_pressure_sensor
  implements:
  - OPERATIONAL

ZSPM:
  id: "13627099312222633984"
  description: "Zone static pressure monitoring."
  is_abstract: true
  uses:
  - zone_air_static_pressure_sensor
  implements:
  - MONITORING

RSPC:
  id: "9015413293795246080"
  description: "Return air static pressure control."
  is_abstract: true
  uses:
  - return_air_static_pressure_sensor
  - return_air_static_pressure_setpoint
  implements:
  - OPERATIONAL

PWDPC:
  id: "18238785330650021888"
  description: "Process water differential pressure control."
  is_abstract: true
  uses:
  - process_water_differential_pressure_sensor
  - process_water_differential_pressure_setpoint
  implements:
  - OPERATIONAL

PWDT:
  id: "289266803299844096"
  description: "Primary-side water delta-T monitoring."
  is_abstract: true
  uses:
  - primary_supply_water_temperature_sensor
  - primary_return_water_temperature_sensor


CHPM:
  id: "224386821168037888"
  description: "Chiller pressure monitoring."
  is_abstract: true
  uses:
  - evaporator_pressure_sensor
  - condenser_pressure_sensor
  - differential_pressure_sensor # consider removing or renaming, may not be descriptive enough for WCC
  implements:
  - MONITORING

FDPM:
  id: "9447758858022813696"
  description: "Filter pressure monitoring."
  is_abstract: true
  uses:
  - filter_differential_pressure_sensor
  implements:
  - MONITORING

# Chilled water valve control

CHWDC:
  id: "16581460667777679360"
  description: "Chilled water valve monitoring on discharge side."
  is_abstract: true
  opt_uses:
  - leaving_cooling_coil_temperature_sensor
  - cooling_thermal_power_capacity
  - chilled_water_valve_percentage_sensor
  - chilled_water_flowrate_sensor
  uses:
  - discharge_air_temperature_sensor
  - discharge_air_temperature_setpoint
  - chilled_water_valve_percentage_command
  implements:
  - CONTROL

CHWSC:
  id: "4836072839595425792"
  description: "Chilled water valve monitoring on supply side."
  is_abstract: true
  opt_uses:
  - leaving_cooling_coil_temperature_sensor
  - cooling_thermal_power_capacity
  - chilled_supply_water_temperature_sensor
  - chilled_water_valve_percentage_sensor
  - cooling_request_count
  uses:
  - supply_air_temperature_sensor
  - supply_air_temperature_setpoint
  - chilled_water_valve_percentage_command
  implements:
  - CONTROL

CHWSDC:
  id: "2207518769582964736"
  description: "Chilled water valve monitoring on supply side."
  is_abstract: true
  opt_uses:
  - leaving_cooling_coil_temperature_sensor
  - cooling_thermal_power_capacity
  - chilled_water_valve_percentage_sensor
  uses:
  - supply_air_temperature_sensor
  - supply_air_heating_temperature_setpoint
  - supply_air_cooling_temperature_setpoint
  - chilled_water_valve_percentage_command
  implements:
  - CONTROL

CHW2XSC:
  id: "14565396147087605760"
  description: "Two chilled water valves."
  is_abstract: true
  opt_uses:
  - leaving_cooling_coil_temperature_sensor
  - cooling_thermal_power_capacity
  - chilled_supply_water_temperature_sensor
  - chilled_water_valve_percentage_sensor
  - cooling_request_count
  uses:
  - supply_air_temperature_sensor
  - supply_air_temperature_setpoint
  - chilled_water_valve_percentage_command_1
  - chilled_water_valve_percentage_command_2
  implements:
  - CONTROL

CHWRC:
  id: "10816853144743444480"
  description: "Chilled water valve monitoring on return side."
  is_abstract: true
  opt_uses:
  - discharge_air_temperature_sensor
  - leaving_cooling_coil_temperature_sensor
  - cooling_thermal_power_capacity
  - return_air_relative_humidity_sensor
  - chilled_water_valve_percentage_sensor
  - chilled_water_flowrate_sensor
  uses:
  - return_air_temperature_setpoint
  - return_air_temperature_sensor
  - chilled_water_valve_percentage_command
  implements:
  - CONTROL

CHWZC:
  id: "2746402612495515648"
  description: "Chilled water valve monitoring on zone side (DSP, CSP)."
  is_abstract: true
  opt_uses:
  - discharge_air_temperature_sensor
  - leaving_cooling_coil_temperature_sensor
  - cooling_thermal_power_capacity
  - chilled_water_valve_percentage_sensor
  - chilled_supply_water_isolation_valve_command
  - chilled_supply_water_isolation_valve_status
  - chilled_supply_water_temperature_sensor
  uses:
  - zone_air_cooling_temperature_setpoint
  - zone_air_temperature_sensor
  - chilled_water_valve_percentage_command
  implements:
  - CONTROL

CHWZTC:
  id: "14203560064526057472"
  description: "Chilled water valve monitoring on zone side (ZTC)."
  is_abstract: true
  opt_uses:
  - discharge_air_temperature_sensor
  - leaving_cooling_coil_temperature_sensor
  - cooling_thermal_power_capacity
  - chilled_water_flowrate_sensor
  - chilled_water_valve_percentage_sensor
  uses:
  - zone_air_temperature_setpoint
  - zone_air_temperature_sensor
  - chilled_water_valve_percentage_command
  implements:
  - CONTROL

CHWPVM:
  id: "10410116305838407680"
  description: "Chilled water pressure valve command and position monitoring (without regard to what controls it)."
  is_abstract: true
  opt_uses:
  - chilled_water_flowrate_sensor
  uses:
  - chilled_water_valve_percentage_sensor
  implements:
  - OPERATIONAL

CHWZTC2X:
  id: "12977168093439590400"
  description: "Chilled water valve control on zone side (ZTC) for two separate zones. Chilled water valve controls to the worst zone."
  is_abstract: true
  opt_uses:
  - discharge_air_temperature_sensor_1
  - discharge_air_temperature_sensor_2
  - leaving_cooling_coil_temperature_sensor
  - cooling_thermal_power_capacity
  - chilled_water_flowrate_sensor
  - chilled_water_valve_percentage_sensor
  uses:
  - zone_air_temperature_setpoint_1
  - zone_air_temperature_setpoint_2
  - zone_air_temperature_sensor_1
  - zone_air_temperature_sensor_2
  - chilled_water_valve_percentage_command
  implements:
  - CONTROL

# DX Control

DXZTC:
  id: "13699156906260561920"
  description: "Compressor run control on zone side (ZTC)."
  is_abstract: true
  opt_uses:
  - discharge_air_temperature_sensor
  - leaving_cooling_coil_temperature_sensor
  - cooling_thermal_power_capacity
  - cooling_percentage_command
  - compressor_speed_percentage_command
  uses:
  - zone_air_temperature_setpoint
  - zone_air_temperature_sensor
  - compressor_run_command
  - compressor_run_status
  implements:
  - CONTROL

DX2ZTC:
  id: "7764960709758156800"
  description: "Compressor run control on zone side (ZTC)."
  is_abstract: true
  opt_uses:
  - discharge_air_temperature_sensor
  - leaving_cooling_coil_temperature_sensor
  - cooling_thermal_power_capacity
  - cooling_percentage_command
  - compressor_speed_percentage_command
  uses:
  - zone_air_temperature_setpoint
  - zone_air_temperature_sensor
  - compressor_run_command_1
  - compressor_run_command_2
  - compressor_run_status_1
  - compressor_run_status_2
  implements:
  - CONTROL

DXZC:
  id: "5052245621709209600"
  description: "Compressor run control on zone side (DSP, CSP)."
  is_abstract: true
  opt_uses:
  - discharge_air_temperature_sensor
  - leaving_cooling_coil_temperature_sensor
  - cooling_thermal_power_capacity
  - cooling_percentage_command
  - compressor_speed_percentage_command
  uses:
  - zone_air_cooling_temperature_setpoint
  - zone_air_temperature_sensor
  - compressor_run_command
  - compressor_run_status
  implements:
  - CONTROL


DXDSPRTC:
  id: "13463632719497920512"
  description: "Compressor run control with dual return temp control."
  is_abstract: true
  opt_uses:
  - discharge_air_temperature_sensor
  - leaving_cooling_coil_temperature_sensor
  - cooling_thermal_power_capacity
  - cooling_percentage_command
  - compressor_speed_percentage_command
  uses:
  - return_air_cooling_temperature_setpoint
  - return_air_heating_temperature_setpoint
  - return_air_temperature_sensor
  - compressor_run_command
  - compressor_run_status
  implements:
  - CONTROL


DX2ZC:
  id: "5844879156126416896"
  description: "Two compressor run control on zone side (DSP, CSP)."
  is_abstract: true
  opt_uses:
  - discharge_air_temperature_sensor
  - leaving_cooling_coil_temperature_sensor
  - cooling_thermal_power_capacity
  - cooling_percentage_command
  - compressor_speed_percentage_command
  uses:
  - zone_air_cooling_temperature_setpoint
  - zone_air_temperature_sensor
  - compressor_run_command_1
  - compressor_run_command_2
  - compressor_run_status_1
  - compressor_run_status_2
  implements:
  - CONTROL

DX3ZC:
  id: "14059444876450201600"
  description: "Three compressor run control on zone side."
  is_abstract: true
  opt_uses:
  - discharge_air_temperature_sensor
  - leaving_cooling_coil_temperature_sensor
  - cooling_thermal_power_capacity
  - cooling_percentage_command
  - compressor_speed_percentage_command
  uses:
  - compressor_run_command_1
  - compressor_run_command_2
  - compressor_run_command_3
  - compressor_run_status_1
  - compressor_run_status_2
  - compressor_run_status_3
  - zone_air_temperature_sensor
  - zone_air_cooling_temperature_setpoint
  implements:
  - CONTROL

DX4ZC:
  id: "7395665540313776128"
  description: "Four compressor run control on zone side."
  is_abstract: true
  opt_uses:
  - discharge_air_temperature_sensor
  - leaving_cooling_coil_temperature_sensor
  - cooling_thermal_power_capacity
  - cooling_percentage_command
  - compressor_speed_percentage_command
  uses:
  - compressor_run_command_1
  - compressor_run_command_2
  - compressor_run_command_3
  - compressor_run_command_4
  - compressor_run_status_1
  - compressor_run_status_2
  - compressor_run_status_3
  - compressor_run_status_4
  - zone_air_temperature_sensor
  - zone_air_cooling_temperature_setpoint
  implements:
  - CONTROL

DX2ZC2X:
  id: "2288583562875633664"
  description: "Two compressor run control on zone side (DSP, CSP) with two zone temp sensors."
  is_abstract: true
  opt_uses:
  - discharge_air_temperature_sensor
  - leaving_cooling_coil_temperature_sensor
  - cooling_thermal_power_capacity
  - cooling_percentage_command
  - compressor_speed_percentage_command
  uses:
  - zone_air_cooling_temperature_setpoint
  - zone_air_temperature_sensor_1
  - zone_air_temperature_sensor_2
  - compressor_run_command_1
  - compressor_run_command_2
  - compressor_run_status_1
  - compressor_run_status_2
  implements:
  - CONTROL

DXSC:
  id: "2530229830381731840"
  description: "Compressor run control on supply air side (STC)."
  opt_uses:
  - leaving_cooling_coil_temperature_sensor
  - cooling_thermal_power_capacity
  - cooling_percentage_command #Serves as a duty cycle for single-stage DX sections.
  - compressor_speed_percentage_command
  - cooling_request_count
  uses:
  - compressor_run_status
  - compressor_run_command
  - supply_air_temperature_sensor
  - supply_air_temperature_setpoint
  implements:
  - CONTROL

DX2SC:
  id: "11753601867236507648"
  description: "Two compressor run control on supply air side."
  is_abstract: true
  opt_uses:
  - leaving_cooling_coil_temperature_sensor
  - cooling_thermal_power_capacity
  - cooling_percentage_command
  - compressor_speed_percentage_command
  - cooling_request_count
  uses:
  - compressor_run_command_1
  - compressor_run_command_2
  - compressor_run_status_1
  - compressor_run_status_2
  - supply_air_temperature_sensor
  - supply_air_temperature_setpoint
  implements:
  - CONTROL

DX3SC:
  id: "7141915848809119744"
  description: "Three compressor run control on supply air side."
  is_abstract: true
  opt_uses:
  - leaving_cooling_coil_temperature_sensor
  - cooling_thermal_power_capacity
  - cooling_percentage_command
  - compressor_speed_percentage_command
  - cooling_request_count
  uses:
  - compressor_run_command_1
  - compressor_run_command_2
  - compressor_run_command_3
  - compressor_run_status_1
  - compressor_run_status_2
  - compressor_run_status_3
  - supply_air_temperature_sensor
  - supply_air_temperature_setpoint
  implements:
  - CONTROL

DX4SC:
  id: "16365287885663895552"
  description: "Four compressor run control on supply air side."
  is_abstract: true
  opt_uses:
  - leaving_cooling_coil_temperature_sensor
  - cooling_thermal_power_capacity
  - cooling_percentage_command
  - compressor_speed_percentage_command
  - cooling_request_count
  uses:
  - compressor_run_status_1
  - compressor_run_status_2
  - compressor_run_status_3
  - compressor_run_status_4
  - compressor_run_command_1
  - compressor_run_command_2
  - compressor_run_command_3
  - compressor_run_command_4
  - supply_air_temperature_sensor
  - supply_air_temperature_setpoint
  implements:
  - CONTROL


DX2SDC:
  id: "17195498329471975424"
  description: "Two compressor run control on supply air side (dual temp setpoint)."
  is_abstract: true
  opt_uses:
  - leaving_cooling_coil_temperature_sensor
  - cooling_thermal_power_capacity
  - cooling_percentage_command
  - compressor_speed_percentage_command
  uses:
  - compressor_run_command_1
  - compressor_run_command_2
  - compressor_run_status_1
  - compressor_run_status_2
  - supply_air_temperature_sensor
  - supply_air_heating_temperature_setpoint
  - supply_air_cooling_temperature_setpoint
  implements:
  - CONTROL


DX4SWC:
  id: "1377308325774884864"
  description: "Four compressor run control on supply water side."
  is_abstract: true
  opt_uses:
  - cooling_thermal_power_capacity
  - cooling_percentage_command
  - compressor_speed_percentage_command
  - compressor_speed_percentage_sensor
  uses:
  - compressor_run_command_1
  - compressor_run_command_2
  - compressor_run_command_3
  - compressor_run_command_4
  - compressor_run_status_1
  - compressor_run_status_2
  - compressor_run_status_3
  - compressor_run_status_4
  - supply_water_temperature_sensor
  - supply_water_temperature_setpoint
  implements:
  - CONTROL

DX2SWC:
  id: "8232701752307089408"
  description: "Two compressor run control on supply water side."
  is_abstract: true
  opt_uses:
  - cooling_thermal_power_capacity
  - cooling_percentage_command
  - compressor_speed_percentage_command
  - compressor_speed_percentage_sensor
  uses:
  - compressor_run_command_1
  - compressor_run_command_2
  - compressor_run_status_1
  - compressor_run_status_2
  - supply_water_temperature_sensor
  - supply_water_temperature_setpoint
  implements:
  - CONTROL


DXSWC:
  id: "11457067979271831552"
  description: "Compressor run control on supply water side."
  is_abstract: true
  opt_uses:
  - cooling_thermal_power_capacity
  - cooling_percentage_command
  - compressor_speed_percentage_command
  - compressor_speed_percentage_sensor
  uses:
  - compressor_run_command
  - compressor_run_status
  - supply_water_temperature_sensor
  - supply_water_temperature_setpoint
  implements:
  - CONTROL

DX5SC:
  id: "10600680362629660672"
  description: "Five compressor run control on supply side."
  is_abstract: true
  opt_uses:
  - leaving_cooling_coil_temperature_sensor
  - cooling_thermal_power_capacity
  - cooling_percentage_command
  - compressor_speed_percentage_command
  - cooling_request_count
  uses:
  - compressor_run_command_1
  - compressor_run_command_2
  - compressor_run_command_3
  - compressor_run_command_4
  - compressor_run_command_5
  - compressor_run_status_1
  - compressor_run_status_2
  - compressor_run_status_3
  - compressor_run_status_4
  - compressor_run_status_5
  - supply_air_temperature_sensor
  - supply_air_temperature_setpoint
  implements:
  - CONTROL

DXRC:
  id: "5628706374012633088"
  description: "Compressor run control on return air side (RC)."
  opt_uses:
  - discharge_air_temperature_sensor
  - leaving_cooling_coil_temperature_sensor
  - cooling_thermal_power_capacity
  - cooling_percentage_command
  - compressor_speed_percentage_command
  uses:
  - return_air_temperature_setpoint
  - return_air_temperature_sensor
  - compressor_run_command
  - compressor_run_status
  implements:
  - CONTROL

DXDC:
  id: "5988994344202272768"
  description: "Compressor run control on discharge air side (DTC)."
  opt_uses:
  - leaving_cooling_coil_temperature_sensor
  - cooling_thermal_power_capacity
  - cooling_percentage_command
  - compressor_speed_percentage_command
  - compressor_run_time_accumulator
  uses:
  - compressor_run_status
  - compressor_run_command
  - discharge_air_temperature_sensor
  - discharge_air_temperature_setpoint
  implements:
  - CONTROL

DX2DC:
  id: "8944903812129226752"
  description: "Two compressor run control on discharge side (DTC)."
  is_abstract: true
  opt_uses:
  - leaving_cooling_coil_temperature_sensor
  - cooling_thermal_power_capacity
  - cooling_percentage_command
  - compressor_speed_percentage_command
  - compressor_run_time_accumulator_1
  - compressor_run_time_accumulator_2  
  uses:
  - discharge_air_temperature_sensor
  - discharge_air_temperature_setpoint
  - compressor_run_command_1
  - compressor_run_command_2
  - compressor_run_status_1
  - compressor_run_status_2
  implements:
  - CONTROL

DX3DC:
  id: "13988935394784182272"
  description: "Three compressor run control on discharge side (DTC)."
  is_abstract: true
  opt_uses:
  - leaving_cooling_coil_temperature_sensor
  - cooling_thermal_power_capacity
  - cooling_percentage_command
  - compressor_speed_percentage_command
  uses:
  - discharge_air_temperature_sensor
  - discharge_air_temperature_setpoint
  - compressor_run_command_1
  - compressor_run_command_2
  - compressor_run_command_3
  - compressor_run_status_1
  - compressor_run_status_2
  - compressor_run_status_3
  implements:
  - CONTROL

HPSC:
  id: "15212366381057048576"
  description: "Supply side heat pump control."
  is_abstract: true
  opt_uses:
  - cooling_thermal_power_capacity
  - heating_thermal_power_capacity
  - compressor_speed_percentage_command
  - cooling_request_count
  - heating_request_count
  uses:
  - supply_air_temperature_sensor
  - supply_air_temperature_setpoint
  - compressor_run_command
  - compressor_run_status
  - reversing_valve_command
  implements:
  - CONTROL

HP2SC:
  id: "3360440274189811712"
  description: "Supply side heat pump control."
  is_abstract: true
  opt_uses:
  - cooling_thermal_power_capacity
  - heating_thermal_power_capacity
  - compressor_speed_percentage_command
  - cooling_request_count
  - heating_request_count
  uses:
  - supply_air_temperature_sensor
  - supply_air_temperature_setpoint
  - compressor_run_command_1
  - compressor_run_command_2
  - compressor_run_status_1
  - compressor_run_status_2
  - reversing_valve_command
  implements:
  - CONTROL

HPDC:
  id: "3683151334988578816"
  description: "Discharge side heat pump control."
  is_abstract: true
  opt_uses:
  - cooling_thermal_power_capacity
  - heating_thermal_power_capacity
  - compressor_speed_percentage_command
  uses:
  - discharge_air_temperature_sensor
  - discharge_air_temperature_setpoint
  - compressor_run_command
  - compressor_run_status
  - reversing_valve_command
  implements:
  - CONTROL

HPZTC:
  id: "4115496899216146432"
  description: "Zone temp heat pump control (ZTC)."
  is_abstract: true
  opt_uses:
  - discharge_air_temperature_sensor
  - cooling_thermal_power_capacity
  - heating_thermal_power_capacity
  - compressor_speed_percentage_command
  uses:
  - zone_air_temperature_setpoint
  - zone_air_temperature_sensor
  - compressor_run_command
  - compressor_run_status
  - reversing_valve_command
  implements:
  - CONTROL

HPZC:
  id: "15428539163170832384"
  description: "Zone temp heat pump control (CSP or DSP)."
  is_abstract: true
  opt_uses:
  - discharge_air_temperature_sensor
  - cooling_thermal_power_capacity
  - heating_thermal_power_capacity
  - compressor_speed_percentage_command
  uses:
  - zone_air_cooling_temperature_setpoint
  - zone_air_heating_temperature_setpoint
  - zone_air_temperature_sensor
  - compressor_run_command
  - compressor_run_status
  - reversing_valve_command
  implements:
  - CONTROL

HP2ZC:
  id: "16221172697588039680"
  description: "Zone temp heat pump control with two compressors."
  is_abstract: true
  opt_uses:
  - discharge_air_temperature_sensor
  - cooling_thermal_power_capacity
  - heating_thermal_power_capacity
  - compressor_speed_percentage_command
  uses:
  - zone_air_cooling_temperature_setpoint
  - zone_air_heating_temperature_setpoint
  - zone_air_temperature_sensor
  - compressor_run_command_1
  - compressor_run_command_2
  - compressor_run_status_1
  - compressor_run_status_2
  - reversing_valve_command
  implements:
  - CONTROL

HWDC:
  id: "16507327195786510336"
  description: "Heating water valve monitoring on discharge air side."
  is_abstract: true
  opt_uses:
  - heating_water_valve_percentage_sensor
  - heating_thermal_power_capacity
  - discharge_air_relative_humidity_sensor
  - heating_water_flowrate_sensor
  uses:
  - heating_water_valve_percentage_command
  - discharge_air_temperature_setpoint
  - discharge_air_temperature_sensor
  implements:
  - CONTROL

HWRC:
  id: "17386253701286461440"
  description: "Heating water valve monitoring on discharge air side."
  is_abstract: true
  opt_uses:
  - heating_water_valve_percentage_sensor
  - heating_thermal_power_capacity
  - discharge_air_relative_humidity_sensor
  - heating_water_flowrate_sensor
  uses:
  - heating_water_valve_percentage_command
  - return_air_temperature_setpoint
  - return_air_temperature_sensor
  implements:
  - CONTROL

HWSC:
  id: "12906523371843354624"
  description: "Heating water valve monitoring on supply air side."
  is_abstract: true
  opt_uses:
  - heating_water_valve_percentage_sensor
  - heating_thermal_power_capacity
  - leaving_heating_coil_temperature_sensor
  - heating_request_count
  uses:
  - heating_water_valve_percentage_command
  - supply_air_temperature_setpoint
  - supply_air_temperature_sensor
  implements:
  - CONTROL

HW2SC:
  id: "15111346551231873024"
  description: "Two heating water valves on supply air side."
  is_abstract: true
  opt_uses:
  - heating_thermal_power_capacity
  - leaving_heating_coil_temperature_sensor
  - heating_request_count
  uses:
  - heating_water_valve_percentage_command_1
  - heating_water_valve_percentage_command_2
  - supply_air_temperature_setpoint
  - supply_air_temperature_sensor
  implements:
  - CONTROL

HWZC:
  id: "12546235401653714944"
  description: "Heating water valve monitoring on zone side (DSP/CSP)."
  is_abstract: true
  opt_uses:
  - discharge_air_temperature_sensor
  - heating_water_valve_percentage_sensor
  - heating_thermal_power_capacity
  - heating_supply_water_isolation_valve_command
  - heating_supply_water_isolation_valve_status
  uses:
  - heating_water_valve_percentage_command
  - zone_air_heating_temperature_setpoint
  - zone_air_temperature_sensor
  implements:
  - CONTROL

HWZTC:
  id: "2674345018457587712"
  description: "Heating water valve monitoring on zone side (ZTC)."
  is_abstract: true
  opt_uses:
  - discharge_air_temperature_sensor
  - heating_water_valve_percentage_sensor
  - heating_thermal_power_capacity
  - heating_water_flowrate_sensor
  uses:
  - heating_water_valve_percentage_command
  - zone_air_temperature_setpoint
  - zone_air_temperature_sensor
  implements:
  - CONTROL

HWSWC:
  id: "8294837353415966720"
  description: "Heating water valve monitoring on supply water side."
  is_abstract: true
  opt_uses:
  - heating_water_valve_percentage_sensor
  - heating_thermal_power_capacity
  - return_water_temperature_sensor
  uses:
  - heating_water_valve_percentage_command
  - supply_water_temperature_setpoint
  - supply_water_temperature_sensor
  implements:
  - CONTROL

PHWSC:
  id: "17518209390270742528"
  description: "Preheating water valve monitoring on supply air side."
  is_abstract: true
  opt_uses:
  - leaving_air_preheating_coil_temperature_sensor
  uses:
  - preheating_water_valve_percentage_command
  - supply_air_temperature_setpoint
  - supply_air_temperature_sensor
  implements:
  - CONTROL
  
HWPVM:
  id: "5829955484802613248"
  description: "Heating water pressure valve command and position monitoring (without regard to what controls it)."
  is_abstract: true
  opt_uses:
  - heating_water_flowrate_sensor
  uses:
  - heating_water_valve_percentage_sensor
  implements:
  - OPERATIONAL
  

HTDC:
  id: "656732385395605504"
  description: "Gas or electric heater control on discharge side."
  is_abstract: true
  opt_uses:
  - heating_thermal_power_capacity
  - heating_percentage_command
  - heater_run_status
  uses:
  - heater_run_command
  - discharge_air_temperature_setpoint
  - discharge_air_temperature_sensor
  implements:
  - CONTROL

HT2DC:
  id: "5268418403822993408"
  description: "Two gas or electric heater control on discharge control."
  is_abstract: true
  opt_uses:
  - heating_thermal_power_capacity
  - heating_percentage_command
  - leaving_heating_coil_temperature_sensor
  uses:
  - heater_run_command_1
  - heater_run_command_2
  - discharge_air_heating_temperature_setpoint
  - discharge_air_temperature_sensor
  implements:
  - CONTROL


HTSC:
  id: "800847573471461376"
  description: "Gas or electric heater control on supply side."
  is_abstract: true
  opt_uses:
  - heating_thermal_power_capacity
  - heating_percentage_command
  - heater_run_status
  - heating_request_count
  uses:
  - heater_run_command
  - supply_air_temperature_setpoint
  - supply_air_temperature_sensor
  implements:
  - CONTROL


HTSDC:
  id: "16700102370461220864"
  description: "Gas or electric heater control on supply side."
  is_abstract: true
  opt_uses:
  - heating_thermal_power_capacity
  - heater_run_status
  - heating_percentage_command
  uses:
  - heater_run_command
  - supply_air_heating_temperature_setpoint
  - supply_air_cooling_temperature_setpoint
  - supply_air_temperature_sensor
  implements:
  - CONTROL



HTRC:
  id: "80271633092182016"
  description: "Gas or electric heater control on return side (RC)."
  is_abstract: true
  opt_uses:
  - heating_thermal_power_capacity
  - discharge_air_temperature_sensor
  - heating_percentage_command
  - heater_run_status
  uses:
  - heater_run_command
  - return_air_temperature_setpoint
  - return_air_temperature_sensor
  implements:
  - CONTROL

HTZC:
  id: "2386114642305875968"
  description: "Gas or electric heater control on zone side (ZC)."
  is_abstract: true
  opt_uses:
  - heating_thermal_power_capacity
  - discharge_air_temperature_sensor
  - heating_percentage_command
  - heater_run_status
  uses:
  - heater_run_command
  - zone_air_heating_temperature_setpoint
  - zone_air_temperature_sensor
  implements:
  - CONTROL

HT2ZC:
  id: "6997800660733263872"
  description: "Two gas or electric heater control on zone side (HSP, DSP)."
  is_abstract: true
  opt_uses:
  - discharge_air_temperature_sensor
  - heating_thermal_power_capacity
  - heating_percentage_command
  uses:
  - heater_run_command_1
  - heater_run_command_2
  - zone_air_heating_temperature_setpoint
  - zone_air_temperature_sensor
  implements:
  - CONTROL

HT2XZTC2X:
  id: "18111271668641955840"
  description: "Two separate heating sections going to two different zones on the device, with independent heating control."
  is_abstract: true
  opt_uses:
  - heating_percentage_command_1
  - discharge_air_temperature_sensor_1
  - heating_percentage_command_2
  - discharge_air_temperature_sensor_2
  uses:
  - zone_air_temperature_setpoint_1
  - zone_air_temperature_sensor_1
  - heater_run_command_1
  - heater_run_status_1
  - zone_air_temperature_setpoint_2
  - zone_air_temperature_sensor_2
  - heater_run_command_2
  - heater_run_status_2
  implements:
  - CONTROL

HT3ZC:
  id: "3504555462265667584"
  description: "Two gas or electric heater control on zone side (HSP, DSP)."
  is_abstract: true
  opt_uses:
  - discharge_air_temperature_sensor
  - heating_thermal_power_capacity
  uses:
  - heater_run_command_1
  - heater_run_command_2
  - heater_run_command_3
  - zone_air_heating_temperature_setpoint
  - zone_air_temperature_sensor
  implements:
  - CONTROL



HTSWC:
  id: "2162764248285970432"
  description: "Two gas or electric heater control on supply water side."
  is_abstract: true
  opt_uses:
  - heating_thermal_power_capacity
  - heating_percentage_command
  uses:
  - heater_run_command
  - supply_water_temperature_sensor
  - supply_water_temperature_setpoint
  implements:
  - CONTROL


HT2SWC:
  id: "10024219610326237184"
  description: "Two gas or electric heater control on supply water side."
  is_abstract: true
  opt_uses:
  - heating_thermal_power_capacity
  - heating_percentage_command
  uses:
  - heater_run_command_1
  - heater_run_command_2
  - supply_water_temperature_sensor
  - supply_water_temperature_setpoint
  implements:
  - CONTROL

HT4SWC:
  id: "15090909928606400512"
  description: "Four gas or electric heater control on supply water side."
  is_abstract: true
  opt_uses:
  - heating_thermal_power_capacity
  - heating_percentage_command
  uses:
  - heater_run_command_1
  - heater_run_command_2
  - heater_run_command_3
  - heater_run_command_4
  - supply_water_temperature_sensor
  - supply_water_temperature_setpoint
  implements:
  - CONTROL


HT2SC:
  id: "5412533591898849280"
  description: "Two gas or electric heater control on supply side."
  is_abstract: true
  opt_uses:
  - heating_thermal_power_capacity
  - heating_percentage_command
  - heating_request_count
  uses:
  - heater_run_command_1
  - heater_run_command_2
  - supply_air_temperature_sensor
  - supply_air_temperature_setpoint
  implements:
  - CONTROL


HT3SC:
  id: "10953790720913178624"
  description: "Three gas or electric heater control on supply side."
  is_abstract: true
  opt_uses:
  - heating_thermal_power_capacity
  - heating_percentage_command
  - heating_request_count
  uses:
  - heater_run_command_1
  - heater_run_command_2
  - heater_run_command_3
  - supply_air_temperature_sensor
  - supply_air_temperature_setpoint
  implements:
  - CONTROL


HT4SC:
  id: "13793873235923697664"
  description: "Four gas or electric heater control on supply side."
  is_abstract: true
  opt_uses:
  - heating_thermal_power_capacity
  - heating_percentage_command
  - heating_request_count
  uses:
  - heater_run_command_1
  - heater_run_command_2
  - heater_run_command_3
  - heater_run_command_4
  - supply_air_temperature_sensor
  - supply_air_temperature_setpoint
  implements:
  - CONTROL

HT2SDC:
  id: "7476730333606445056"
  description: "Two gas or electric heater control on supply side (dual setpoint)."
  is_abstract: true
  opt_uses:
  - heating_thermal_power_capacity
  - heating_percentage_command
  uses:
  - heater_run_command_1
  - heater_run_command_2
  - supply_air_temperature_sensor
  - supply_air_heating_temperature_setpoint
  - supply_air_cooling_temperature_setpoint
  implements:
  - CONTROL

HTVSC:
  id: "14635905628753625088"
  description: "Variable gas to electric control on supply air side."
  is_abstract: true
  opt_uses:
  - heating_thermal_power_capacity
  - heating_request_count
  uses:
  - heater_run_command
  - heater_run_status
  - heating_percentage_command
  - supply_air_temperature_setpoint
  - supply_air_temperature_sensor
  implements:
  - CONTROL

ECON:
  id: "3106690582685155328"
  description: "Economizer mode control"
  is_abstract: true
  opt_uses:
  - low_limit_outside_air_damper_percentage_command
  - supply_air_temperature_sensor
  - outside_air_flowrate_sensor
  - outside_air_flowrate_setpoint
  - return_air_damper_percentage_command
  uses:
  - outside_air_temperature_sensor
  - economizer_mode
  - mixed_air_temperature_sensor
  - supply_air_temperature_setpoint
  - outside_air_damper_percentage_command
  - return_air_temperature_sensor
  implements:
  - CONTROL


ECOND:
  id: "2000353186723921920"
  description: "Economizer mode control - single zone"
  is_abstract: true
  opt_uses:
  - return_air_temperature_sensor
  - outside_air_flowrate_sensor
  - outside_air_flowrate_setpoint
  - mixed_air_temperature_sensor
  - outside_air_damper_percentage_sensor
  - low_limit_outside_air_damper_percentage_command
  - return_air_damper_percentage_command
  uses:
  - outside_air_temperature_sensor
  - economizer_mode
  - discharge_air_temperature_sensor
  - discharge_air_temperature_setpoint
  - outside_air_damper_percentage_command
  implements:
  - CONTROL

ECONM:
  id: "8728731030015442944"
  description: "Economizer mode control"
  is_abstract: true
  opt_uses:
  - outside_air_flowrate_sensor
  - outside_air_flowrate_setpoint
  - supply_air_temperature_sensor
  - outside_air_damper_percentage_sensor
  - low_limit_outside_air_damper_percentage_command
  - return_air_damper_percentage_command
  uses:
  - outside_air_temperature_sensor
  - economizer_mode
  - mixed_air_temperature_sensor
  - mixed_air_temperature_setpoint
  - outside_air_damper_percentage_command
  - return_air_temperature_sensor
  implements:
  - CONTROL

ECONM2X:
  id: "10998545242210172928"
  description: "Economizer mode control"
  is_abstract: true
  opt_uses:
  - outside_air_flowrate_sensor
  - outside_air_flowrate_setpoint
  - supply_air_temperature_sensor
  - outside_air_damper_percentage_sensor
  - low_limit_outside_air_damper_percentage_command
  - return_air_damper_percentage_command
  uses:
  - outside_air_temperature_sensor
  - economizer_mode
  - mixed_air_temperature_sensor_1
  - mixed_air_temperature_sensor_2
  - mixed_air_temperature_setpoint
  - outside_air_damper_percentage_command
  - return_air_temperature_sensor
  implements:
  - CONTROL

ECONMD:
  id: "15646260057656524800"
  description: "Economizer mode control - single zone"
  is_abstract: true
  opt_uses:
  - low_limit_outside_air_damper_percentage_command
  - discharge_air_temperature_sensor
  - outside_air_flowrate_sensor
  - outside_air_flowrate_setpoint
  - return_air_temperature_sensor
  - outside_air_damper_percentage_sensor
  - return_air_damper_percentage_command
  uses:
  - outside_air_temperature_sensor
  - economizer_mode
  - mixed_air_temperature_sensor
  - mixed_air_temperature_setpoint
  - outside_air_damper_percentage_command
  implements:
  - CONTROL

ECONZ:
  id: "10070803718971850752"
  description: "Economizer mode control - single room"
  is_abstract: true
  opt_uses:
  - low_limit_outside_air_damper_percentage_command
  - discharge_air_temperature_sensor
  - outside_air_flowrate_sensor
  - outside_air_relative_humidity_sensor
  - outside_air_flowrate_setpoint
  - return_air_temperature_sensor
  - mixed_air_temperature_sensor
  - outside_air_damper_percentage_sensor
  - return_air_damper_percentage_command
  uses:
  - outside_air_temperature_sensor
  - economizer_mode
  - zone_air_temperature_sensor
  - zone_air_cooling_temperature_setpoint
  - outside_air_damper_percentage_command
  implements:
  - CONTROL
VOADM:
  id: "12330062619539931136"
  description: "Variable outside air damper monitoring."
  is_abstract: true
  opt_uses:
  - economizer_mode
  - mixed_air_temperature_sensor
  - outside_air_damper_percentage_sensor
  - low_limit_outside_air_damper_percentage_command
  uses:
  - outside_air_temperature_sensor
  - outside_air_damper_percentage_command
  implements:
  - MONITORING

BYPDM:
  id: "7718376601112543232"
  description: "Bypass damper monitoring."
  is_abstract: true
  uses:
  - bypass_air_damper_percentage_command
  implements:
  - MONITORING


OAFM:
  id: "7386573678663696384"
  description: "Outside air flow monitoring"
  is_abstract: true
  opt_uses:
  - outside_air_temperature_sensor
  - outside_air_damper_percentage_sensor
  uses:
  - outside_air_flowrate_sensor
  implements:
  - MONITORING

OAFMC:
  id: "16941748637967319040"
  description: "Outside air flow control with minimum setpoint."
  is_abstract: true
  opt_uses:
  - economizer_mode
  - mixed_air_temperature_sensor
  uses:
  - ventilation_outside_air_flowrate_setpoint
  - outside_air_flowrate_sensor
  - outside_air_damper_percentage_command
  implements:
  - CONTROL

OAMC:
  id: "9583248377378766848"
  description: "Outside air flow control."
  is_abstract: true
  opt_uses:
  - outside_air_flowrate_sensor
  uses:
  - outside_air_damper_percentage_sensor
  - outside_air_damper_percentage_command
  implements:
  - CONTROL


OFC:
  id: "18252070729648439296"
  description: "Outside air flow control monitoring (without a damper)."
  is_abstract: true
  uses:
  - outside_air_flowrate_setpoint
  - outside_air_flowrate_sensor
  implements:
  - OPERATIONAL

SFM:
  id: "1953769078078308352"
  description: "Supply air flow monitoring."
  is_abstract: true
  uses:
  - supply_air_flowrate_sensor
  implements:
  - MONITORING

SFC:
  id: "11177141114933084160"
  description: "Supply air flow control."
  is_abstract: true
  uses:
  - supply_air_flowrate_setpoint
  - supply_air_flowrate_sensor
  implements:
  - OPERATIONAL

RFC:
  id: "6565455096505696256"
  description: "Return air flow control."
  is_abstract: true
  uses:
  - return_air_flowrate_setpoint
  - return_air_flowrate_sensor
  implements:
  - OPERATIONAL

SARC:
  id: "15788827133360472064"
  description: "AHU supply air reset control."
  is_abstract: true
  opt_uses:
  - supply_air_flowrate_sensor
  - heating_request_count
  uses:
  - supply_air_temperature_setpoint
  - supply_air_static_pressure_setpoint
  - cooling_request_count
  - pressurization_request_count
  implements:
  - CONTROL

RWISOVPC:
  id: "13482984124146778112"
  description: "Return water isolation valve percentage monitoring."
  is_abstract: true
  opt_uses:
  - run_command
  uses:
  - return_water_valve_percentage_sensor
  - return_water_valve_percentage_command
  implements:
  - OPERATIONAL

CHWISOVM:
  id: "8871298105719390208"
  description: "Chilled water isolation valve monitoring."
  is_abstract: true
  opt_uses:
  - run_command
  uses:
  - chilled_water_isolation_valve_command
  - chilled_water_isolation_valve_status
  implements:
  - MONITORING

CDWISOVM:
  id: "18094670142574166016"
  description: "Condensing water isolation valve monitoring."
  is_abstract: true
  opt_uses:
  - run_command
  uses:
  - condensing_water_isolation_valve_command
  - condensing_water_isolation_valve_status
  implements:
  - MONITORING

CDWISOVPM:
  id: "512617197319749632"
  description: "Condensing water isolation valve percentage monitoring."
  is_abstract: true
  opt_uses:
  - run_command
  uses:
  - condensing_water_isolation_valve_percentage_command
  - condensing_water_isolation_valve_percentage_sensor
  implements:
  - MONITORING

CDWPVM:
  id: "7446747751028621312"
  description: "Condensing water pressure valve command and position monitoring (without regard to what controls it)."
  is_abstract: true
  opt_uses:
  - condensing_water_flowrate_sensor
  uses:
  - condensing_water_valve_percentage_sensor
  implements:
  - OPERATIONAL

BYPVPM:
  id: "9735989234174525440"
  description: "Bypass water valve percentage monitoring."
  is_abstract: true
  opt_uses:
  - bypass_valve_percentage_sensor
  uses:
  - bypass_valve_percentage_command
  implements:
  - MONITORING

MWVPM:
  id: "5124303215747137536"
  description: "Make-up water valve percentage monitoring."
  is_abstract: true
  uses:
  - makeup_water_valve_percentage_command
  implements:
  - MONITORING

HXSWISOVPM:
  id: "11812289399880679424"
  description: "Heat exchanger supply isolation water valve percentage monitoring."
  is_abstract: true
  uses:
  - heat_exchange_supply_water_isolation_valve_percentage_command
  - heat_exchange_supply_water_isolation_valve_percentage_sensor
  implements:
  - MONITORING

HXRWISOVPM:
  id: "14124324858582007808"
  description: "Heat exchanger return isolation water valve percentage monitoring."
  is_abstract: true
  uses:
  - heat_exchange_return_water_isolation_valve_percentage_command
  - heat_exchange_return_water_isolation_valve_percentage_sensor
  implements:
  - MONITORING

HXSWISOVM:
  id: "18037952934766968832"
  description: "Heat exchanger supply isolation water valve monitoring."
  is_abstract: true
  uses:
  - heat_exchange_supply_water_isolation_valve_command
  - heat_exchange_supply_water_isolation_valve_status
  implements:
  - MONITORING

HXRWISOVM:
  id: "9182187217496309760"
  description: "Heat exchanger return isolation water valve monitoring."
  is_abstract: true
  uses:
  - heat_exchange_return_water_isolation_valve_command
  - heat_exchange_return_water_isolation_valve_status
  implements:
  - MONITORING

PWISOVM:
  id: "2818460206533443584"
  description: "Process water iso valve monitoring."
  is_abstract: true
  uses:
  - process_water_isolation_valve_command
  implements:
  - MONITORING

PWVPM:
  id: "12041832243388219392"
  description: "Process water valve percentage monitoring."
  is_abstract: true
  uses:
  - process_water_valve_percentage_command
  implements:
  - MONITORING

CHWBZC:
  id: "16609945715518472192"
  description: "Chilled water valve binary (open/closed) control."
  is_abstract: true
  implements:
  - OPERATIONAL
  uses:
  - chilled_water_valve_command
  - zone_air_temperature_sensor
  - zone_air_cooling_temperature_setpoint

CHWBYPVPM:
  id: "7430146224960831488"
  description: "Chilled water bypass valve percentage monitoring."
  is_abstract: true
  uses:
  - chilled_water_bypass_valve_percentage_sensor
  - chilled_water_bypass_valve_percentage_command
  implements:
  - MONITORING

MXVPM:
  id: "16653518261815607296"
  description: "Mixing valve percent monitoring."
  is_abstract: true
  uses:
  - mixing_valve_percentage_command
  implements:
  - MONITORING

WFRM:
  id: "1665538701926596608"
  description: "Water flowrate monitoring."
  is_abstract: true
  uses:
  - flowrate_sensor
  implements:
  - MONITORING

WFRC:
  id: "10888910738781372416"
  description: "Water flowrate control."
  is_abstract: true
  uses:
  - flowrate_sensor
  - flowrate_setpoint
  implements:
  - OPERATIONAL

MWFRC:
  id: "6277224720353984512"
  description: "Minimum water flowrate control."
  is_abstract: true
  uses:
  - flowrate_sensor
  - low_limit_flowrate_setpoint
  implements:
  - OPERATIONAL

CHWFRM:
  id: "15500596757208760320"
  description: "Chilled water flowrate monitoring."
  is_abstract: true
  uses:
  - chilled_water_flowrate_sensor
  implements:
  - MONITORING

SEPM:
  id: "3971381711140290560"
  description: "Shade extent monitoring."
  is_abstract: true
  uses:
  - shade_extent_percentage_command
  implements:
  - MONITORING

STPM:
  id: "13194753747995066368"
  description: "Shade tilt monitoring."
  is_abstract: true
  uses:
  - shade_tilt_percentage_command
  implements:
  - MONITORING

IGM:
  id: "8583067729567678464"
  description: "Inlet guidevane monitoring."
  is_abstract: true
  uses:
  - inlet_guidevane_percentage_sensor
  implements:
  - OPERATIONAL

CLPM:
  id: "17806439766422454272"
  description: "Cooling thermal monitoring."
  is_abstract: true
  uses:
  - cooling_thermal_power_sensor
  implements:
  - MONITORING

PCLPM:
  id: "1089077949623173120"
  description: "Process cooling thermal monitoring."
  is_abstract: true
  uses:
  - process_cooling_thermal_power_sensor
  implements:
  - MONITORING


### POTENTIALLY ONE-OFF TYPES ###
DDCO:
  id: "10312449986477948928"
  description: "Flow control - dual duct, but only cooling."
  is_abstract: true
  uses:
  - cooling_air_flowrate_setpoint_2
  - cooling_air_flowrate_setpoint_1
  - cooling_air_flowrate_sensor_2
  - cooling_air_flowrate_sensor_1
  - cooling_air_damper_percentage_command_2
  - cooling_air_damper_percentage_command_1
  implements:
  - CONTROL

FDPM2X:
  id: "871492295067697152"
  description: "Filter pressure monitoring (2 sensors)."
  is_abstract: true
  uses:
  - filter_differential_pressure_sensor_1
  - filter_differential_pressure_sensor_2
  implements:
  - MONITORING

FDPM3X:
  id: "16670119787883397120"
  description: "Filter pressure monitoring (3 sensors)."
  is_abstract: true
  uses:
  - filter_differential_pressure_sensor_1
  - filter_differential_pressure_sensor_2
  - filter_differential_pressure_sensor_3
  implements:
  - MONITORING

FDPM4X:
  id: "5700763968050561024"
  description: "Filter pressure monitoring (4 sensors)."
  is_abstract: true
  uses:
  - filter_differential_pressure_sensor_1
  - filter_differential_pressure_sensor_2
  - filter_differential_pressure_sensor_3
  - filter_differential_pressure_sensor_4
  implements:
  - MONITORING

CO2C2X:
  id: "14924136004905336832"
  description: "Carbon dioxide control with dual zone sensors."
  is_abstract: true
  uses:
  - zone_air_co2_concentration_setpoint
  - zone_air_co2_concentration_sensor_1
  - zone_air_co2_concentration_sensor_2
  implements:
  - OPERATIONAL

DSP3X:
  id: "3394920958836867072"
  description: "Dual setpoint zone temp control with 3 temp sensors."
  is_abstract: true
  opt_uses:
  - discharge_air_temperature_sensor
  uses:
  - zone_air_temperature_sensor_1
  - zone_air_temperature_sensor_2
  - zone_air_temperature_sensor_3
  - zone_air_cooling_temperature_setpoint
  - zone_air_heating_temperature_setpoint
  implements:
  - OPERATIONAL


EFSS2X:
  id: "12618292995691642880"
  description: "Exhaust fan start-stop and feedback with two fans."
  is_abstract: true
  opt_uses:
  - exhaust_fan_current_sensor_1
  - exhaust_fan_power_sensor_1
  - exhaust_fan_current_sensor_2
  - exhaust_fan_power_sensor_2
  - exhaust_air_flowrate_capacity
  - exhaust_fan_power_capacity
  uses:
  - exhaust_fan_run_command_1
  - exhaust_fan_run_status_1
  - exhaust_fan_run_command_2
  - exhaust_fan_run_status_2
  implements:
  - OPERATIONAL

EFSS3X:
  id: "8006606977264254976"
  description: "Exhaust fan start-stop and feedback with three fans."
  is_abstract: true
  opt_uses:
  - exhaust_fan_current_sensor_1
  - exhaust_fan_power_sensor_1
  - exhaust_fan_current_sensor_2
  - exhaust_fan_power_sensor_2
  - exhaust_fan_current_sensor_3
  - exhaust_fan_power_sensor_3
  - exhaust_air_flowrate_capacity
  - exhaust_fan_power_capacity
  uses:
  - exhaust_fan_run_command_1
  - exhaust_fan_run_status_1
  - exhaust_fan_run_command_2
  - exhaust_fan_run_status_2
  - exhaust_fan_run_command_3
  - exhaust_fan_run_status_3
  implements:
  - OPERATIONAL

EFSS4X:
  id: "17229979014119030784"
  description: "Exhaust fan start-stop and feedback with four fans."
  is_abstract: true
  opt_uses:
  - exhaust_air_flowrate_capacity
  - exhaust_fan_power_capacity
  - exhaust_fan_current_sensor_1
  - exhaust_fan_power_sensor_1
  - exhaust_fan_current_sensor_2
  - exhaust_fan_power_sensor_2
  - exhaust_fan_current_sensor_3
  - exhaust_fan_power_sensor_3
  - exhaust_fan_current_sensor_4
  - exhaust_fan_power_sensor_4
  uses:
  - exhaust_fan_run_command_1
  - exhaust_fan_run_status_1
  - exhaust_fan_run_command_2
  - exhaust_fan_run_status_2
  - exhaust_fan_run_command_3
  - exhaust_fan_run_status_3
  - exhaust_fan_run_command_4
  - exhaust_fan_run_status_4
  implements:
  - OPERATIONAL

DF2XSS:
  id: "9591874046098669568"
  description: "Discharge fan start-stop and feedback (2 pts)."
  is_abstract: true
  opt_uses:
  - discharge_fan_current_sensor
  - discharge_fan_power_sensor
  uses:
  - discharge_fan_run_status_1
  - discharge_fan_run_status_2
  - discharge_fan_run_command_1
  - discharge_fan_run_command_2
  implements:
  - OPERATIONAL

SFSS2X:
  id: "2241999454230020096"
  description: "Supply fan start-stop and feedback for two fans."
  is_abstract: true
  opt_uses:
  - supply_air_flowrate_capacity
  - supply_fan_power_capacity
  - supply_fan_current_sensor_1
  - supply_fan_current_sensor_2
  - supply_fan_power_sensor_1
  - supply_fan_power_sensor_2
  uses:
  - supply_fan_run_command_1
  - supply_fan_run_status_1
  - supply_fan_run_command_2
  - supply_fan_run_status_2
  implements:
  - OPERATIONAL

SFSS3X:
  id: "11465371491084795904"
  description: "Supply fan start-stop and feedback for three fans."
  is_abstract: true
  opt_uses:
  - supply_air_flowrate_capacity
  - supply_fan_power_capacity
  - supply_fan_current_sensor_1
  - supply_fan_current_sensor_2
  - supply_fan_current_sensor_3
  - supply_fan_power_sensor_1
  - supply_fan_power_sensor_2
  - supply_fan_power_sensor_3
  uses:
  - supply_fan_run_command_1
  - supply_fan_run_status_1
  - supply_fan_run_command_2
  - supply_fan_run_status_2
  - supply_fan_run_command_3
  - supply_fan_run_status_3
  implements:
  - OPERATIONAL

SFSS4X:
  id: "12662092041384099840"
  description: "Supply fan start-stop and feedback for four fans."
  is_abstract: true
  opt_uses:
  - supply_air_flowrate_capacity
  - supply_fan_power_capacity
  - supply_fan_current_sensor_1
  - supply_fan_current_sensor_2
  - supply_fan_current_sensor_3
  - supply_fan_current_sensor_4
  - supply_fan_power_sensor_1
  - supply_fan_power_sensor_2
  - supply_fan_power_sensor_3
  - supply_fan_power_sensor_4
  uses:
  - supply_fan_run_command_1
  - supply_fan_run_status_1
  - supply_fan_run_command_2
  - supply_fan_run_status_2
  - supply_fan_run_command_3
  - supply_fan_run_status_3
  - supply_fan_run_command_4
  - supply_fan_run_status_4
  implements:
  - OPERATIONAL

EFVSC2X:
  id: "6853685472657408000"
  description: "Exhaust fan variable speed control with feedback and sensoring for two fans."
  is_abstract: true
  opt_uses:
  - exhaust_fan_speed_frequency_sensor_1
  - exhaust_fan_speed_percentage_sensor_1
  - exhaust_fan_current_sensor_1
  - exhaust_fan_power_sensor_1
  - exhaust_fan_speed_frequency_sensor_2
  - exhaust_fan_speed_percentage_sensor_2
  - exhaust_fan_current_sensor_2
  - exhaust_fan_power_sensor_2
  uses:
  - exhaust_fan_run_command_1
  - exhaust_fan_run_status_1
  - exhaust_fan_speed_percentage_command_1
  - exhaust_fan_run_command_2
  - exhaust_fan_run_status_2
  - exhaust_fan_speed_percentage_command_2
  implements:
  - OPERATIONAL

EFVSC3X:
  id: "16077057509512183808"
  description: "Exhaust fan variable speed control with feedback and sensoring for three fans."
  is_abstract: true
  opt_uses:
  - exhaust_fan_speed_frequency_sensor_1
  - exhaust_fan_speed_percentage_sensor_1
  - exhaust_fan_current_sensor_1
  - exhaust_fan_power_sensor_1
  - exhaust_fan_speed_frequency_sensor_2
  - exhaust_fan_speed_percentage_sensor_2
  - exhaust_fan_current_sensor_2
  - exhaust_fan_power_sensor_2
  - exhaust_fan_speed_frequency_sensor_3
  - exhaust_fan_speed_percentage_sensor_3
  - exhaust_fan_current_sensor_3
  - exhaust_fan_power_sensor_3
  uses:
  - exhaust_fan_run_command_1
  - exhaust_fan_run_status_1
  - exhaust_fan_speed_percentage_command_1
  - exhaust_fan_run_command_2
  - exhaust_fan_run_status_2
  - exhaust_fan_speed_percentage_command_2
  - exhaust_fan_run_command_3
  - exhaust_fan_run_status_3
  - exhaust_fan_speed_percentage_command_3
  implements:
  - OPERATIONAL

EFVSC4X:
  id: "4547842463443714048"
  description: "Exhaust fan variable speed control with feedback and sensoring for four fans."
  is_abstract: true
  opt_uses:
  - exhaust_fan_speed_frequency_sensor_1
  - exhaust_fan_speed_percentage_sensor_1
  - exhaust_fan_current_sensor_1
  - exhaust_fan_power_sensor_1
  - exhaust_fan_speed_frequency_sensor_2
  - exhaust_fan_speed_percentage_sensor_2
  - exhaust_fan_current_sensor_2
  - exhaust_fan_power_sensor_2
  - exhaust_fan_speed_frequency_sensor_3
  - exhaust_fan_speed_percentage_sensor_3
  - exhaust_fan_current_sensor_3
  - exhaust_fan_power_sensor_3
  - exhaust_fan_speed_frequency_sensor_4
  - exhaust_fan_speed_percentage_sensor_4
  - exhaust_fan_current_sensor_4
  - exhaust_fan_power_sensor_4
  uses:
  - exhaust_fan_run_command_1
  - exhaust_fan_run_status_1
  - exhaust_fan_speed_percentage_command_1
  - exhaust_fan_run_command_2
  - exhaust_fan_run_status_2
  - exhaust_fan_speed_percentage_command_2
  - exhaust_fan_run_command_3
  - exhaust_fan_run_status_3
  - exhaust_fan_speed_percentage_command_3
  - exhaust_fan_run_command_4
  - exhaust_fan_run_status_4
  - exhaust_fan_speed_percentage_command_4
  implements:
  - OPERATIONAL

SFVSC2X:
  id: "13771214500298489856"
  description: "Supply fan variable speed control with feedback and sensoring with two fans."
  is_abstract: true
  opt_uses:
  - supply_fan_speed_frequency_sensor_1
  - supply_fan_speed_percentage_sensor_1
  - supply_fan_current_sensor_1
  - supply_fan_power_sensor_1
  - supply_fan_speed_frequency_sensor_2
  - supply_fan_speed_percentage_sensor_2
  - supply_fan_current_sensor_2
  - supply_fan_power_sensor_2
  uses:
  - supply_fan_run_command_1
  - supply_fan_run_status_1
  - supply_fan_speed_percentage_command_1
  - supply_fan_run_command_2
  - supply_fan_run_status_2
  - supply_fan_speed_percentage_command_2
  implements:
  - OPERATIONAL

SFVSC3X:
  id: "6519182149650743296"
  description: "Supply fan variable speed control with feedback and sensoring with three fans."
  is_abstract: true
  opt_uses:
  - supply_fan_speed_frequency_sensor_1
  - supply_fan_speed_percentage_sensor_1
  - supply_fan_current_sensor_1
  - supply_fan_power_sensor_1
  - supply_fan_speed_frequency_sensor_2
  - supply_fan_speed_percentage_sensor_2
  - supply_fan_current_sensor_2
  - supply_fan_power_sensor_2
  - supply_fan_speed_frequency_sensor_3
  - supply_fan_speed_percentage_sensor_3
  - supply_fan_current_sensor_3
  - supply_fan_power_sensor_3
  uses:
  - supply_fan_run_command_1
  - supply_fan_run_status_1
  - supply_fan_speed_percentage_command_1
  - supply_fan_run_command_2
  - supply_fan_run_status_2
  - supply_fan_speed_percentage_command_2
  - supply_fan_run_command_3
  - supply_fan_run_status_3
  - supply_fan_speed_percentage_command_3
  implements:
  - OPERATIONAL

SFVSC4X:
  id: "17733145221803278336"
  description: "Supply fan variable speed control with feedback and sensoring with four fans."
  is_abstract: true
  opt_uses:
  - supply_fan_speed_frequency_sensor_1
  - supply_fan_speed_percentage_sensor_1
  - supply_fan_current_sensor_1
  - supply_fan_power_sensor_1
  - supply_fan_speed_frequency_sensor_2
  - supply_fan_speed_percentage_sensor_2
  - supply_fan_current_sensor_2
  - supply_fan_power_sensor_2
  - supply_fan_speed_frequency_sensor_3
  - supply_fan_speed_percentage_sensor_3
  - supply_fan_current_sensor_3
  - supply_fan_power_sensor_3
  - supply_fan_speed_frequency_sensor_4
  - supply_fan_speed_percentage_sensor_4
  - supply_fan_current_sensor_4
  - supply_fan_power_sensor_4
  uses:
  - supply_fan_run_command_1
  - supply_fan_run_status_1
  - supply_fan_speed_percentage_command_1
  - supply_fan_run_command_2
  - supply_fan_run_status_2
  - supply_fan_speed_percentage_command_2
  - supply_fan_run_command_3
  - supply_fan_run_status_3
  - supply_fan_speed_percentage_command_3
  - supply_fan_run_command_4
  - supply_fan_run_status_4
  - supply_fan_speed_percentage_command_4
  implements:
  - OPERATIONAL

BYPSSPC:
  id: "622251700748550144"
  description: "Supply static pressure control with bypass damper."
  is_abstract: true
  opt_uses:
  - supply_air_flowrate_sensor
  uses:
  - supply_air_static_pressure_sensor
  - supply_air_static_pressure_setpoint
  - supply_fan_run_command
  - supply_fan_run_status
  - bypass_air_damper_percentage_command
  implements:
  - CONTROL

BYPSSPC2X: # Consider virtual point for instances where dampers control to same value.
  id: "7071406367143100416"
  description: "Supply static pressure control with bypass damper."
  is_abstract: true
  opt_uses:
  - supply_air_flowrate_sensor
  uses:
  - supply_air_static_pressure_sensor
  - supply_air_static_pressure_setpoint
  - supply_fan_run_command
  - supply_fan_run_status
  - bypass_air_damper_percentage_command_1
  - bypass_air_damper_percentage_command_2
  implements:
  - CONTROL

SWISOVM:
  id: "5867537891751624704"
  description: "Supply side isolation valve monitoring."
  is_abstract: true
  uses:
  - supply_water_isolation_valve_command
  - supply_water_isolation_valve_status
  implements:
  - MONITORING

SWISOVPM:
  id: "3561694882537930752"
  description: "Supply side isolation valve monitoring."
  is_abstract: true
  uses:
  - supply_water_isolation_valve_percentage_command
  - supply_water_isolation_valve_percentage_sensor
  implements:
  - MONITORING

RWISOVM:
  id: "9884748759366107136"
  description: "Return side isolation valve monitoring."
  is_abstract: true
  uses:
  - return_water_isolation_valve_command
  - return_water_isolation_valve_status
  implements:
  - MONITORING

RWISOVPM:
  id: "5273062740938719232"
  description: "Return side isolation valve monitoring."
  is_abstract: true
  uses:
  - return_water_isolation_valve_percentage_command
  - return_water_isolation_valve_percentage_sensor
  implements:
  - MONITORING

CHWRWISOVPM:
  id: "10432710170277576704"
  description: "Return side isolation valve monitoring."
  is_abstract: true
  uses:
  - chilled_return_water_isolation_valve_percentage_command
  - chilled_return_water_isolation_valve_percentage_sensor
  implements:
  - MONITORING

CHWRWISOVM:
  id: "10538544761520783360"
  description: "Return side isolation valve monitoring."
  is_abstract: true
  uses:
  - chilled_return_water_isolation_valve_command
  - chilled_return_water_isolation_valve_status
  implements:
  - MONITORING


CHWSWISOVPM:
  id: "493265792670892032"
  description: "Supply side isolation valve monitoring."
  is_abstract: true
  uses:
  - chilled_supply_water_isolation_valve_percentage_command
  - chilled_supply_water_isolation_valve_percentage_sensor
  implements:
  - MONITORING

CHWSWISOVM:
  id: "16767023046174179328"
  description: "Supply side isolation valve monitoring."
  is_abstract: true
  uses:
  - chilled_supply_water_isolation_valve_command
  - chilled_supply_water_isolation_valve_status
  implements:
  - MONITORING


PRWDT:
  id: "73094021186060288"
  description: "Temperature differential across process water."
  is_abstract: true
  implements:
  - MONITORING
  opt_uses:
  - process_cooling_thermal_power_sensor
  uses:
  - process_return_water_temperature_sensor
  - process_supply_water_temperature_sensor

PRWDT2X:
  id: "2264658189855227904"
  description: "Temperature differential across 2 process water headers."
  is_abstract: true
  implements:
  - MONITORING
  opt_uses:
  - process_cooling_thermal_power_sensor_1
  - process_cooling_thermal_power_sensor_2
  uses:
  - process_return_water_temperature_sensor_1
  - process_return_water_temperature_sensor_2
  - process_supply_water_temperature_sensor_1
  - process_supply_water_temperature_sensor_2


PWFRM:
  id: "2595109812513538048"
  description: "Flowrate monitoring for process water."
  is_abstract: true
  implements:
  - MONITORING
  uses:
  - process_water_flowrate_sensor

PWFRM2X:
  id: "9296466058040836096"
  description: "Flowrate monitoring for 2 process water headers."
  is_abstract: true
  implements:
  - MONITORING
  uses:
  - process_water_flowrate_sensor_1
  - process_water_flowrate_sensor_2

PWDPM:
  id: "455899989512552448"
  description: "Differential pressure monitoring for process water."
  is_abstract: true
  implements:
  - MONITORING
  uses:
  - process_water_differential_pressure_sensor

PWDPM2X:
  id: "7200603381453291520"
  description: "Differential pressure monitoring for 2 process water headers."
  is_abstract: true
  implements:
  - MONITORING
  uses:
  - process_water_differential_pressure_sensor_1
  - process_water_differential_pressure_sensor_2


CWRISOVPM:
  id: "5821024151850188800"
  description: "Condensing water return isolation monitoring."
  is_abstract: true
  uses:
  - condensing_return_water_isolation_valve_percentage_sensor
  - condensing_return_water_isolation_valve_percentage_command
  implements:
  - MONITORING

CWRISOVM:
  id: "8126867161063882752"
  description: "Condensing water return isolation monitoring."
  is_abstract: true
  uses:
  - condensing_return_water_isolation_valve_status
  - condensing_return_water_isolation_valve_command
  implements:
  - MONITORING


CWSISOVPM:
  id: "9716637829525667840"
  description: "Condensing water supply isolation monitoring."
  is_abstract: true
  uses:
  - condensing_supply_water_isolation_valve_percentage_sensor
  - condensing_supply_water_isolation_valve_percentage_command
  implements:
  - MONITORING

CWSISOVM:
  id: "1779043486285168640"
  description: "Condensing water supply isolation monitoring."
  is_abstract: true
  uses:
  - condensing_supply_water_isolation_valve_status
  - condensing_supply_water_isolation_valve_command
  implements:
  - MONITORING




CHWRISOVPM:
  id: "17456073789161865216"
  description: "Chilled water return isolation monitoring."
  is_abstract: true
  uses:
  - chilled_return_water_isolation_valve_percentage_sensor
  - chilled_return_water_isolation_valve_percentage_command
  implements:
  - MONITORING


WDPM:
  id: "6845381960844443648"
  description: "Differential pressure monitoring."
  is_abstract: true
  uses:
  - differential_pressure_sensor


CHWDPM:
  id: "17350239197918658560"
  description: "Differential pressure monitoring for chilled water."
  is_abstract: true
  uses:
  - chilled_water_differential_pressure_sensor


CHDX4SC:
  id: "5104951811098279936"
  description: "Chiller control."
  is_abstract: true
  opt_uses:
  - chilled_return_water_temperature_sensor
  - cooling_percentage_command
  - compressor_speed_frequency_sensor
  - compressor_speed_percentage_command
  - compressor_speed_percentage_sensor
  uses:
  - compressor_run_command_1
  - compressor_run_command_2
  - compressor_run_command_3
  - compressor_run_command_4
  - compressor_run_status_1
  - compressor_run_status_2
  - compressor_run_status_3
  - compressor_run_status_4
  - chilled_supply_water_temperature_sensor
  - chilled_supply_water_temperature_setpoint

CHDX2SC:
  id: "11002415523139944448"
  description: "Chiller control."
  is_abstract: true
  opt_uses:
  - chilled_return_water_temperature_sensor
  - cooling_percentage_command
  - compressor_speed_frequency_sensor
  - compressor_speed_percentage_command
  - compressor_speed_percentage_sensor
  - cooling_request_count
  uses:
  - compressor_run_command_1
  - compressor_run_command_2
  - compressor_run_status_1
  - compressor_run_status_2
  - chilled_supply_water_temperature_sensor
  - chilled_supply_water_temperature_setpoint


CHDXSC:
  id: "738711972362584064"
  description: "Chiller control single stage."
  is_abstract: true
  opt_uses:
  - chilled_return_water_temperature_sensor
  - cooling_percentage_command
  - compressor_speed_frequency_sensor
  - compressor_speed_percentage_command
  - compressor_speed_percentage_sensor
  uses:
  - compressor_run_command
  - compressor_run_status
  - chilled_supply_water_temperature_sensor
  - chilled_supply_water_temperature_setpoint

CHDXVSC:
  id: "16068753997699219456"
  description: "Variable speed compressor control."
  is_abstract: true
  uses:
  - compressor_speed_percentage_sensor
  - compressor_run_command
  - compressor_run_status

CDWFRM:
  id: "632877381119377408"
  description: "Condenser water flowrate monitoring."
  is_abstract: true
  uses:
  - condensing_water_flowrate_sensor
  implements:
  - MONITORING

REFSM:
  id: "14328323847953055744"
  description: "Refrigerant saturation monitoring."
  is_abstract: true
  opt_uses:
  - refrigerant_discharge_temperature_sensor
  - refrigerant_suction_temperature_sensor
  uses:
  - refrigerant_condenser_saturation_temperature_sensor
  - refrigerant_evaporator_saturation_temperature_sensor
  implements:
  - MONITORING


PDSCV:
  id: "2539113884334161920"
  description: "Pressure-dependent supply damper control for ventilation purposes (CO2 or VOC)."
  is_abstract: true
  uses:
  - supply_air_damper_percentage_command
  - supply_air_damper_percentage_sensor
  implements:
  - CONTROL

SDBPC:
  id: "11762485921188937728"
  description: "Back-pressure controlling supply damper."
  is_abstract: true
  opt_uses:
  - supply_air_flowrate_sensor
  uses:
  - supply_air_static_pressure_sensor
  - supply_air_static_pressure_setpoint
  - supply_air_damper_percentage_command
  - supply_air_damper_percentage_sensor
  implements:
  - MONITORING

HWVM:
  id: "12990740464972857344"
  description: "Heating water valve command and position monitoring (without regard to what controls it)."
  is_abstract: true
  opt_uses:
  - heating_thermal_power_capacity
  - heating_water_flowrate_sensor
  uses:
  - heating_water_valve_percentage_sensor
  - heating_water_valve_percentage_command
  implements:
  - OPERATIONAL

CHWVM:
  id: "16809792948983037952"
  description: "Chilled water valve command and position monitoring (without regard to what controls it)."
  is_abstract: true
  opt_uses:
  - cooling_thermal_power_capacity
  - chilled_water_flowrate_sensor
  - chilled_water_valve_failed_alarm
  uses:
  - chilled_water_valve_percentage_sensor
  - chilled_water_valve_percentage_command
  implements:
  - OPERATIONAL

RMM:
  id: "16071202610094276608"
  description: "Run mode monitoring."
  is_abstract: true
  uses:
  - run_mode

DSPZDHC:
  id: "8195635016311504896"
  description: "Zone dual setpoint humidification/dehumidification control."
  is_abstract: true
  opt_uses:
  - humidification_percentage_command
  uses:
  - zone_air_relative_humidity_sensor
  - zone_air_dehumidification_relative_humidity_setpoint
  - zone_air_humidification_relative_humidity_setpoint
  - dehumidification_run_command
  - humidification_run_command
  implements:
  - CONTROL

EFC:
  id: "9564729303032135680"
  description: "Exhaust air flow control."
  is_abstract: true
  uses:
  - exhaust_air_flowrate_sensor
  - exhaust_air_flowrate_setpoint
  implements:
  - OPERATIONAL

DXDDC:
  id: "14536703291649163264"
  description: "DX cooling dual setpoint control on discharge side"
  is_abstract: true
  opt_uses:
  - cooling_percentage_command
  - compressor_run_status
  uses:
  - compressor_run_command
  - discharge_air_heating_temperature_setpoint
  - discharge_air_cooling_temperature_setpoint
  - discharge_air_temperature_sensor
  implements:
  - CONTROL

HTDDC:
  id: "11978658703302721536"
  description: "gas or electric heating dual setpoint control on discharge side"
  is_abstract: true
  opt_uses:
  - heating_percentage_command
  - heater_run_status
  uses:
  - heater_run_command
  - discharge_air_heating_temperature_setpoint
  - discharge_air_cooling_temperature_setpoint
  - discharge_air_temperature_sensor
  implements:
  - CONTROL

REFSM2X:
  id: "16374171939616325632"
  description: "Refrigerant temperature monitoring for 2 circuits."
  is_abstract: true
  opt_uses:
  - refrigerant_discharge_temperature_sensor_1
  - refrigerant_discharge_temperature_sensor_2
  - refrigerant_suction_temperature_sensor_1
  - refrigerant_suction_temperature_sensor_2
  uses:
  - refrigerant_condenser_saturation_temperature_sensor_1
  - refrigerant_evaporator_saturation_temperature_sensor_1
  - refrigerant_condenser_saturation_temperature_sensor_2
  - refrigerant_evaporator_saturation_temperature_sensor_2
  implements:
  - MONITORING

REFPM:
  id: "5061129675661639680"
  description: "Refrigerant pressure monitoring for single circuits."
  is_abstract: true
  opt_uses:
  - refrigerant_differential_pressure_sensor
  uses:
  - refrigerant_evaporator_pressure_sensor
  - refrigerant_condenser_pressure_sensor
  implements:
  - MONITORING

REFPM2X:
  id: "3800121779997900800"
  description: "Refrigerant pressure monitoring for 2 circuits."
  is_abstract: true
  uses:
  - refrigerant_evaporator_pressure_sensor_1
  - refrigerant_condenser_pressure_sensor_1
  - refrigerant_evaporator_pressure_sensor_2
  - refrigerant_condenser_pressure_sensor_2
  implements:
  - MONITORING

SWPSS:
  id: "14653796881960796160"
  description: "Sweeper pump start stop monitoring."
  is_abstract: true
  uses:
  - sweeper_pump_run_command
  - sweeper_pump_run_status
  implements:
  - OPERATIONAL

SDM:
  id: "5997878398154702848"
  description: "Supply air damper monitoring."
  is_abstract: true
  uses:
  - supply_air_damper_command
  - supply_air_damper_status

ECDDC:
  id: "17635179835280064512"
  description: "Evaporative cooler control on discharge side."
  is_abstract: true
  opt_uses:
  - evaporative_cooler_run_status
  - cooling_percentage_sensor
  uses:
  - evaporative_cooler_run_command
  - discharge_air_temperature_sensor
  - discharge_air_cooling_temperature_setpoint
  - discharge_air_heating_temperature_setpoint
  implements:
  - CONTROL

DXSDC:
  id: "3007488245580693504"
  description: "Compressor run control on supply side, dual setpoints."
  is_abstract: true
  opt_uses:
  - leaving_cooling_coil_temperature_sensor
  - cooling_thermal_power_capacity
  - cooling_percentage_command #Serves as a duty cycle for single-stage DX sections.
  - compressor_speed_percentage_command
  - compressor_run_status
  uses:
  - compressor_run_command
  - supply_air_cooling_temperature_setpoint
  - supply_air_heating_temperature_setpoint
  - supply_air_temperature_sensor
  implements:
  - CONTROL

ETM4X:
  id: "11771493120443678720"
  description: "Basic exhaust temperature monitoring."
  is_abstract: true
  uses:
  - exhaust_air_temperature_sensor_1
  - exhaust_air_temperature_sensor_2
  - exhaust_air_temperature_sensor_3
  - exhaust_air_temperature_sensor_4
  implements:
  - MONITORING

DX6SC:
  id: "7258886293818441728"
  description: "Six compressor run control on supply air side."
  is_abstract: true
  opt_uses:
  - leaving_cooling_coil_temperature_sensor
  - cooling_thermal_power_capacity
  - cooling_percentage_command
  - compressor_speed_percentage_command
  - cooling_request_count
  uses:
  - compressor_run_status_1
  - compressor_run_status_2
  - compressor_run_status_3
  - compressor_run_status_4
  - compressor_run_status_5
  - compressor_run_status_6
  - compressor_run_command_1
  - compressor_run_command_2
  - compressor_run_command_3
  - compressor_run_command_4
  - compressor_run_command_5
  - compressor_run_command_6
  - supply_air_temperature_sensor
  - supply_air_temperature_setpoint
  implements:
  - CONTROL

DX2DSPRTC:
  id: "3583948997884116992"
  description: "Two-stage compressor run control with dual return temp control."
  is_abstract: true
  opt_uses:
  - leaving_cooling_coil_temperature_sensor
  - cooling_thermal_power_capacity
  - cooling_percentage_command
  - compressor_speed_percentage_command
  - cooling_stage_run_count
  uses:
  - return_air_cooling_temperature_setpoint
  - return_air_heating_temperature_setpoint
  - return_air_temperature_sensor
  - compressor_run_command_1
  - compressor_run_status_1
  - compressor_run_command_2
  - compressor_run_status_2
  implements:
  - CONTROL

DX4DC:
  id: "233270875120467968"
  description: "Compressor run control on discharge air side (DTC)."
  is_abstract: true
  opt_uses:
  - leaving_cooling_coil_temperature_sensor
  - cooling_thermal_power_capacity
  - cooling_percentage_command
  - compressor_speed_percentage_command
  uses:
  - compressor_run_status_1
  - compressor_run_command_1
  - compressor_run_status_2
  - compressor_run_command_2
  - compressor_run_status_3
  - compressor_run_command_3
  - compressor_run_status_4
  - compressor_run_command_4
  - discharge_air_temperature_sensor
  - discharge_air_temperature_setpoint
  implements:
  - CONTROL


DX6SWC:
  id: "10609564416582090752"
  description: "Six compressor run control on supply water side."
  is_abstract: true
  opt_uses:
  - cooling_thermal_power_capacity
  - cooling_percentage_command
  - compressor_speed_percentage_command
  - compressor_speed_percentage_sensor
  uses:
  - compressor_run_command_1
  - compressor_run_status_1
  - compressor_run_command_2
  - compressor_run_status_2
  - compressor_run_command_3
  - compressor_run_status_3
  - compressor_run_command_4
  - compressor_run_status_4
  - compressor_run_command_5
  - compressor_run_status_5
  - compressor_run_command_6
  - compressor_run_status_6
  - supply_water_temperature_sensor
  - supply_water_temperature_setpoint
  implements:
  - CONTROL


DRSM5X:
  id: "7159807102016290816"
  description: "Dryer status monitoring."
  is_abstract: true
  uses:
  - dryer_run_status_1
  - dryer_run_status_2
  - dryer_run_status_3
  - dryer_run_status_4
  - dryer_run_status_5
  implements:
  - MONITORING

DRSM8X:
  id: "4953043284604747776"
  description: "Dryer status monitoring."
  is_abstract: true
  uses:
  - dryer_run_status_1
  - dryer_run_status_2
  - dryer_run_status_3
  - dryer_run_status_4
  - dryer_run_status_5
  - dryer_run_status_6
  - dryer_run_status_7
  - dryer_run_status_8
  implements:
  - MONITORING
  
AHAC:
  id: "529218723387539456"
  description: "Tag to indicate an after hours activation method e.g. push button associated with this device."
  is_abstract: true
  uses:  
  - user_occupancy_override_status
  - zone_occupancy_status
  implements:
  - OPERATIONAL
  
DFFC:
  id: "10094864331922472960"
  description: "Discharge fan flow control"
  is_abstract: true
  uses:
  - discharge_fan_run_command
  - discharge_fan_run_status
  - discharge_fan_speed_percentage_command
  - discharge_air_flowrate_setpoint
  - discharge_air_flowrate_sensor
  implements:
  - CONTROL

EFM:
  id: "1682140227994386432"
  description: "Exhaust air flow monitoring"
  is_abstract: true
  uses:
  - exhaust_air_flowrate_sensor  
  implements:
  - OPERATIONAL

SWTM:
  id: "12058433769456009216"
  description: "Supply water temperature monitoring."
  is_abstract: true
  implements:
  - MONITORING
  opt_uses:
  - cooling_request_count
  - heating_request_count
  - return_water_temperature_sensor
  uses:
  - supply_water_temperature_sensor  

CWDPM:
  id: "16174723828872642560"
  description: "Differential pressure monitoring for condenser water."
  is_abstract: true
  implements:
  - MONITORING
  uses:
  - condensing_water_differential_pressure_sensor

DICM:
  id: "4971562358951378944"
  description: "Damper isolation control and monitoring. "
  is_abstract: true
  uses:
   - supply_air_isolation_damper_closed_status
   - supply_air_isolation_damper_open_status
   - supply_air_isolation_damper_command

UV:
  id: "6143342686997839872"
  description: "Ultraviolet lamp operation."
  is_abstract: true
  opt_uses:
  - ultraviolet_lamp_run_mode
  uses:
  - ultraviolet_lamp_run_command
  - ultraviolet_lamp_run_status

H3X:
  id: "3243024526971240448"
  description: "Heater monitoring."
  is_abstract: true
  implements:
  - MONITORING
  uses:
  - heater_run_status_1
  - heater_run_status_2
  - heater_run_status_3
  - heater_run_command_1
  - heater_run_command_2
  - heater_run_command_3

CHWBRC:
  id: "9602107200818380800"
  description: "Chilled water valve binary (open/closed) monitoring/controlling. Return air temperature control."
  is_abstract: true
  implements:
  - OPERATIONAL
  uses:
  - chilled_water_valve_command
  - return_air_temperature_sensor
  - return_air_temperature_setpoint

CHWISOVPM:
  id: "10952342664099397632"
  description: "Chllled water isolation valve control."
  is_abstract: true
  implements:
  - OPERATIONAL
  uses:
  - chilled_water_isolation_valve_percentage_command
  - chilled_water_isolation_valve_percentage_sensor

CWCS:
  id: "1207397495399776256"
  description: "Condensing water valve control."
  is_abstract: true
  implements:
  - OPERATIONAL
  uses:
  - condensing_water_valve_percentage_command
  - condensing_water_valve_percentage_sensor

DPM:
  id: "14194934395806154752"
  description: "Damper percentage control."
  is_abstract: true
  implements:
    - OPERATIONAL
  uses:
  - damper_percentage_command
  - damper_percentage_sensor

DFVSMC:
  id: "6412714239709937664"
  description: "Variable speed control mode for discharge fans."
  is_abstract: true
  uses:
  - discharge_fan_speed_mode
  - discharge_fan_run_status
  - discharge_fan_run_command
  implements:
  - OPERATIONAL

DFVDSC:
  id: "7493578150278856704"
  description: "Discharge fan control with toggled variable or discrete speed control. This allows the fan to run either VFD or discrete speed stages (LOW/MED/HIGH, etc.) and to switch between the mode."
  is_abstract: true
  uses:
  - discharge_fan_speed_percentage_command
  - discharge_fan_speed_mode
  - discharge_fan_run_status
  - discharge_fan_run_command
  implements:
  - OPERATIONAL

DFVDSFC:
  id: "15636086276564713472"
  description: "Discharge fan control with toggled variable or discrete speed (frequency) control. This allows the fan to run either VFD or discrete speed stages (LOW/MED/HIGH, etc.) and to switch between the mode."
  is_abstract: true
  uses:
  - discharge_fan_speed_frequency_command
  - discharge_fan_speed_mode
  - discharge_fan_run_status
  - discharge_fan_run_command
  implements:
  - OPERATIONAL

SSPCSCM:
  id: "6685507472607674368"
  description: "Supply air static pressure control for supervisor control (Machine learning)."
  is_abstract: true
  uses:
  - supervisor_control_mode
  - supervisor_supply_air_static_pressure_setpoint
  - program_supply_air_static_pressure_setpoint
  - supply_air_static_pressure_setpoint

STCSCM:
  id: "6577421081550782464"
  description: "Supply air temperature control for supervisor control (Machine learning)."
  is_abstract: true
  uses:
  - supervisor_control_mode
  - supervisor_supply_air_temperature_setpoint
  - program_supply_air_temperature_setpoint
  - supply_air_temperature_setpoint

SWTCSCM:
  id: "8591656014892236800"
  description: "Supply water temperature control for supervisor control (Machine learning)."
  is_abstract: true
  uses:
  - supervisor_control_mode
  - supervisor_supply_water_temperature_setpoint
  - program_supply_water_temperature_setpoint
  - supply_water_temperature_setpoint

WDPCSCM:
  id: "11032607012927045632"
  description: "Water differential pressure control for supervisor control (Machine learning)."
  is_abstract: true
  uses:
  - supervisor_control_mode
  - supervisor_differential_pressure_setpoint
  - program_differential_pressure_setpoint
  - differential_pressure_setpoint

CSWIVS:
  id: "359876340523991040"
  description: "Condensing return water isolation valve control."
  is_abstract: true
  implements:
  - OPERATIONAL
  uses:
  - condensing_return_water_isolation_valve_command_1
  - condensing_return_water_isolation_valve_command_2
  - condensing_return_water_isolation_valve_command_3
  - condensing_return_water_isolation_valve_command_4
  - condensing_return_water_isolation_valve_command_5
  - condensing_return_water_isolation_valve_command_6
  - condensing_return_water_isolation_valve_command_7
  - condensing_return_water_isolation_valve_status_1
  - condensing_return_water_isolation_valve_status_2
  - condensing_return_water_isolation_valve_status_3
  - condensing_return_water_isolation_valve_status_4
  - condensing_return_water_isolation_valve_status_5
  - condensing_return_water_isolation_valve_status_6
  - condensing_return_water_isolation_valve_status_7
  - condensing_return_water_isolation_valve_status_8
  - condensing_return_water_isolation_valve_status_9
  - condensing_return_water_isolation_valve_status_10
  - condensing_return_water_isolation_valve_status_11
  - condensing_return_water_isolation_valve_status_12
  - condensing_return_water_isolation_valve_status_13
  - condensing_return_water_isolation_valve_status_14

CRWIVS:
  id: "10755028705425227776"
  description: "Condensing supply water isolation valve control."
  is_abstract: true
  implements:
  - OPERATIONAL
  uses:
  - condensing_supply_water_isolation_valve_command_1
  - condensing_supply_water_isolation_valve_command_2
  - condensing_supply_water_isolation_valve_command_3
  - condensing_supply_water_isolation_valve_command_4
  - condensing_supply_water_isolation_valve_command_5
  - condensing_supply_water_isolation_valve_command_6
  - condensing_supply_water_isolation_valve_command_7
  - condensing_supply_water_isolation_valve_status_1
  - condensing_supply_water_isolation_valve_status_2
  - condensing_supply_water_isolation_valve_status_3
  - condensing_supply_water_isolation_valve_status_4
  - condensing_supply_water_isolation_valve_status_5
  - condensing_supply_water_isolation_valve_status_6
  - condensing_supply_water_isolation_valve_status_7
  - condensing_supply_water_isolation_valve_status_8
  - condensing_supply_water_isolation_valve_status_9
  - condensing_supply_water_isolation_valve_status_10
  - condensing_supply_water_isolation_valve_status_11
  - condensing_supply_water_isolation_valve_status_12
  - condensing_supply_water_isolation_valve_status_13
  - condensing_supply_water_isolation_valve_status_14

CSWTC:
  id: "14772239573039710208"
  description: "Condensing supply water temperature control."
  is_abstract: true
  implements:
  - OPERATIONAL
  uses:
  - condensing_supply_water_temperature_setpoint
  - condensing_supply_water_temperature_sensor

HTWHLSTC:
  id: "5798430287411019776"
  description: "Heat wheel which controls supply temperature using speed control."
  is_abstract: true
  implements:
  - CONTROL
  opt_uses:
  - heat_wheel_speed_percentage_sensor
  - exhaust_air_temperature_sensor
  - return_air_temperature_sensor
  uses:
  - heat_wheel_speed_percentage_command
  - heat_wheel_run_command
  - heat_wheel_run_status
  - outside_air_temperature_sensor
  - supply_air_temperature_sensor
  - supply_air_temperature_setpoint

#New abstracts for CH ZRH EURD
CAM:
  id: "10932006097032052736"
  description: "ztc alarm monitoring based on moisture sensor on coil or in pan."
  is_abstract: true
  implements:
  - MONITORING
  uses:
  - condensate_water_alarm

DPHCC:
  id: "12422697573691686912"
  description: "Two-pipe heating and cooling control. Has a single control
    valve that is fed by two separate headers for heating and cooling water.
    There is an isolation valve for each incoming system and a single control
    valve. Valve and mode control to zone temperature (heating/cooling
    setpoint configuration)."
  is_abstract: true
  opt_uses:
  - chilled_return_water_isolation_valve_percentage_command
  - heating_return_water_isolation_valve_percentage_command
  - heating_supply_water_isolation_valve_percentage_command
  - chilled_supply_water_isolation_valve_percentage_command
  - zone_air_cooling_temperature_setpoint
  - zone_air_heating_temperature_setpoint
  - condensate_water_alarm
  - zone_conditioning_mode
  - supply_water_valve_flowrate_sensor
  uses:
  - supply_water_valve_percentage_command
  - zone_air_temperature_sensor
  - water_riser_mode

HHCDM:
  id: "3582131505163403264"
  description: "Hydronic heating and cooling distribution monitoring"
  is_abstract: true
  implements:
  - MONITORING
  uses:
  - chilled_supply_water_isolation_valve_percentage_command
  - chilled_return_water_isolation_valve_percentage_command
  - heating_supply_water_isolation_valve_percentage_command
  - heating_return_water_isolation_valve_percentage_command
  - heating_request_count
  - cooling_request_count
  opt_uses:
  - average_zone_air_temperature_sensor


HHRU:
  id: "9211631039376523264"
  description: "Hydronic heat recovery unit for ahu's with bypass valve and circulation pump"
  is_abstract: true
  implements:
  - MONITORING
  uses:
  - supply_air_temperature_sensor
  - supply_air_temperature_setpoint
  - return_air_temperature_sensor
  - supply_water_temperature_sensor
  - supply_water_valve_percentage_command
  - supply_water_valve_percentage_sensor
  opt_uses:
  - exhaust_air_temperature_sensor
  - outside_air_temperature_sensor

PHRU:
  id: "5194420171762040832"
  description: "heat recovery unit for ahu's with plate heat exchanger valve and bypass damper"
  is_abstract: true
  implements:
  - MONITORING
  uses:
  - supply_air_temperature_sensor
  - supply_air_temperature_setpoint
  - return_air_temperature_sensor
  - bypass_air_damper_percentage_command
  opt_uses:
  - exhaust_air_temperature_sensor
  - outside_air_temperature_sensor
  - bypass_air_damper_command
  - bypass_air_damper_status

CHWDT2X:
  id: "17588854111866978304"
  description: "Temperature differential across chilled water with two sets of sensors."
  is_abstract: true
  implements:
  - MONITORING
  uses:
  - chilled_return_water_temperature_sensor_1
  - chilled_supply_water_temperature_sensor_1
  - chilled_return_water_temperature_sensor_2
  - chilled_supply_water_temperature_sensor_2

HLSAFS:
  id: "3550799821818298368"
  description: "Duct VAV type with high and low limit setpoint"
  is_abstract: true
  uses:
  - high_limit_supply_air_flowrate_setpoint
  - low_limit_supply_air_flowrate_setpoint
  - supply_air_flowrate_setpoint
  implements:
  - CONTROL

RHDHS:
  id: "15197108458198401024"
  description: "Return humidification/dehumidification monitor."
  is_abstract: true
  uses:
  - return_air_relative_humidity_sensor
  - return_air_relative_humidity_setpoint
  - dehumidification_run_status
  - humidification_run_status
  implements:
  - MONITORING

CO2DFVSC:
  id: "4574242837138243584"
  description: "Carbon dioxide levels controlled by a variable speed discharge fan."
  uses:
  - zone_air_co2_concentration_sensor
  - zone_air_co2_concentration_setpoint
  - discharge_fan_speed_percentage_command
  implements:
  - CONTROL

RACO2C:
  id: "15503353232859594752"
  description: "Returned air carbon dioxide levels controls."
  uses:
  - return_air_co2_concentration_sensor
  - return_air_co2_concentration_setpoint
  
DX2DDC:
  id: "6446737527519838208"
  description: "Two compressor run control with dual setpoint control on discharge side"
  is_abstract: true
  opt_uses:
  - cooling_percentage_command
  - compressor_speed_percentage_command
  uses:
  - compressor_run_command_1
  - compressor_run_command_2
  - compressor_run_status_1
  - compressor_run_status_2
  - discharge_air_heating_temperature_setpoint
  - discharge_air_cooling_temperature_setpoint
  - discharge_air_temperature_sensor
  implements:
  - CONTROL

HWDT:
  id: "6441530240450691072"
  description: "Temperature differential across heating water for heat recovery chiller."
  is_abstract: true
  implements:
  - MONITORING
  uses:
  - heating_return_water_temperature_sensor
  - heating_supply_water_temperature_sensor

HPDDC:
  id: "5130419798932455424"
  description: "Dual setpoint discharge side heat pump control."
  is_abstract: true
  opt_uses:
  - cooling_thermal_power_capacity
  - heating_thermal_power_capacity
  - compressor_speed_percentage_command
  - cooling_percentage_command
  uses:
  - discharge_air_temperature_sensor
  - discharge_air_cooling_temperature_setpoint
  - discharge_air_heating_temperature_setpoint
  - compressor_run_command
  - compressor_run_status
  - reversing_valve_command
  implements:
  - CONTROL

EC2SC:
  id: "9093587471018491904"
  description: "Evaporative cooler control on supply side."
  is_abstract: true
  opt_uses:
  - evaporative_cooler_run_status_1
  - evaporative_cooler_run_status_2
  - cooling_percentage_sensor
  - cooling_request_count
  uses:
  - evaporative_cooler_run_command_1
  - evaporative_cooler_run_command_2
  - supply_air_temperature_sensor
  - supply_air_temperature_setpoint
  implements:
  - CONTROL

HWDDC:
  id: "5695815066213941248"
  description: "Heating water valve with dual setpoint control on discharge side."
  is_abstract: true
  opt_uses:
  - heating_water_valve_percentage_sensor
  - heating_thermal_power_capacity
  - discharge_air_relative_humidity_sensor
  - heating_water_flowrate_sensor
  uses:
  - heating_water_valve_percentage_command
  - discharge_air_heating_temperature_setpoint
  - discharge_air_temperature_sensor
  implements:
  - CONTROL

CFDPM:
  id: "13838358376871886848"
  description: "Carbon filter pressure monitoring, where specific filter type is required."
  is_abstract: true
  uses:
  - carbon_filter_differential_pressure_sensor
  implements:
  - MONITORING
 
VOADM2X:
  id: "13507343804260155392"
  description: "Variable outside air damper monitoring, where there are two separate, equal sets of dampers that operate in conjunction."
  is_abstract: true
  opt_uses:
  - economizer_mode
  - mixed_air_temperature_sensor
  - outside_air_damper_percentage_sensor_1
  - outside_air_damper_percentage_sensor_2
  - low_limit_outside_air_damper_percentage_command
  - outside_air_flowrate_sensor_1
  - outside_air_flowrate_sensor_2
  uses:
  - outside_air_temperature_sensor
  - outside_air_damper_percentage_command_1
  - outside_air_damper_percentage_command_2
  implements:
  - MONITORING
 
EHHRC:
  id: "3300321589723136"
  description: "Exhaust hydronic heat recovery coil with an isolation valve."
  is_abstract: true
  uses:
  - heat_recovery_water_isolation_valve_command
  - leaving_heat_recovery_coil_temperature_sensor
  - entering_heat_recovery_coil_temperature_sensor
  - exhaust_air_flowrate_sensor
  implements:
  - MONITORING
 
DPBHCC:
  id: "6697901167675965440"
  description: "Two-pipe binary (open/closed) heating and cooling control. There is
  an isolation valve for each incoming system. Valve and mode control to zone temperature
  (heating/cooling setpoint configuration)."
  is_abstract: true
  opt_uses:
  - cooling_request_count
  - heating_request_count
  - zone_air_relative_humidity_sensor
  uses:
  - chilled_supply_water_isolation_valve_command
  - chilled_supply_water_isolation_valve_status
  - heating_supply_water_isolation_valve_command
  - heating_supply_water_isolation_valve_status
  - zone_air_cooling_temperature_setpoint
  - zone_air_heating_temperature_setpoint
  - zone_air_temperature_sensor
  implements:
  - CONTROL
 
FTC:
  id: "18010943431630651392"
  description: "Floor temperature control, where the temperature sensors are embedded in the floor (as opposed to open to the air)."
  is_abstract: true
  uses:
  - zone_floor_temperature_sensor
  - zone_floor_temperature_setpoint
  implements:
  - OPERATIONAL
 
DPCHWHRWSC:
  id: "370343691220418560"
  description: "Two-pipe chilled water and heat recovery water control using the same coils."
  is_abstract: true
  opt_uses:
  - leaving_coil_temperature_sensor
  - chilled_supply_water_temperature_sensor
  - chilled_return_water_temperature_sensor
  - heat_recovery_supply_water_temperature_sensor
  - heat_recovery_return_water_temperature_sensor
  - supply_water_valve_percentage_sensor
  - heat_recovery_return_water_isolation_valve_status
  - heat_recovery_supply_water_isolation_valve_status
  - chilled_return_water_isolation_valve_status
  - chilled_supply_water_isolation_valve_status
  uses:
  - supply_air_temperature_sensor
  - supply_air_temperature_setpoint
  - supply_water_valve_percentage_command
  - heat_recovery_run_command
  - heat_recovery_supply_water_isolation_valve_command
  - chilled_supply_water_isolation_valve_command
  implements:
  - CONTROL

CPVSC2X:
  id: "2309143330803417088"
  description: "Circulation pump variable speed control with 2 circulation pumps."
  is_abstract: true
  uses:
  - circulation_pump_run_command_1
  - circulation_pump_run_status_1
  - circulation_pump_speed_percentage_command_1
  - circulation_pump_run_command_2
  - circulation_pump_run_status_2
  - circulation_pump_speed_percentage_command_2
  implements:
  - OPERATIONAL

HWTTC:
  id: "8895657785832767488"
  description: "Hot water tank temperature control."
  is_abstract: true
  uses:
  - hot_water_tank_temperature_setpoint
  - hot_water_tank_temperature_sensor
  implements:
  - OPERATIONAL

PHWTTC:
  id: "15921273204530741248"
  description: "Preheating water tank temperature control."
  is_abstract: true
  uses:
  - preheating_water_tank_temperature_setpoint
  - preheating_water_tank_temperature_sensor
  implements:
  - OPERATIONAL
  

RCKTM:
  id: "4150552628444528640"
  description: "Refrigeration circuit monitoring for a DX compressor loop."
  is_abstract: true
  uses:
  - refrigerant_discharge_pressure_sensor
  - refrigerant_discharge_temperature_sensor
  - refrigerant_liquid_pressure_sensor
  - refrigerant_liquid_saturation_temperature_sensor
  - refrigerant_liquid_temperature_sensor
  - refrigerant_subcooling_temperature_sensor
  - refrigerant_suction_pressure_sensor
  - refrigerant_suction_saturation_temperature_sensor
  - refrigerant_suction_superheat_temperature_sensor
  - refrigerant_suction_temperature_sensor


RCKTM2X:
  id: "9248627406627930112"
  description: "Refrigeration circuits (2x) monitoring for a DX compressor loop."
  is_abstract: true
  uses:
  - refrigerant_discharge_pressure_sensor_1
  - refrigerant_discharge_temperature_sensor_1
  - refrigerant_liquid_pressure_sensor_1
  - refrigerant_liquid_saturation_temperature_sensor_1
  - refrigerant_liquid_temperature_sensor_1
  - refrigerant_subcooling_temperature_sensor_1
  - refrigerant_suction_pressure_sensor_1
  - refrigerant_suction_saturation_temperature_sensor_1
  - refrigerant_suction_superheat_temperature_sensor_1
  - refrigerant_suction_temperature_sensor_1
  - refrigerant_discharge_pressure_sensor_2
  - refrigerant_discharge_temperature_sensor_2
  - refrigerant_liquid_pressure_sensor_2
  - refrigerant_liquid_saturation_temperature_sensor_2
  - refrigerant_liquid_temperature_sensor_2
  - refrigerant_subcooling_temperature_sensor_2
  - refrigerant_suction_pressure_sensor_2
  - refrigerant_suction_saturation_temperature_sensor_2
  - refrigerant_suction_superheat_temperature_sensor_2
  - refrigerant_suction_temperature_sensor_2


CCM:
  id: "7375129961641803776"
  description: "Compressor current monitoring."
  is_abstract: true
  uses:
  - compressor_run_command
  - compressor_current_sensor

CC2XM:
  id: "15229407711775948800"
  description: "Compressor current monitoring for 2 compressors."
  is_abstract: true
  uses:
  - compressor_run_command_1
  - compressor_current_sensor_1
  - compressor_run_command_2
  - compressor_current_sensor_2

SSSPC:
  id: "12462508690710200320"
  description: "Supply static steam pressure control for steam/water heat exchanger"
  is_abstract: true
  uses:
  - supply_steam_static_pressure_sensor
  - supply_steam_static_pressure_setpoint
  - steam_valve_percentage_command
  implements:
  - CONTROL

SCHWISOVPM:
  id: "428890486376235008"
  description: "Secondary chilled water return side isolation valve percentage monitoring."
  is_abstract: true
  uses:
  - secondary_chilled_return_water_isolation_valve_percentage_command
  - secondary_chilled_return_water_isolation_valve_percentage_sensor
  implements:
  - MONITORING

SCHWDT:
  id: "9593715728075194368"
  description: "Secondary-side chilled water delta-T monitoring."
  is_abstract: true
  implements:
  - MONITORING
  uses:
  - secondary_chilled_supply_water_temperature_sensor
  - secondary_chilled_return_water_temperature_sensor

SHWDT:
  id: "11532515367658192896"
  description: "Secondary-side heating water delta-T monitoring."
  is_abstract: true
  implements:
  - MONITORING
  uses:
  - secondary_heating_supply_water_temperature_sensor
  - secondary_heating_return_water_temperature_sensor

PCHWDT:
  id: "18119029822687543296"
  description: "Temperature differential across primary chilled water loop."
  is_abstract: true
  implements:
  - MONITORING
  uses:
  - primary_chilled_return_water_temperature_sensor
  - primary_chilled_supply_water_temperature_sensor

PHWDT:
  id: "4392058158462271488"
  description: "Temperature differential across primary heating water loop."
  is_abstract: true
  implements:
  - MONITORING
  uses:
  - primary_heating_return_water_temperature_sensor
  - primary_heating_supply_water_temperature_sensor

TDTM:
  id: "9652262523231010816"
  description: "water tank delta-T monitoring."
  is_abstract: true
  uses:
  - leaving_water_tank_temperature_sensor
  - entering_water_tank_temperature_sensor 
  implements:
  - MONITORING

HLPM:
  id: "4982029709647806464"
  description: "Heating thermal power sensor."
  is_abstract: true
  uses:
  - heating_thermal_power_sensor
  implements:
  - MONITORING

CWRWISOVM:
  id: "15646553627261140992"
  description: "Condensing water supply side isolation valve monitoring."
  is_abstract: true
  uses:
  - condensing_return_water_isolation_valve_command
  - condensing_return_water_isolation_valve_status
  implements:
  - MONITORING

CWRWISOVPM:
  id: "7850822672282812416"
  description: "Condensing water return side isolation valve percentage monitoring."
  is_abstract: true
  uses:
  - condensing_return_water_isolation_valve_percentage_command
  - condensing_return_water_isolation_valve_percentage_sensor
  implements:
  - MONITORING

OCWRWISOVM:
  id: "18443288995858219008"
  description: "Open-loop CDW return side isolation valve monitoring."
  is_abstract: true
  uses:
  - outside_condensing_loop_return_water_isolation_valve_command
  - outside_condensing_loop_return_water_isolation_valve_status
  implements:
  - MONITORING

OCWRWISOVPM:
  id: "15705100422416957440"
  description: "Open-loop CDW return side isolation valve monitoring."
  is_abstract: true
  uses:
  - outside_condensing_loop_return_water_isolation_valve_percentage_command
  - outside_condensing_loop_return_water_isolation_valve_percentage_sensor
  implements:
  - MONITORING

HWRWISOVM:
  id: "8729024599620059136"
  description: "Heating return side isolation valve monitoring."
  is_abstract: true
  uses:
  - heating_return_water_isolation_valve_command
  - heating_return_water_isolation_valve_status
  implements:
  - MONITORING

HWSWISOVM:
  id: "4614986340017111040"
  description: "Heating supply side isolation valve monitoring."
  is_abstract: true
  uses:
  - heating_supply_water_isolation_valve_command
  - heating_supply_water_isolation_valve_status
  implements:
  - MONITORING

HWRWISOVPM:
  id: "13399257413203263488"
  description: "Heating return side isolation valve percentage monitoring."
  is_abstract: true
  uses:
  - heating_return_water_isolation_valve_percentage_command
  - heating_return_water_isolation_valve_percentage_sensor
  implements:

  - MONITORING 

DEFSS:
  id: "8292821948602253312"
  description: "defrost run command and status (start/stop) "
  is_abstract: true
  uses:
  - defrost_run_status
  - defrost_run_command  
  implements:
  - MONITORING

MIPVCM:
  id: "10283962739713900544"
  description: "Motor phase-level input current and voltage monitoring."
  is_abstract: true
  implements:
  - MONITORING
  uses:
  - input_phase1_phase3_line_motor_voltage_sensor
  - input_phase1_phase2_line_motor_voltage_sensor
  - input_phase2_phase3_line_motor_voltage_sensor
  - input_phase1_line_motor_current_sensor
  - input_phase2_line_motor_current_sensor
  - input_phase3_line_motor_current_sensor
  opt_uses:
  - average_input_line_motor_current_sensor
  - average_input_inter_line_motor_voltage_sensor

MIPWM:
  id: "2094166817340653568"
  description: "Motor input power monitoring."
  is_abstract: true
  implements:
  - MONITORING
  uses:
  - input_motor_power_sensor
  opt_uses:
  - motor_powerfactor_sensor
  - input_motor_frequency_sensor

INVOPWM:
  id: "10056530958531690496"
  description: "Inverter (VFD) output power monitoring."
  is_abstract: true
  implements:
  - MONITORING
  uses:
  - output_inverter_power_sensor
  opt_uses:
  - output_inverter_voltage_sensor
  - input_inverter_frequency_sensor

INVIPCM:
  id: "3240332922506444800"
  description: "Inverter (VFD) 3-phase input current monitoring."
  is_abstract: true
  implements:
  - MONITORING
  uses:
  - input_phase1_line_inverter_current_sensor
  - input_phase2_line_inverter_current_sensor
  - input_phase3_line_inverter_current_sensor

CWSWISOVPM:
  id: "14769547968574914560"
  description: "Condensing water supply side isolation valve percentage monitoring."
  is_abstract: true
  uses:
  - condensing_supply_water_isolation_valve_percentage_command
  - condensing_supply_water_isolation_valve_percentage_sensor
  implements:
  - MONITORING

GTWFCISOVM:
  id: "5444844940104302592"
  description: "Geothermal water free-cooling isolation valve monitoring; exclusively using ground as heat sink for building load."
  is_abstract: true  
  uses:
  - chilled_side_ground_supply_economizer_isolation_valve_status
  - chilled_side_ground_return_economizer_isolation_valve_status
  - chilled_side_ground_return_economizer_isolation_valve_command
  implements:
  - MONITORING

GTWGRISOVM:
  id: "12463704959361220608"
  description: "Geothermal water ground-recharge isolation valve monitoring; rejecting ground heat to atmosphere via cooling towers."
  is_abstract: true  
  uses:
  - heating_side_ground_supply_economizer_isolation_valve_status
  - heating_side_ground_return_economizer_isolation_valve_status
  - heating_side_ground_return_economizer_isolation_valve_command
  implements:
  - MONITORING

GTWHEISOVM:
  id: "3366433712072818688"
  description: "Geothermal water heat-extraction isolation valve monitoring; extracting ground heat to to use in building."
  is_abstract: true
  uses:
  - chilled_side_ground_return_water_isolation_valve_status
  - chilled_side_ground_supply_water_isolation_valve_status
  - chilled_side_ground_supply_water_isolation_valve_command
  implements:
  - MONITORING

GTWHRISOVM:
  id: "11317538854195429376"
  description: "Geothermal water heat-rejection isolation valve monitoring; rejecting building heat to ground."
  is_abstract: true  
  uses:
  - heating_side_ground_return_water_isolation_valve_status
  - heating_side_ground_supply_water_isolation_valve_status
  - heating_side_ground_supply_water_isolation_valve_command
  implements:
  - MONITORING
  
COCDSP:
  id: "3620605616042541056"
  description: "Dual setpoint CO concentration control."
  is_abstract: true
  uses:
  - low_limit_zone_air_co_concentration_setpoint
  - high_limit_zone_air_co_concentration_setpoint
  - zone_air_co_concentration_sensor
  implements:
  - CONTROL

NOCDSP:
  id: "10177846673493983232"
  description: "Dual setpoint NO concentration control."
  is_abstract: true
  uses:
  - low_limit_zone_air_no_concentration_setpoint
  - high_limit_zone_air_no_concentration_setpoint
  - zone_air_no_concentration_sensor
  implements:
  - CONTROL

EFHLC:
  id: "16708066133181202432"
  description: "Two-speed exhaust fan (low/high)."
  is_abstract: true
  uses:
  - low_exhaust_fan_speed_command
  - high_exhaust_fan_speed_command
  - low_exhaust_fan_speed_status
  - high_exhaust_fan_speed_status
  implements:
<<<<<<< HEAD
  - OPERATIONAL

  
DFRMM:
  description: "Discharge fan run mode monitoring."
  is_abstract: true
  uses:
  - discharge_fan_run_mode
  implements:
  - MONITORING  
    


=======
  - OPERATIONAL
>>>>>>> 99d9dc3f
<|MERGE_RESOLUTION|>--- conflicted
+++ resolved
@@ -4990,8 +4990,8 @@
   - low_exhaust_fan_speed_status
   - high_exhaust_fan_speed_status
   implements:
-<<<<<<< HEAD
-  - OPERATIONAL
+  - OPERATIONAL
+
 
   
 DFRMM:
@@ -5004,6 +5004,5 @@
     
 
 
-=======
-  - OPERATIONAL
->>>>>>> 99d9dc3f
+
+
