--- conflicted
+++ resolved
@@ -412,16 +412,16 @@
   - discharge_fan_speed_percentage_sensor
   - discharge_fan_lost_power_alarm
   - discharge_fan_voltage_sensor
-<<<<<<< HEAD
+
   - discharge_fan_energy_accumulator
 
-=======
+
   - discharge_fan_torque_sensor
   - discharge_fan_run_time_accumulator
   - discharge_fan_energy_accumulator
   - discharge_fan_failed_alarm
   - control_mode
->>>>>>> ecd6a564
+
   uses:
   - discharge_fan_speed_percentage_command
   - discharge_fan_run_status
