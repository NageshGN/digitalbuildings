# Copyright 2020 Google LLC
#
# Licensed under the Apache License, Version 2.0 (the License);
# you may not use this file except in compliance with the License.
# You may obtain a copy of the License at
#
#    https://www.apache.org/licenses/LICENSE-2.0
#
# Unless required by applicable law or agreed to in writing, software
# distributed under the License is distributed on an AS IS BASIS,
# WITHOUT WARRANTIES OR CONDITIONS OF ANY KIND, either express or implied.
# See the License for the specific language governing permissions and
# limitations under the License.

### ABSTRACT TYPES

# This defines subtypes by function. They are not necessarily specific to any type of equipment.
# TODO: Variable speed compressors?
# TODO: For types which use multiple sensors as control points (e.g. differential_pressure_sensor_1
# and _2) they should be reconstructed using virtual points (and the 2X types should be deprecated).

SD:
  id: "11449987124388954112"
  description: "Single duct VAV type, with basic airflow control."
  is_abstract: true
  opt_uses:
  - run_command
  - supply_air_ventilation_flowrate_requirement
  - supply_air_cooling_flowrate_capacity
  - supply_air_heating_flowrate_capacity
  - cooling_thermal_power_capacity
  - supply_air_temperature_sensor
  uses:
  - supply_air_flowrate_sensor
  - supply_air_flowrate_setpoint
  - supply_air_damper_percentage_command
  implements:
  - CONTROL

DD:
  id: "8927971333061476352"
  description: "Dual duct flow control (hot deck, cold deck)."
  is_abstract: true
  opt_uses:
  - supply_air_ventilation_flowrate_requirement
  - supply_air_cooling_flowrate_capacity
  - supply_air_heating_flowrate_capacity
  - cooling_thermal_power_capacity
  - heating_thermal_power_capacity
  - discharge_air_temperature_sensor
  - run_command
  uses:
  - cooling_air_damper_percentage_command
  - cooling_air_flowrate_sensor
  - cooling_air_flowrate_setpoint
  - heating_air_damper_percentage_command
  - heating_air_flowrate_sensor
  - heating_air_flowrate_setpoint
  implements:
  - CONTROL

# Not deprecated but probably not useful
OADM:
  id: "13985513714598543360"
  description: "Outside air damper monitoring."
  uses:
  - outside_air_damper_command

MOAFC:
  id: "1519549946037010432"
  description: "Minimum (ventilation) outside air flow control."
  is_abstract: true
  opt_uses:
  - economizer_mode
  uses:
  - ventilation_outside_air_damper_percentage_command
  - ventilation_outside_air_flowrate_setpoint
  - ventilation_outside_air_flowrate_sensor
  implements:
  - CONTROL

OAFC:
  id: "12724505818934804480"
  description: "Outside Air Flow Control"
  is_abstract: true
  opt_uses:
  - economizer_mode
  - mixed_air_temperature_sensor
  uses:
  - outside_air_flowrate_setpoint
  - outside_air_flowrate_sensor
  - outside_air_damper_percentage_command
  implements:
  - CONTROL

ZTM:
  id: "5662861603217866752"
  description: "Zone temperature monitoring."
  is_abstract: true
  opt_uses:
  - discharge_air_temperature_sensor
  uses:
  - zone_air_temperature_sensor
  implements:
  - MONITORING

REFM:
  id: "18151343369916252160"
  description: "Refrigerant leak monitoring."
  is_abstract: true
  implements:
  - MONITORING
  uses:
  - zone_air_refrigerant_concentration_sensor


CSP:
  id: "2456298668530073600"
  description: "Single cooling setpoint control (IDF room typically)."
  is_abstract: true
  implements:
  - OPERATIONAL
  opt_uses:
  - zone_air_relative_humidity_sensor
  - discharge_air_temperature_sensor
  uses:
  - zone_air_temperature_sensor
  - zone_air_cooling_temperature_setpoint

ZTC:
  id: "10742921982891786240"
  description: "Single control setpoint with deadband."
  is_abstract: true
  implements:
  - OPERATIONAL
  opt_uses:
  - zone_air_deadband_temperature_setpoint
  - zone_air_relative_humidity_sensor
  uses:
  - zone_air_temperature_setpoint
  - zone_air_temperature_sensor

DSARC:
  id: "9767289031682424832"
  description: "AHU dual supply air reset control."
  is_abstract: true
  opt_uses:
  - supply_air_flowrate_sensor
  - heating_request_count
  uses:
  - supply_air_cooling_temperature_setpoint
  - supply_air_heating_temperature_setpoint
  - supply_air_static_pressure_setpoint
  - cooling_request_count
  - pressurization_request_count
  implements:
  - CONTROL

DFMSS:
  id: "15946227720434745344"
  description: "Discharge fan Start Stop with uneven statuses."
  is_abstract: true
  implements:
  - OPERATIONAL
  opt_uses:
  - discharge_air_flowrate_capacity
  - discharge_fan_power_capacity
  - discharge_fan_current_sensor
  - discharge_fan_power_sensor
  uses:
  - discharge_fan_run_command
  - discharge_fan_run_status_1
  - discharge_fan_run_status_2

DX2RC:
  id: "14529282687673303040"
  description: "Compressor run control on retun side (RC)."
  is_abstract: true
  opt_uses:
  - discharge_air_temperature_sensor
  - leaving_cooling_coil_temperature_sensor
  - cooling_thermal_power_capacity
  - cooling_percentage_command
  - compressor_speed_percentage_command
  uses:
  - return_air_temperature_setpoint
  - return_air_temperature_sensor
  - compressor_run_command_1
  - compressor_run_command_2
  - compressor_run_status_1
  - compressor_run_status_2
  implements:
  - CONTROL

DFSMC:
  id: "2774887660236308480"
  description: "Discharge fan multi-speed control."
  is_abstract: true
  uses:
  - discharge_fan_run_command
  - discharge_fan_speed_mode

DSP:
  id: "8112819800507416576"
  description: "Dual setpoint control (heating/cooling thresholds with deadband in between)."
  is_abstract: true
  implements:
  - OPERATIONAL
  opt_uses:
  - discharge_air_temperature_sensor
  - zone_air_relative_humidity_sensor
  uses:
  - zone_air_temperature_sensor
  - zone_air_cooling_temperature_setpoint
  - zone_air_heating_temperature_setpoint

DDSP:
  id: "15044396188704964608"
  description: "Dual setpoint control (heating/cooling thresholds with deadband in between) with two zone temp sensors."
  is_abstract: true
  implements:
  - OPERATIONAL
  opt_uses:
  - discharge_air_temperature_sensor
  uses:
  - zone_air_temperature_sensor_1
  - zone_air_temperature_sensor_2
  - zone_air_cooling_temperature_setpoint
  - zone_air_heating_temperature_setpoint

CO2C:
  id: "14886233640072642560"
  description: "Carbon dioxide control."
  is_abstract: true
  implements:
  - OPERATIONAL
  uses:
  - zone_air_co2_concentration_sensor
  - zone_air_co2_concentration_setpoint

COC:
  id: "11679670705384849408"
  description: "Carbon monoxide control."
  is_abstract: true
  implements:
  - OPERATIONAL
  uses:
  - zone_air_co_concentration_sensor
  - zone_air_co_concentration_setpoint

BPC:
  id: "16869691043929391104"
  description: "Building pressure control (stand-alone fan)."
  is_abstract: true
  uses:
  - building_air_static_pressure_sensor
  - building_air_static_pressure_setpoint
  implements:
  - OPERATIONAL

EDPM:
  id: "18075318737925308416"
  description: "Exhaust air damper percentage monitoring."
  is_abstract: true
  uses:
  - exhaust_air_damper_percentage_command
  - exhaust_air_damper_percentage_sensor

EDM:
  id: "3621015733879701504"
  description: "Exhaust air damper monitoring."
  is_abstract: true
  uses:
  - exhaust_air_damper_command
  - exhaust_air_damper_status

EDBPC:
  id: "15769475728711614464"
  description: "Building static control with exhaust damper."
  is_abstract: true
  opt_uses:
  - exhaust_air_differential_pressure_sensor
  - exhaust_air_damper_percentage_sensor
  uses:
  - building_air_static_pressure_sensor
  - building_air_static_pressure_setpoint
  - exhaust_air_damper_percentage_command
  implements:
  - CONTROL

EFFC:
  id: "3108154032661725184"
  description: "Exhaust fan flow control."
  is_abstract: true
  uses:
  - speed_percentage_command
  - exhaust_air_flowrate_setpoint
  - exhaust_air_flowrate_sensor
  implements:
  - CONTROL

BSPC:
  id: "6131235964464398336"
  description: "Building static pressure control (as part of a composite device)."
  is_abstract: true
  opt_uses:
  - exhaust_air_damper_percentage_command
  - exhaust_fan_run_status
  uses:
  - building_air_static_pressure_sensor
  - building_air_static_pressure_setpoint
  - exhaust_fan_run_command
  implements:
  - CONTROL

VSC:
  id: "3357018594004172800"
  description: "Variable speed control generic."
  is_abstract: true
  opt_uses:
  - current_sensor
  - speed_percentage_sensor
  - speed_frequency_sensor
  - power_sensor
  - voltage_sensor
  uses:
  - speed_percentage_command
  - run_status
  - run_command
  implements:
  - OPERATIONAL

EFVSC:
  id: "12580390630858948608"
  description: "Variable speed control for exhaust fans."
  is_abstract: true
  opt_uses:
  - exhaust_fan_speed_frequency_sensor
  - exhaust_fan_speed_percentage_sensor
  - exhaust_fan_current_sensor
  - exhaust_fan_power_sensor
  uses:
  - exhaust_fan_run_command
  - exhaust_fan_run_status
  - exhaust_fan_speed_percentage_command
  implements:
  - OPERATIONAL

VSFC:
  id: "17941929285778407424"
  description: "Variable speed control or monitor in frequency"
  is_abstract: true
  uses:
  - speed_frequency_command
  - speed_frequency_sensor
 

SFVSC:
  id: "16291356723812237312"
  description: "Variable speed control for supply fans."
  is_abstract: true
  opt_uses:
  - supply_fan_speed_frequency_sensor
  - supply_fan_speed_percentage_sensor
  - supply_fan_current_sensor
  - supply_fan_power_sensor
  uses:
  - supply_fan_run_command
  - supply_fan_run_status
  - supply_fan_speed_percentage_command
  implements:
  - OPERATIONAL

DFVSC:
  id: "3825392955250704384"
  description: "Variable speed control for discharge fans."
  is_abstract: true
  opt_uses:
  - discharge_fan_current_sensor
  - discharge_fan_power_sensor
  - discharge_fan_speed_frequency_sensor
  - discharge_fan_speed_percentage_sensor
  - discharge_fan_lost_power_alarm
  uses:
  - discharge_fan_speed_percentage_command
  - discharge_fan_run_status
  - discharge_fan_run_command
  implements:
  - OPERATIONAL

DFVSC2X:
  id: "2339665773590478848"
  description: "Variable speed control for discharge fans for 2 separate zones."
  is_abstract: true
  opt_uses:
  - discharge_fan_current_sensor_1
  - discharge_fan_power_sensor_1
  - discharge_fan_speed_frequency_sensor_1
  - discharge_fan_speed_percentage_sensor_1
  - discharge_fan_lost_power_alarm_1
  - discharge_fan_current_sensor_2
  - discharge_fan_power_sensor_2
  - discharge_fan_speed_frequency_sensor_2
  - discharge_fan_speed_percentage_sensor_2
  - discharge_fan_lost_power_alarm_2
  uses:
  - discharge_fan_speed_percentage_command_1
  - discharge_fan_run_status_1
  - discharge_fan_run_command_1
  - discharge_fan_speed_percentage_command_2
  - discharge_fan_run_status_2
  - discharge_fan_run_command_2
  implements:
  - OPERATIONAL


DFVSFC:
  id: "3819485279274663936"
  description: "Variable speed control with frequency setting for discharge fans."
  is_abstract: true
  uses:
  - discharge_fan_speed_frequency_command
  - discharge_fan_run_status
  - discharge_fan_run_command
  opt_uses:
  - discharge_fan_speed_frequency_sensor
  implements:
  - OPERATIONAL

DFMSC:
  id: "13122696153957138432"
  description: "Discharge fan multi-speed control."
  is_abstract: true
  uses:
  - discharge_fan_run_command
  - discharge_fan_run_status
  - discharge_fan_speed_mode

ZHM:
  id: "17192076649286336512"
  description: "Zone humidity monitoring."
  is_abstract: true
  implements:
  - MONITORING
  uses:
  - zone_air_relative_humidity_sensor

DTM:
  id: "7968704612431560704"
  description: "Discharge temperature monitoring."
  is_abstract: true
  opt_uses:
  - discharge_air_relative_humidity_sensor
  - discharge_air_specificenthalpy_sensor
  uses:
  - discharge_air_temperature_sensor
  implements:
  - MONITORING

SS:
  id: "2875133433875529728"
  description: "Basic combination of run command and status (start/stop)."
  is_abstract: true
  implements:
  - /SS
  - OPERATIONAL
  opt_uses:
  - power_capacity
  - flowrate_capacity
  - powerfactor_sensor
  - current_sensor
  - power_sensor

SSPC:
  id: "10526749200778002432"
  description: "Supply static pressure control via supply fan speed"
  is_abstract: true
  opt_uses:
  - supply_fan_speed_frequency_sensor
  - supply_fan_run_command
  - supply_fan_run_status
  - pressurization_request_count
  - supply_air_damper_percentage_command
  - supply_air_flowrate_sensor
  - supply_fan_speed_percentage_command
  uses:
  - supply_air_static_pressure_sensor
  - supply_air_static_pressure_setpoint
  implements:
  - OPERATIONAL

SPSS:
  id: "8029265712889462784"
  description: "Spray pump start stop monitoring."
  is_abstract: true
  uses:
  - spray_pump_run_command
  - spray_pump_run_status
  implements:
  - OPERATIONAL

EFSS:
  id: "618830020562911232"
  description: "Basic combination of exhaust fan run command and status (start/stop)."
  is_abstract: true
  implements:
  - OPERATIONAL
  opt_uses:
  - exhaust_fan_current_sensor
  - exhaust_fan_power_sensor
  - exhaust_air_flowrate_capacity
  - exhaust_fan_power_capacity
  uses:
  - exhaust_fan_run_command
  - exhaust_fan_run_status

DFSS:
  id: "8437078973678092288"
  description: "Basic combination of discharge fan run command and status (start/stop)."
  is_abstract: true
  implements:
  - OPERATIONAL
  opt_uses:
  - discharge_air_flowrate_capacity
  - discharge_fan_power_capacity
  - discharge_fan_current_sensor
  - discharge_fan_power_sensor
  - discharge_air_static_pressure_sensor
  - discharge_fan_lost_power_alarm
  uses:
  - discharge_fan_run_command
  - discharge_fan_run_status

HT2RC:
  id: "12331526069516500992"
  description: "Two gas or electric heater control on zone side (HSP, DSP)."
  is_abstract: true
  opt_uses:
  - discharge_air_temperature_sensor
  - heating_thermal_power_capacity
  - heating_percentage_command
  uses:
  - heater_run_command_1
  - heater_run_command_2
  - return_air_temperature_setpoint
  - return_air_temperature_sensor
  implements:
  - CONTROL

HTZTC:
  id: "4417012674366275584"
  description: "Gas or electric heater control on zone side (ZC)."
  is_abstract: true
  opt_uses:
  - heating_thermal_power_capacity
  - discharge_air_temperature_sensor
  - heating_percentage_command
  - heater_run_status
  uses:
  - heater_run_command
  - zone_air_temperature_setpoint
  - zone_air_temperature_sensor
  implements:
  - CONTROL

HT3ZTC:
  id: "5155603013255036928"
  description: "Two gas or electric heater control on zone side (HSP, ZTC)."
  is_abstract: true
  opt_uses:
  - discharge_air_temperature_sensor
  - heating_thermal_power_capacity
  - heating_percentage_command
  uses:
  - heater_run_command_1
  - heater_run_command_2
  - heater_run_command_3
  - zone_air_temperature_setpoint
  - zone_air_temperature_sensor
  implements:
  - CONTROL

HSOUC:
  id: "3000067641604833280"
  description: "Heating occupied/unoccupied setpoint control."
  is_abstract: true
  uses:
  - zone_air_unoccupied_heating_temperature_setpoint
  - zone_air_occupied_heating_temperature_setpoint
  - zone_air_temperature_sensor
  implements:
  - CONTROL

HTZOUC:
  id: "11998259697091084288"
  description: "Gas or electric heater control on zone side (ZC)."
  is_abstract: true
  opt_uses:
  - heater_run_status
  uses:
  - heater_run_command
  - zone_air_unoccupied_heating_temperature_setpoint
  - zone_air_occupied_heating_temperature_setpoint
  - zone_air_temperature_sensor
  implements:
  - CONTROL

LCC:
  id: "7719840051089113088"
  description: "Leaving coil temperature control."
  is_abstract: true
  uses:
  - leaving_cooling_coil_temperature_sensor
  - leaving_cooling_coil_temperature_setpoint
  - chilled_water_valve_percentage_command
  implements:
  - CONTROL

LCC2X:
  id: "13640384711221051392"
  description: "Double valve leaving coil temperature control."
  is_abstract: true
  uses:
  - leaving_cooling_coil_temperature_sensor
  - leaving_cooling_coil_temperature_setpoint
  - chilled_water_valve_percentage_command_1
  - chilled_water_valve_percentage_command_2
  implements:
  - CONTROL

SFSS:
  id: "5180976443089223680"
  description: "Basic combination of supply fan run command and status (start/stop)."
  is_abstract: true
  implements:
  - OPERATIONAL
  opt_uses:
  - supply_air_flowrate_capacity
  - supply_fan_power_capacity
  - supply_fan_current_sensor
  - supply_fan_power_sensor
  uses:
  - supply_fan_run_command
  - supply_fan_run_status

RHM:
  id: "14781568929201389568"
  description: "Return air humidity monitoring."
  is_abstract: true
  implements:
  - MONITORING
  uses:
  - return_air_relative_humidity_sensor

RTM:
  id: "2924673029776605184"
  description: "Return air temperature monitoring"
  implements:
  - MONITORING
  opt_uses:
  - return_air_relative_humidity_sensor
  - return_air_specificenthalpy_sensor
  uses:
  - return_air_temperature_sensor

DTC:
  id: "14404348479943999488"
  description: "Discharge air temperatore control"
  is_abstract: true
  implements:
  - OPERATIONAL
  uses:
  - discharge_air_temperature_setpoint
  - discharge_air_temperature_sensor

STC:
  id: "2204097089397325824"
  description: "Supply air temperature control"
  is_abstract: true
  opt_uses:
  - heating_request_count
  - cooling_request_count
  uses:
  - supply_air_temperature_setpoint
  - supply_air_temperature_sensor
  implements:
  - OPERATIONAL

RTC:
  id: "7486819452302917632"
  description: "Return air temperature control"
  is_abstract: true
  implements:
  - OPERATIONAL
  uses:
  - return_air_temperature_sensor
  - return_air_temperature_setpoint

# Rename to OTM
OA:
  id: "15138435219205390336"
  description: "Basic weather station (drybulb temp and humidity)."
  is_abstract: true
  opt_uses:
  - outside_air_relative_humidity_sensor
  - outside_air_dewpoint_temperature_sensor
  - outside_air_wetbulb_temperature_sensor
  - outside_air_specificenthalpy_sensor
  - outside_air_pressure_sensor
  uses:
  - outside_air_temperature_sensor
  implements:
  - MONITORING

ZA:
  id: "3244379125296660480"
  description: "Grouped type for zone air psychrometric conditions (RH and temp)"
  is_abstract: true
  uses:
  - zone_air_temperature_sensor
  - zone_air_relative_humidity_sensor

WDT:
  id: "12148045066631380992"
  description: "Temperature differential across water."
  is_abstract: true
  implements:
  - MONITORING
  uses:
  - return_water_temperature_sensor
  - supply_water_temperature_sensor

CHWDT:
  id: "6815783107824713728"
  description: "Temperature differential across chilled water."
  is_abstract: true
  implements:
  - MONITORING
  uses:
  - chilled_return_water_temperature_sensor
  - chilled_supply_water_temperature_sensor

CHWDPSC:
  id: "9028698692793663488"
  description: "Chilled water valve controlling supply air dewpoint temperature."
  is_abstract: true
  opt_uses:
  - leaving_cooling_coil_temperature_sensor
  - cooling_thermal_power_capacity
  - chilled_supply_water_temperature_sensor
  uses:
  - supply_air_dewpoint_temperature_sensor
  - supply_air_dewpoint_temperature_setpoint
  - chilled_water_valve_percentage_command
  implements:
  - CONTROL

CHWDPSC2X:
  id: "14378975050109812736"
  description: "Chilled water valves (2x) controlling supply air dewpoint temperature."
  is_abstract: true
  opt_uses:
  - leaving_cooling_coil_temperature_sensor
  - cooling_thermal_power_capacity
  uses:
  - supply_air_dewpoint_temperature_sensor
  - supply_air_dewpoint_temperature_setpoint
  - chilled_water_valve_percentage_command_1
  - chilled_water_valve_percentage_command_2
  implements:
  - CONTROL

CWDT:
  id: "16710191489157693440"
  description: "Temperature differential across condenser water."
  is_abstract: true
  implements:
  - MONITORING
  uses:
  - condensing_return_water_temperature_sensor
  - condensing_supply_water_temperature_sensor

# Rename SFN TOTAL_
SWTC:
  id: "3609220173136920576"
  description: "Supply water temperature control."
  is_abstract: true
  implements:
  - OPERATIONAL
  opt_uses:
  - cooling_request_count
  - heating_request_count
  - return_water_temperature_sensor
  - run_command
  uses:
  - supply_water_temperature_setpoint
  - supply_water_temperature_sensor

RWTC:
  id: "4684780039613448192"
  description: "Return water temperature control."
  is_abstract: true
  implements:
  - OPERATIONAL
  opt_uses:
  - supply_water_temperature_sensor
  - run_command
  uses:
  - return_water_temperature_setpoint
  - return_water_temperature_sensor


PSWTC:
  id: "10474579573063286784"
  description: "Process water temperature control."
  is_abstract: true
  opt_uses:
  - process_return_water_temperature_sensor
  uses:
  - process_supply_water_temperature_sensor
  - process_supply_water_temperature_setpoint
  implements:
  - OPERATIONAL

SCHWTC:
  id: "10166461230588362752"
  description: "Supply chilled water temperature control."
  is_abstract: true
  implements:
  - OPERATIONAL
  opt_uses:
  - cooling_request_count
  - chilled_return_water_temperature_sensor
  - cooling_percentage_command
  uses:
  - chilled_supply_water_temperature_setpoint
  - chilled_supply_water_temperature_sensor

WDPC:
  id: "7536359048203993088"
  description: "Differential pressure control in whichever system."
  is_abstract: true
  implements:
  - OPERATIONAL
  opt_uses:
  - pressurization_request_count
  uses:
  - differential_pressure_sensor
  - differential_pressure_setpoint

CGRWTC:
  id: "8601082128077160448"
  description: "Cogeneration return water temperature control."
  is_abstract: true
  implements:
  - OPERATIONAL
  opt_uses:
  - cogeneration_supply_water_temperature_sensor
  uses:
  - cogeneration_return_water_temperature_sensor
  - cogeneration_return_water_temperature_setpoint

WDPC2X:
  id: "14149516868997611520"
  description: "Differential pressure control in whichever system, 2 sensors."
  is_abstract: true
  implements:
  - OPERATIONAL
  opt_uses:
  - pressurization_request_count
  - run_command
  uses:
  - differential_pressure_sensor_1
  - differential_pressure_sensor_2
  - differential_pressure_setpoint

# Change to low_limit_flowrate_setpoint
MINFC:
  id: "16039155144679489536"
  description: "Minimum flow control for entire loop."
  is_abstract: true
  implements:
  - CONTROL
  uses:
  - bypass_valve_percentage_command
  - min_flowrate_setpoint
  - flowrate_sensor

# Rename to CPSS
CPC:
  id: "1722211929268682752"
  description: "Circulation pump control"
  is_abstract: true
  uses:
  - circulation_pump_run_status
  - circulation_pump_run_command


### NET NEW TYPES
ETM:
  id: "13050638559919210496"
  description: "Basic exhaust temperature monitoring."
  is_abstract: true
  uses:
  - exhaust_air_temperature_sensor
  implements:
  - MONITORING

ED:
  id: "8438952541491822592"
  description: "Exhaust air flow control."
  is_abstract: true
  opt_uses:
  - exhaust_air_damper_percentage_sensor
  - exhaust_air_static_pressure_sensor
  uses:
  - exhaust_air_flowrate_setpoint
  - exhaust_air_flowrate_sensor
  - exhaust_air_damper_percentage_command
  implements:
  - CONTROL

RD:
  id: "17662324578346598400"
  description: "Return damper flow control."
  is_abstract: true
  uses:
  - return_air_flowrate_setpoint
  - return_air_flowrate_sensor
  - return_air_damper_percentage_command
  implements:
  - CONTROL

MTM:
  id: "944962761547317248"
  description: "Mixed air temperature monitoring."
  is_abstract: true
  opt_uses:
  - mixed_air_relative_humidity_sensor
  - mixed_air_dewpoint_temperature_sensor
  uses:
  - mixed_air_temperature_sensor
  implements:
  - MONITORING

MTC:
  id: "10168334798402093056"
  description: "Mixed air temperature control."
  is_abstract: true
  uses:
  - mixed_air_temperature_sensor
  - mixed_air_temperature_setpoint
  implements:
  - OPERATIONAL

STM:
  id: "5556648779974705152"
  description: "Basic supply temperature monitoring."
  is_abstract: true
  uses:
  - supply_air_temperature_sensor
  implements:
  - MONITORING

STDSPC:
  id: "14780020816829480960"
  description: "Supply temperature control dual setpoint."
  is_abstract: true
  opt_uses:
  - heating_request_count
  - cooling_request_count
  uses:
  - supply_air_cooling_temperature_setpoint
  - supply_air_heating_temperature_setpoint
  - supply_air_temperature_sensor
  implements:
  - OPERATIONAL

DSPRTC:
  id: "3250805770761011200"
  description: "Dual setpoint return air temp control."
  is_abstract: true
  opt_uses:
  - discharge_air_temperature_sensor
  - return_air_relative_humidity_sensor
  uses:
  - return_air_temperature_sensor
  - return_air_cooling_temperature_setpoint
  - return_air_heating_temperature_setpoint
  implements:
  - OPERATIONAL

ZHC:
  id: "7286031036884975616"
  description: "Zone relative humidity control."
  is_abstract: true
  uses:
  - zone_air_relative_humidity_sensor
  - zone_air_relative_humidity_setpoint
  implements:
  - OPERATIONAL

RHC:
  id: "2169941860192092160"
  description: "Return air relative humidity control."
  is_abstract: true
  uses:
  - return_air_relative_humidity_sensor
  - return_air_relative_humidity_setpoint
  implements:
  - OPERATIONAL

RHDHC:
  id: "18310842924687949824"
  description: "Return humidification/dehumidification control."
  is_abstract: true
  opt_uses:
  - economizer_mode
  - humidification_percentage_command
  uses:
  - return_air_relative_humidity_sensor
  - return_air_relative_humidity_setpoint
  - dehumidification_run_command
  - humidification_run_command
  implements:
  - CONTROL

ZHDHC:
  id: "4475784869405786112"
  description: "Zone humidification/dehumidification control."
  is_abstract: true
  opt_uses:
  - humidification_percentage_command
  uses:
  - zone_air_relative_humidity_sensor
  - zone_air_relative_humidity_setpoint
  - dehumidification_run_command
  - humidification_run_command
  implements:
  - CONTROL

RHHC:
  id: "8019953948913827840"
  description: "Zone humidification control."
  is_abstract: true
  opt_uses:
  - humidification_percentage_command
  uses:
  - humidification_run_command
  - return_air_relative_humidity_setpoint
  - return_air_relative_humidity_sensor

SHC:
  id: "12474177807615787008"
  description: "Supply air relative humidity control."
  is_abstract: true
  opt_uses:
  - humidification_percentage_command
  uses:
  - dehumidification_run_command
  - humidification_run_command
  - supply_air_dehumidification_relative_humidity_setpoint
  - supply_air_humidification_relative_humidity_setpoint
  - supply_air_relative_humidity_sensor
  implements:
  - OPERATIONAL

SHM:
  id: "2378937030399754240"
  description: "Supply air relative humidity monitoring."
  is_abstract: true
  uses:
  - supply_air_relative_humidity_sensor
  implements:
  - MONITORING

REFC:
  id: "3034632988647227392"
  description: "Refrigerant leak control."
  is_abstract: true
  uses:
  - zone_air_refrigerant_concentration_setpoint
  - zone_air_refrigerant_concentration_sensor
  implements:
  - OPERATIONAL

EPC:
  id: "11105083520895156224"
  description: "Exhaust pressure control."
  is_abstract: true
  uses:
  - exhaust_air_static_pressure_sensor
  - exhaust_air_static_pressure_setpoint
  opt_uses:
  - exhaust_air_flowrate_sensor
  implements:
  - OPERATIONAL

CO2M:
  id: "7862491789188399104"
  description: "Basic carbon dioxide monitoring."
  is_abstract: true
  uses:
  - zone_air_co2_concentration_sensor
  implements:
  - MONITORING

VOCM:
  id: "17085863826043174912"
  description: "Volatile organic compound monitoring."
  is_abstract: true
  uses:
  - zone_air_voc_concentration_sensor
  implements:
  - MONITORING

VOCC:
  id: "2097884266154164224"
  description: "Volatile organic compound control."
  is_abstract: true
  uses:
  - zone_air_voc_concentration_setpoint
  - zone_air_voc_concentration_sensor
  implements:
  - OPERATIONAL

VOCPC:
  id: "668891884487180288"
  description: "Volatile organic compound percentage control."
  is_abstract: true
  uses:
  - zone_air_voc_percentage_setpoint
  - zone_air_voc_percentage_sensor
  implements:
  - OPERATIONAL

BFSS:
  id: "11321256303008940032"
  description: "Booster fan start-stop and feedback."
  is_abstract: true
  uses:
  - boost_fan_run_command
  - boost_fan_run_status
  implements:
  - OPERATIONAL

DFHLC:
  id: "3539036146912722944"
  description: "Discharge fan three-speed (high/low/off) speed control."
  is_abstract: true
  opt_uses:
  - discharge_fan_run_status
  - discharge_fan_run_command
  uses:
  - low_discharge_fan_speed_command
  - high_discharge_fan_speed_command
  implements:
  - OPERATIONAL
  - REMAP_REQUIRED

DFHMLC:
  id: "8727182917643534336"
  description: "Discharge fan three-speed (high/medium/low/off) speed control."
  is_abstract: true
  opt_uses:
  - discharge_fan_run_status
  - discharge_fan_run_command
  uses:
  - low_discharge_fan_speed_command
  - medium_discharge_fan_speed_command
  - high_discharge_fan_speed_command
  implements:
  - OPERATIONAL
  - REMAP_REQUIRED

ESPC:
  id: "6709570284581552128"
  description: "Exhaust air static pressure control."
  is_abstract: true
  uses:
  - exhaust_air_damper_percentage_command
  - exhaust_fan_run_command
  - exhaust_fan_run_status
  - exhaust_fan_speed_percentage_command
  - exhaust_air_static_pressure_sensor
  - exhaust_air_static_pressure_setpoint
  implements:
  - OPERATIONAL

SSPM:
  id: "15932942321436327936"
  description: "Supply static pressure monitoring."
  is_abstract: true
  uses:
  - supply_air_static_pressure_sensor
  implements:
  - MONITORING

ZSPC:
  id: "4403727275367858176"
  description: "Zone static pressure control."
  is_abstract: true
  uses:
  - zone_air_static_pressure_setpoint
  - zone_air_static_pressure_sensor
  implements:
  - OPERATIONAL

ZSPM:
  id: "13627099312222633984"
  description: "Zone static pressure monitoring."
  is_abstract: true
  uses:
  - zone_air_static_pressure_sensor
  implements:
  - MONITORING

RSPC:
  id: "9015413293795246080"
  description: "Return air static pressure control."
  is_abstract: true
  uses:
  - return_air_static_pressure_sensor
  - return_air_static_pressure_setpoint
  implements:
  - OPERATIONAL

PWDPC:
  id: "18238785330650021888"
  description: "Process water differential pressure control."
  is_abstract: true
  uses:
  - process_water_differential_pressure_sensor
  - process_water_differential_pressure_setpoint
  implements:
  - OPERATIONAL

PWDT:
  id: "289266803299844096"
  description: "Primary-side water delta-T monitoring."
  is_abstract: true
  uses:
  - primary_supply_water_temperature_sensor
  - primary_return_water_temperature_sensor


CHPM:
  id: "224386821168037888"
  description: "Chiller pressure monitoring."
  is_abstract: true
  uses:
  - evaporator_pressure_sensor
  - condenser_pressure_sensor
  - differential_pressure_sensor # consider removing or renaming, may not be descriptive enough for WCC
  implements:
  - MONITORING

FDPM:
  id: "9447758858022813696"
  description: "Filter pressure monitoring."
  is_abstract: true
  uses:
  - filter_differential_pressure_sensor
  implements:
  - MONITORING

# Chilled water valve control

CHWDC:
  id: "16581460667777679360"
  description: "Chilled water valve monitoring on discharge side."
  is_abstract: true
  opt_uses:
  - leaving_cooling_coil_temperature_sensor
  - cooling_thermal_power_capacity
  - chilled_water_valve_percentage_sensor
  - chilled_water_flowrate_sensor
  uses:
  - discharge_air_temperature_sensor
  - discharge_air_temperature_setpoint
  - chilled_water_valve_percentage_command
  implements:
  - CONTROL

CHWSC:
  id: "4836072839595425792"
  description: "Chilled water valve monitoring on supply side."
  is_abstract: true
  opt_uses:
  - leaving_cooling_coil_temperature_sensor
  - cooling_thermal_power_capacity
  - chilled_supply_water_temperature_sensor
  - chilled_water_valve_percentage_sensor
  - cooling_request_count
  uses:
  - supply_air_temperature_sensor
  - supply_air_temperature_setpoint
  - chilled_water_valve_percentage_command
  implements:
  - CONTROL

CHWSDC:
  id: "2207518769582964736"
  description: "Chilled water valve monitoring on supply side."
  is_abstract: true
  opt_uses:
  - leaving_cooling_coil_temperature_sensor
  - cooling_thermal_power_capacity
  - chilled_water_valve_percentage_sensor
  uses:
  - supply_air_temperature_sensor
  - supply_air_heating_temperature_setpoint
  - supply_air_cooling_temperature_setpoint
  - chilled_water_valve_percentage_command
  implements:
  - CONTROL

CHW2XSC:
  id: "14565396147087605760"
  description: "Two chilled water valves."
  is_abstract: true
  opt_uses:
  - leaving_cooling_coil_temperature_sensor
  - cooling_thermal_power_capacity
  - chilled_supply_water_temperature_sensor
  - chilled_water_valve_percentage_sensor
  - cooling_request_count
  uses:
  - supply_air_temperature_sensor
  - supply_air_temperature_setpoint
  - chilled_water_valve_percentage_command_1
  - chilled_water_valve_percentage_command_2
  implements:
  - CONTROL

CHWRC:
  id: "10816853144743444480"
  description: "Chilled water valve monitoring on return side."
  is_abstract: true
  opt_uses:
  - discharge_air_temperature_sensor
  - leaving_cooling_coil_temperature_sensor
  - cooling_thermal_power_capacity
  - return_air_relative_humidity_sensor
  - chilled_water_valve_percentage_sensor
  - chilled_water_flowrate_sensor
  uses:
  - return_air_temperature_setpoint
  - return_air_temperature_sensor
  - chilled_water_valve_percentage_command
  implements:
  - CONTROL

CHWZC:
  id: "2746402612495515648"
  description: "Chilled water valve monitoring on zone side (DSP, CSP)."
  is_abstract: true
  opt_uses:
  - discharge_air_temperature_sensor
  - leaving_cooling_coil_temperature_sensor
  - cooling_thermal_power_capacity
  - chilled_water_valve_percentage_sensor
  - chilled_supply_water_isolation_valve_command
  - chilled_supply_water_isolation_valve_status
  - chilled_supply_water_temperature_sensor
  uses:
  - zone_air_cooling_temperature_setpoint
  - zone_air_temperature_sensor
  - chilled_water_valve_percentage_command
  implements:
  - CONTROL

CHWZTC:
  id: "14203560064526057472"
  description: "Chilled water valve monitoring on zone side (ZTC)."
  is_abstract: true
  opt_uses:
  - discharge_air_temperature_sensor
  - leaving_cooling_coil_temperature_sensor
  - cooling_thermal_power_capacity
  - chilled_water_flowrate_sensor
  - chilled_water_valve_percentage_sensor
  uses:
  - zone_air_temperature_setpoint
  - zone_air_temperature_sensor
  - chilled_water_valve_percentage_command
  implements:
  - CONTROL

CHWPVM:
  id: "10410116305838407680"
  description: "Chilled water pressure valve command and position monitoring (without regard to what controls it)."
  is_abstract: true
  opt_uses:
  - chilled_water_flowrate_sensor
  uses:
  - chilled_water_valve_percentage_sensor
  implements:
  - OPERATIONAL

CHWZTC2X:
  id: "12977168093439590400"
  description: "Chilled water valve control on zone side (ZTC) for two separate zones. Chilled water valve controls to the worst zone."
  is_abstract: true
  opt_uses:
  - discharge_air_temperature_sensor_1
  - discharge_air_temperature_sensor_2
  - leaving_cooling_coil_temperature_sensor
  - cooling_thermal_power_capacity
  - chilled_water_flowrate_sensor
  - chilled_water_valve_percentage_sensor
  uses:
  - zone_air_temperature_setpoint_1
  - zone_air_temperature_setpoint_2
  - zone_air_temperature_sensor_1
  - zone_air_temperature_sensor_2
  - chilled_water_valve_percentage_command
  implements:
  - CONTROL

# DX Control

DXZTC:
  id: "13699156906260561920"
  description: "Compressor run control on zone side (ZTC)."
  is_abstract: true
  opt_uses:
  - discharge_air_temperature_sensor
  - leaving_cooling_coil_temperature_sensor
  - cooling_thermal_power_capacity
  - cooling_percentage_command
  - compressor_speed_percentage_command
  uses:
  - zone_air_temperature_setpoint
  - zone_air_temperature_sensor
  - compressor_run_command
  - compressor_run_status
  implements:
  - CONTROL

DX2ZTC:
  id: "7764960709758156800"
  description: "Compressor run control on zone side (ZTC)."
  is_abstract: true
  opt_uses:
  - discharge_air_temperature_sensor
  - leaving_cooling_coil_temperature_sensor
  - cooling_thermal_power_capacity
  - cooling_percentage_command
  - compressor_speed_percentage_command
  - compressor_run_time_accumulator_1
  - compressor_run_time_accumulator_2   
  uses:
  - zone_air_temperature_setpoint
  - zone_air_temperature_sensor
  - compressor_run_command_1
  - compressor_run_command_2
  - compressor_run_status_1
  - compressor_run_status_2
  implements:
  - CONTROL

DXZC:
  id: "5052245621709209600"
  description: "Compressor run control on zone side (DSP, CSP)."
  is_abstract: true
  opt_uses:
  - discharge_air_temperature_sensor
  - leaving_cooling_coil_temperature_sensor
  - cooling_thermal_power_capacity
  - cooling_percentage_command
  - compressor_speed_percentage_command
  uses:
  - zone_air_cooling_temperature_setpoint
  - zone_air_temperature_sensor
  - compressor_run_command
  - compressor_run_status
  implements:
  - CONTROL


DXDSPRTC:
  id: "13463632719497920512"
  description: "Compressor run control with dual return temp control."
  is_abstract: true
  opt_uses:
  - discharge_air_temperature_sensor
  - leaving_cooling_coil_temperature_sensor
  - cooling_thermal_power_capacity
  - cooling_percentage_command
  - compressor_speed_percentage_command
  uses:
  - return_air_cooling_temperature_setpoint
  - return_air_heating_temperature_setpoint
  - return_air_temperature_sensor
  - compressor_run_command
  - compressor_run_status
  implements:
  - CONTROL


DX2ZC:
  id: "5844879156126416896"
  description: "Two compressor run control on zone side (DSP, CSP)."
  is_abstract: true
  opt_uses:
  - discharge_air_temperature_sensor
  - leaving_cooling_coil_temperature_sensor
  - cooling_thermal_power_capacity
  - cooling_percentage_command
  - compressor_speed_percentage_command
  uses:
  - zone_air_cooling_temperature_setpoint
  - zone_air_temperature_sensor
  - compressor_run_command_1
  - compressor_run_command_2
  - compressor_run_status_1
  - compressor_run_status_2
  implements:
  - CONTROL

DX3ZC:
  id: "14059444876450201600"
  description: "Three compressor run control on zone side."
  is_abstract: true
  opt_uses:
  - discharge_air_temperature_sensor
  - leaving_cooling_coil_temperature_sensor
  - cooling_thermal_power_capacity
  - cooling_percentage_command
  - compressor_speed_percentage_command
  uses:
  - compressor_run_command_1
  - compressor_run_command_2
  - compressor_run_command_3
  - compressor_run_status_1
  - compressor_run_status_2
  - compressor_run_status_3
  - zone_air_temperature_sensor
  - zone_air_cooling_temperature_setpoint
  implements:
  - CONTROL

DX4ZC:
  id: "7395665540313776128"
  description: "Four compressor run control on zone side."
  is_abstract: true
  opt_uses:
  - discharge_air_temperature_sensor
  - leaving_cooling_coil_temperature_sensor
  - cooling_thermal_power_capacity
  - cooling_percentage_command
  - compressor_speed_percentage_command
  uses:
  - compressor_run_command_1
  - compressor_run_command_2
  - compressor_run_command_3
  - compressor_run_command_4
  - compressor_run_status_1
  - compressor_run_status_2
  - compressor_run_status_3
  - compressor_run_status_4
  - zone_air_temperature_sensor
  - zone_air_cooling_temperature_setpoint
  implements:
  - CONTROL

DX2ZC2X:
  id: "2288583562875633664"
  description: "Two compressor run control on zone side (DSP, CSP) with two zone temp sensors."
  is_abstract: true
  opt_uses:
  - discharge_air_temperature_sensor
  - leaving_cooling_coil_temperature_sensor
  - cooling_thermal_power_capacity
  - cooling_percentage_command
  - compressor_speed_percentage_command
  uses:
  - zone_air_cooling_temperature_setpoint
  - zone_air_temperature_sensor_1
  - zone_air_temperature_sensor_2
  - compressor_run_command_1
  - compressor_run_command_2
  - compressor_run_status_1
  - compressor_run_status_2
  implements:
  - CONTROL

DXSC:
  id: "2530229830381731840"
  description: "Compressor run control on supply air side (STC)."
  opt_uses:
  - leaving_cooling_coil_temperature_sensor
  - cooling_thermal_power_capacity
  - cooling_percentage_command #Serves as a duty cycle for single-stage DX sections.
  - compressor_speed_percentage_command
  - cooling_request_count
  uses:
  - compressor_run_status
  - compressor_run_command
  - supply_air_temperature_sensor
  - supply_air_temperature_setpoint
  implements:
  - CONTROL

DX2SC:
  id: "11753601867236507648"
  description: "Two compressor run control on supply air side."
  is_abstract: true
  opt_uses:
  - leaving_cooling_coil_temperature_sensor
  - cooling_thermal_power_capacity
  - cooling_percentage_command
  - compressor_speed_percentage_command
  - cooling_request_count
  uses:
  - compressor_run_command_1
  - compressor_run_command_2
  - compressor_run_status_1
  - compressor_run_status_2
  - supply_air_temperature_sensor
  - supply_air_temperature_setpoint
  implements:
  - CONTROL

DX3SC:
  id: "7141915848809119744"
  description: "Three compressor run control on supply air side."
  is_abstract: true
  opt_uses:
  - leaving_cooling_coil_temperature_sensor
  - cooling_thermal_power_capacity
  - cooling_percentage_command
  - compressor_speed_percentage_command
  - cooling_request_count
  uses:
  - compressor_run_command_1
  - compressor_run_command_2
  - compressor_run_command_3
  - compressor_run_status_1
  - compressor_run_status_2
  - compressor_run_status_3
  - supply_air_temperature_sensor
  - supply_air_temperature_setpoint
  implements:
  - CONTROL

DX4SC:
  id: "16365287885663895552"
  description: "Four compressor run control on supply air side."
  is_abstract: true
  opt_uses:
  - leaving_cooling_coil_temperature_sensor
  - cooling_thermal_power_capacity
  - cooling_percentage_command
  - compressor_speed_percentage_command
  - cooling_request_count
  uses:
  - compressor_run_status_1
  - compressor_run_status_2
  - compressor_run_status_3
  - compressor_run_status_4
  - compressor_run_command_1
  - compressor_run_command_2
  - compressor_run_command_3
  - compressor_run_command_4
  - supply_air_temperature_sensor
  - supply_air_temperature_setpoint
  implements:
  - CONTROL


DX2SDC:
  id: "17195498329471975424"
  description: "Two compressor run control on supply air side (dual temp setpoint)."
  is_abstract: true
  opt_uses:
  - leaving_cooling_coil_temperature_sensor
  - cooling_thermal_power_capacity
  - cooling_percentage_command
  - compressor_speed_percentage_command
  uses:
  - compressor_run_command_1
  - compressor_run_command_2
  - compressor_run_status_1
  - compressor_run_status_2
  - supply_air_temperature_sensor
  - supply_air_heating_temperature_setpoint
  - supply_air_cooling_temperature_setpoint
  implements:
  - CONTROL


DX4SWC:
  id: "1377308325774884864"
  description: "Four compressor run control on supply water side."
  is_abstract: true
  opt_uses:
  - cooling_thermal_power_capacity
  - cooling_percentage_command
  - compressor_speed_percentage_command
  - compressor_speed_percentage_sensor
  uses:
  - compressor_run_command_1
  - compressor_run_command_2
  - compressor_run_command_3
  - compressor_run_command_4
  - compressor_run_status_1
  - compressor_run_status_2
  - compressor_run_status_3
  - compressor_run_status_4
  - supply_water_temperature_sensor
  - supply_water_temperature_setpoint
  implements:
  - CONTROL

DX2SWC:
  id: "8232701752307089408"
  description: "Two compressor run control on supply water side."
  is_abstract: true
  opt_uses:
  - cooling_thermal_power_capacity
  - cooling_percentage_command
  - compressor_speed_percentage_command
  - compressor_speed_percentage_sensor
  uses:
  - compressor_run_command_1
  - compressor_run_command_2
  - compressor_run_status_1
  - compressor_run_status_2
  - supply_water_temperature_sensor
  - supply_water_temperature_setpoint
  implements:
  - CONTROL


DXSWC:
  id: "11457067979271831552"
  description: "Compressor run control on supply water side."
  is_abstract: true
  opt_uses:
  - cooling_thermal_power_capacity
  - cooling_percentage_command
  - compressor_speed_percentage_command
  - compressor_speed_percentage_sensor
  uses:
  - compressor_run_command
  - compressor_run_status
  - supply_water_temperature_sensor
  - supply_water_temperature_setpoint
  implements:
  - CONTROL

DX5SC:
  id: "10600680362629660672"
  description: "Five compressor run control on supply side."
  is_abstract: true
  opt_uses:
  - leaving_cooling_coil_temperature_sensor
  - cooling_thermal_power_capacity
  - cooling_percentage_command
  - compressor_speed_percentage_command
  - cooling_request_count
  uses:
  - compressor_run_command_1
  - compressor_run_command_2
  - compressor_run_command_3
  - compressor_run_command_4
  - compressor_run_command_5
  - compressor_run_status_1
  - compressor_run_status_2
  - compressor_run_status_3
  - compressor_run_status_4
  - compressor_run_status_5
  - supply_air_temperature_sensor
  - supply_air_temperature_setpoint
  implements:
  - CONTROL

DXRC:
  id: "5628706374012633088"
  description: "Compressor run control on return air side (RC)."
  opt_uses:
  - discharge_air_temperature_sensor
  - leaving_cooling_coil_temperature_sensor
  - cooling_thermal_power_capacity
  - cooling_percentage_command
  - compressor_speed_percentage_command
  uses:
  - return_air_temperature_setpoint
  - return_air_temperature_sensor
  - compressor_run_command
  - compressor_run_status
  implements:
  - CONTROL

DXDC:
  id: "5988994344202272768"
  description: "Compressor run control on discharge air side (DTC)."
  opt_uses:
  - leaving_cooling_coil_temperature_sensor
  - cooling_thermal_power_capacity
  - cooling_percentage_command
  - compressor_speed_percentage_command
  uses:
  - compressor_run_status
  - compressor_run_command
  - discharge_air_temperature_sensor
  - discharge_air_temperature_setpoint
  implements:
  - CONTROL

DX2DC:
  id: "8944903812129226752"
  description: "Two compressor run control on discharge side (DTC)."
  is_abstract: true
  opt_uses:
  - leaving_cooling_coil_temperature_sensor
  - cooling_thermal_power_capacity
  - cooling_percentage_command
  - compressor_speed_percentage_command
  uses:
  - discharge_air_temperature_sensor
  - discharge_air_temperature_setpoint
  - compressor_run_command_1
  - compressor_run_command_2
  - compressor_run_status_1
  - compressor_run_status_2
  implements:
  - CONTROL

DX3DC:
  id: "13988935394784182272"
  description: "Three compressor run control on discharge side (DTC)."
  is_abstract: true
  opt_uses:
  - leaving_cooling_coil_temperature_sensor
  - cooling_thermal_power_capacity
  - cooling_percentage_command
  - compressor_speed_percentage_command
  uses:
  - discharge_air_temperature_sensor
  - discharge_air_temperature_setpoint
  - compressor_run_command_1
  - compressor_run_command_2
  - compressor_run_command_3
  - compressor_run_status_1
  - compressor_run_status_2
  - compressor_run_status_3
  implements:
  - CONTROL

HPSC:
  id: "15212366381057048576"
  description: "Supply side heat pump control."
  is_abstract: true
  opt_uses:
  - cooling_thermal_power_capacity
  - heating_thermal_power_capacity
  - compressor_speed_percentage_command
  - cooling_request_count
  - heating_request_count
  uses:
  - supply_air_temperature_sensor
  - supply_air_temperature_setpoint
  - compressor_run_command
  - compressor_run_status
  - reversing_valve_command
  implements:
  - CONTROL

HP2SC:
  id: "3360440274189811712"
  description: "Supply side heat pump control."
  is_abstract: true
  opt_uses:
  - cooling_thermal_power_capacity
  - heating_thermal_power_capacity
  - compressor_speed_percentage_command
  - cooling_request_count
  - heating_request_count
  uses:
  - supply_air_temperature_sensor
  - supply_air_temperature_setpoint
  - compressor_run_command_1
  - compressor_run_command_2
  - compressor_run_status_1
  - compressor_run_status_2
  - reversing_valve_command
  implements:
  - CONTROL

HPDC:
  id: "3683151334988578816"
  description: "Discharge side heat pump control."
  is_abstract: true
  opt_uses:
  - cooling_thermal_power_capacity
  - heating_thermal_power_capacity
  - compressor_speed_percentage_command
  uses:
  - discharge_air_temperature_sensor
  - discharge_air_temperature_setpoint
  - compressor_run_command
  - compressor_run_status
  - reversing_valve_command
  implements:
  - CONTROL

HPZTC:
  id: "4115496899216146432"
  description: "Zone temp heat pump control (ZTC)."
  is_abstract: true
  opt_uses:
  - discharge_air_temperature_sensor
  - cooling_thermal_power_capacity
  - heating_thermal_power_capacity
  - compressor_speed_percentage_command
  uses:
  - zone_air_temperature_setpoint
  - zone_air_temperature_sensor
  - compressor_run_command
  - compressor_run_status
  - reversing_valve_command
  implements:
  - CONTROL

HPZC:
  id: "15428539163170832384"
  description: "Zone temp heat pump control (CSP or DSP)."
  is_abstract: true
  opt_uses:
  - discharge_air_temperature_sensor
  - cooling_thermal_power_capacity
  - heating_thermal_power_capacity
  - compressor_speed_percentage_command
  uses:
  - zone_air_cooling_temperature_setpoint
  - zone_air_heating_temperature_setpoint
  - zone_air_temperature_sensor
  - compressor_run_command
  - compressor_run_status
  - reversing_valve_command
  implements:
  - CONTROL

HP2ZC:
  id: "16221172697588039680"
  description: "Zone temp heat pump control with two compressors."
  is_abstract: true
  opt_uses:
  - discharge_air_temperature_sensor
  - cooling_thermal_power_capacity
  - heating_thermal_power_capacity
  - compressor_speed_percentage_command
  uses:
  - zone_air_cooling_temperature_setpoint
  - zone_air_heating_temperature_setpoint
  - zone_air_temperature_sensor
  - compressor_run_command_1
  - compressor_run_command_2
  - compressor_run_status_1
  - compressor_run_status_2
  - reversing_valve_command
  implements:
  - CONTROL

HWDC:
  id: "16507327195786510336"
  description: "Heating water valve monitoring on discharge air side."
  is_abstract: true
  opt_uses:
  - heating_water_valve_percentage_sensor
  - heating_thermal_power_capacity
  - discharge_air_relative_humidity_sensor
  - heating_water_flowrate_sensor
  uses:
  - heating_water_valve_percentage_command
  - discharge_air_temperature_setpoint
  - discharge_air_temperature_sensor
  implements:
  - CONTROL

HWRC:
  id: "17386253701286461440"
  description: "Heating water valve monitoring on discharge air side."
  is_abstract: true
  opt_uses:
  - heating_water_valve_percentage_sensor
  - heating_thermal_power_capacity
  - discharge_air_relative_humidity_sensor
  - heating_water_flowrate_sensor
  uses:
  - heating_water_valve_percentage_command
  - return_air_temperature_setpoint
  - return_air_temperature_sensor
  implements:
  - CONTROL

HWSC:
  id: "12906523371843354624"
  description: "Heating water valve monitoring on supply air side."
  is_abstract: true
  opt_uses:
  - heating_water_valve_percentage_sensor
  - heating_thermal_power_capacity
  - leaving_heating_coil_temperature_sensor
  - heating_request_count
  uses:
  - heating_water_valve_percentage_command
  - supply_air_temperature_setpoint
  - supply_air_temperature_sensor
  implements:
  - CONTROL

HW2SC:
  id: "15111346551231873024"
  description: "Two heating water valves on supply air side."
  is_abstract: true
  opt_uses:
  - heating_thermal_power_capacity
  - leaving_heating_coil_temperature_sensor
  - heating_request_count
  uses:
  - heating_water_valve_percentage_command_1
  - heating_water_valve_percentage_command_2
  - supply_air_temperature_setpoint
  - supply_air_temperature_sensor
  implements:
  - CONTROL

HWZC:
  id: "12546235401653714944"
  description: "Heating water valve monitoring on zone side (DSP/CSP)."
  is_abstract: true
  opt_uses:
  - discharge_air_temperature_sensor
  - heating_water_valve_percentage_sensor
  - heating_thermal_power_capacity
  - heating_supply_water_isolation_valve_command
  - heating_supply_water_isolation_valve_status
  uses:
  - heating_water_valve_percentage_command
  - zone_air_heating_temperature_setpoint
  - zone_air_temperature_sensor
  implements:
  - CONTROL

HWZTC:
  id: "2674345018457587712"
  description: "Heating water valve monitoring on zone side (ZTC)."
  is_abstract: true
  opt_uses:
  - discharge_air_temperature_sensor
  - heating_water_valve_percentage_sensor
  - heating_thermal_power_capacity
  - heating_water_flowrate_sensor
  uses:
  - heating_water_valve_percentage_command
  - zone_air_temperature_setpoint
  - zone_air_temperature_sensor
  implements:
  - CONTROL

HWSWC:
  id: "8294837353415966720"
  description: "Heating water valve monitoring on supply water side."
  is_abstract: true
  opt_uses:
  - heating_water_valve_percentage_sensor
  - heating_thermal_power_capacity
  - return_water_temperature_sensor
  uses:
  - heating_water_valve_percentage_command
  - supply_water_temperature_setpoint
  - supply_water_temperature_sensor
  implements:
  - CONTROL

PHWSC:
  id: "17518209390270742528"
  description: "Preheating water valve monitoring on supply air side."
  is_abstract: true
  opt_uses:
  - leaving_air_preheating_coil_temperature_sensor
  uses:
  - preheating_water_valve_percentage_command
  - supply_air_temperature_setpoint
  - supply_air_temperature_sensor
  implements:
  - CONTROL
  
HWPVM:
  id: "5829955484802613248"
  description: "Heating water pressure valve command and position monitoring (without regard to what controls it)."
  is_abstract: true
  opt_uses:
  - heating_water_flowrate_sensor
  uses:
  - heating_water_valve_percentage_sensor
  implements:
  - OPERATIONAL
  

HTDC:
  id: "656732385395605504"
  description: "Gas or electric heater control on discharge side."
  is_abstract: true
  opt_uses:
  - heating_thermal_power_capacity
  - heating_percentage_command
  - heater_run_status
  uses:
  - heater_run_command
  - discharge_air_temperature_setpoint
  - discharge_air_temperature_sensor
  implements:
  - CONTROL

HT2DC:
  id: "5268418403822993408"
  description: "Two gas or electric heater control on discharge control."
  is_abstract: true
  opt_uses:
  - heating_thermal_power_capacity
  - heating_percentage_command
  - leaving_heating_coil_temperature_sensor
  uses:
  - heater_run_command_1
  - heater_run_command_2
  - discharge_air_heating_temperature_setpoint
  - discharge_air_temperature_sensor
  implements:
  - CONTROL


HTSC:
  id: "800847573471461376"
  description: "Gas or electric heater control on supply side."
  is_abstract: true
  opt_uses:
  - heating_thermal_power_capacity
  - heating_percentage_command
  - heater_run_status
  - heating_request_count
  uses:
  - heater_run_command
  - supply_air_temperature_setpoint
  - supply_air_temperature_sensor
  implements:
  - CONTROL


HTSDC:
  id: "16700102370461220864"
  description: "Gas or electric heater control on supply side."
  is_abstract: true
  opt_uses:
  - heating_thermal_power_capacity
  - heater_run_status
  - heating_percentage_command
  uses:
  - heater_run_command
  - supply_air_heating_temperature_setpoint
  - supply_air_cooling_temperature_setpoint
  - supply_air_temperature_sensor
  implements:
  - CONTROL



HTRC:
  id: "80271633092182016"
  description: "Gas or electric heater control on return side (RC)."
  is_abstract: true
  opt_uses:
  - heating_thermal_power_capacity
  - discharge_air_temperature_sensor
  - heating_percentage_command
  - heater_run_status
  uses:
  - heater_run_command
  - return_air_temperature_setpoint
  - return_air_temperature_sensor
  implements:
  - CONTROL

HTZC:
  id: "2386114642305875968"
  description: "Gas or electric heater control on zone side (ZC)."
  is_abstract: true
  opt_uses:
  - heating_thermal_power_capacity
  - discharge_air_temperature_sensor
  - heating_percentage_command
  - heater_run_status
  uses:
  - heater_run_command
  - zone_air_heating_temperature_setpoint
  - zone_air_temperature_sensor
  implements:
  - CONTROL

HT2ZC:
  id: "6997800660733263872"
  description: "Two gas or electric heater control on zone side (HSP, DSP)."
  is_abstract: true
  opt_uses:
  - discharge_air_temperature_sensor
  - heating_thermal_power_capacity
  - heating_percentage_command
  uses:
  - heater_run_command_1
  - heater_run_command_2
  - zone_air_heating_temperature_setpoint
  - zone_air_temperature_sensor
  implements:
  - CONTROL

HT2XZTC2X:
  id: "18111271668641955840"
  description: "Two separate heating sections going to two different zones on the device, with independent heating control."
  is_abstract: true
  opt_uses:
  - heating_percentage_command_1
  - discharge_air_temperature_sensor_1
  - heating_percentage_command_2
  - discharge_air_temperature_sensor_2
  uses:
  - zone_air_temperature_setpoint_1
  - zone_air_temperature_sensor_1
  - heater_run_command_1
  - heater_run_status_1
  - zone_air_temperature_setpoint_2
  - zone_air_temperature_sensor_2
  - heater_run_command_2
  - heater_run_status_2
  implements:
  - CONTROL

HT3ZC:
  id: "3504555462265667584"
  description: "Two gas or electric heater control on zone side (HSP, DSP)."
  is_abstract: true
  opt_uses:
  - discharge_air_temperature_sensor
  - heating_thermal_power_capacity
  uses:
  - heater_run_command_1
  - heater_run_command_2
  - heater_run_command_3
  - zone_air_heating_temperature_setpoint
  - zone_air_temperature_sensor
  implements:
  - CONTROL



HTSWC:
  id: "2162764248285970432"
  description: "Two gas or electric heater control on supply water side."
  is_abstract: true
  opt_uses:
  - heating_thermal_power_capacity
  - heating_percentage_command
  uses:
  - heater_run_command
  - supply_water_temperature_sensor
  - supply_water_temperature_setpoint
  implements:
  - CONTROL


HT2SWC:
  id: "10024219610326237184"
  description: "Two gas or electric heater control on supply water side."
  is_abstract: true
  opt_uses:
  - heating_thermal_power_capacity
  - heating_percentage_command
  uses:
  - heater_run_command_1
  - heater_run_command_2
  - supply_water_temperature_sensor
  - supply_water_temperature_setpoint
  implements:
  - CONTROL

HT4SWC:
  id: "15090909928606400512"
  description: "Four gas or electric heater control on supply water side."
  is_abstract: true
  opt_uses:
  - heating_thermal_power_capacity
  - heating_percentage_command
  uses:
  - heater_run_command_1
  - heater_run_command_2
  - heater_run_command_3
  - heater_run_command_4
  - supply_water_temperature_sensor
  - supply_water_temperature_setpoint
  implements:
  - CONTROL


HT2SC:
  id: "5412533591898849280"
  description: "Two gas or electric heater control on supply side."
  is_abstract: true
  opt_uses:
  - heating_thermal_power_capacity
  - heating_percentage_command
  - heating_request_count
  uses:
  - heater_run_command_1
  - heater_run_command_2
  - supply_air_temperature_sensor
  - supply_air_temperature_setpoint
  implements:
  - CONTROL


HT3SC:
  id: "10953790720913178624"
  description: "Three gas or electric heater control on supply side."
  is_abstract: true
  opt_uses:
  - heating_thermal_power_capacity
  - heating_percentage_command
  - heating_request_count
  uses:
  - heater_run_command_1
  - heater_run_command_2
  - heater_run_command_3
  - supply_air_temperature_sensor
  - supply_air_temperature_setpoint
  implements:
  - CONTROL


HT4SC:
  id: "13793873235923697664"
  description: "Four gas or electric heater control on supply side."
  is_abstract: true
  opt_uses:
  - heating_thermal_power_capacity
  - heating_percentage_command
  - heating_request_count
  uses:
  - heater_run_command_1
  - heater_run_command_2
  - heater_run_command_3
  - heater_run_command_4
  - supply_air_temperature_sensor
  - supply_air_temperature_setpoint
  implements:
  - CONTROL

HT2SDC:
  id: "7476730333606445056"
  description: "Two gas or electric heater control on supply side (dual setpoint)."
  is_abstract: true
  opt_uses:
  - heating_thermal_power_capacity
  - heating_percentage_command
  uses:
  - heater_run_command_1
  - heater_run_command_2
  - supply_air_temperature_sensor
  - supply_air_heating_temperature_setpoint
  - supply_air_cooling_temperature_setpoint
  implements:
  - CONTROL

HTVSC:
  id: "14635905628753625088"
  description: "Variable gas to electric control on supply air side."
  is_abstract: true
  opt_uses:
  - heating_thermal_power_capacity
  - heating_request_count
  uses:
  - heater_run_command
  - heater_run_status
  - heating_percentage_command
  - supply_air_temperature_setpoint
  - supply_air_temperature_sensor
  implements:
  - CONTROL

ECON:
  id: "3106690582685155328"
  description: "Economizer mode control"
  is_abstract: true
  opt_uses:
  - low_limit_outside_air_damper_percentage_command
  - supply_air_temperature_sensor
  - outside_air_flowrate_sensor
  - outside_air_flowrate_setpoint
  - return_air_damper_percentage_command
  uses:
  - outside_air_temperature_sensor
  - economizer_mode
  - mixed_air_temperature_sensor
  - supply_air_temperature_setpoint
  - outside_air_damper_percentage_command
  - return_air_temperature_sensor
  implements:
  - CONTROL


ECOND:
  id: "2000353186723921920"
  description: "Economizer mode control - single zone"
  is_abstract: true
  opt_uses:
  - return_air_temperature_sensor
  - outside_air_flowrate_sensor
  - outside_air_flowrate_setpoint
  - mixed_air_temperature_sensor
  - outside_air_damper_percentage_sensor
  - low_limit_outside_air_damper_percentage_command
  - return_air_damper_percentage_command
  uses:
  - outside_air_temperature_sensor
  - economizer_mode
  - discharge_air_temperature_sensor
  - discharge_air_temperature_setpoint
  - outside_air_damper_percentage_command
  implements:
  - CONTROL

ECONM:
  id: "8728731030015442944"
  description: "Economizer mode control"
  is_abstract: true
  opt_uses:
  - outside_air_flowrate_sensor
  - outside_air_flowrate_setpoint
  - supply_air_temperature_sensor
  - outside_air_damper_percentage_sensor
  - low_limit_outside_air_damper_percentage_command
  - return_air_damper_percentage_command
  uses:
  - outside_air_temperature_sensor
  - economizer_mode
  - mixed_air_temperature_sensor
  - mixed_air_temperature_setpoint
  - outside_air_damper_percentage_command
  - return_air_temperature_sensor
  implements:
  - CONTROL

ECONM2X:
  id: "10998545242210172928"
  description: "Economizer mode control"
  is_abstract: true
  opt_uses:
  - outside_air_flowrate_sensor
  - outside_air_flowrate_setpoint
  - supply_air_temperature_sensor
  - outside_air_damper_percentage_sensor
  - low_limit_outside_air_damper_percentage_command
  - return_air_damper_percentage_command
  uses:
  - outside_air_temperature_sensor
  - economizer_mode
  - mixed_air_temperature_sensor_1
  - mixed_air_temperature_sensor_2
  - mixed_air_temperature_setpoint
  - outside_air_damper_percentage_command
  - return_air_temperature_sensor
  implements:
  - CONTROL

ECONMD:
  id: "15646260057656524800"
  description: "Economizer mode control - single zone"
  is_abstract: true
  opt_uses:
  - low_limit_outside_air_damper_percentage_command
  - discharge_air_temperature_sensor
  - outside_air_flowrate_sensor
  - outside_air_flowrate_setpoint
  - return_air_temperature_sensor
  - outside_air_damper_percentage_sensor
  - return_air_damper_percentage_command
  uses:
  - outside_air_temperature_sensor
  - economizer_mode
  - mixed_air_temperature_sensor
  - mixed_air_temperature_setpoint
  - outside_air_damper_percentage_command
  implements:
  - CONTROL

ECONZ:
  id: "10070803718971850752"
  description: "Economizer mode control - single room"
  is_abstract: true
  opt_uses:
  - low_limit_outside_air_damper_percentage_command
  - discharge_air_temperature_sensor
  - outside_air_flowrate_sensor
  - outside_air_relative_humidity_sensor
  - outside_air_flowrate_setpoint
  - return_air_temperature_sensor
  - mixed_air_temperature_sensor
  - outside_air_damper_percentage_sensor
  - return_air_damper_percentage_command
  uses:
  - outside_air_temperature_sensor
  - economizer_mode
  - zone_air_temperature_sensor
  - zone_air_cooling_temperature_setpoint
  - outside_air_damper_percentage_command
  implements:
  - CONTROL
VOADM:
  id: "12330062619539931136"
  description: "Variable outside air damper monitoring."
  is_abstract: true
  opt_uses:
  - economizer_mode
  - mixed_air_temperature_sensor
  - outside_air_damper_percentage_sensor
  - low_limit_outside_air_damper_percentage_command
  uses:
  - outside_air_temperature_sensor
  - outside_air_damper_percentage_command
  implements:
  - MONITORING

BYPDM:
  id: "7718376601112543232"
  description: "Bypass damper monitoring."
  is_abstract: true
  uses:
  - bypass_air_damper_percentage_command
  implements:
  - MONITORING


OAFM:
  id: "7386573678663696384"
  description: "Outside air flow monitoring"
  is_abstract: true
  opt_uses:
  - outside_air_temperature_sensor
  - outside_air_damper_percentage_sensor
  uses:
  - outside_air_flowrate_sensor
  implements:
  - MONITORING

OAFMC:
  id: "16941748637967319040"
  description: "Outside air flow control with minimum setpoint."
  is_abstract: true
  opt_uses:
  - economizer_mode
  - mixed_air_temperature_sensor
  uses:
  - ventilation_outside_air_flowrate_setpoint
  - outside_air_flowrate_sensor
  - outside_air_damper_percentage_command
  implements:
  - CONTROL

OAMC:
  id: "9583248377378766848"
  description: "Outside air flow control."
  is_abstract: true
  opt_uses:
  - outside_air_flowrate_sensor
  uses:
  - outside_air_damper_percentage_sensor
  - outside_air_damper_percentage_command
  implements:
  - CONTROL


OFC:
  id: "18252070729648439296"
  description: "Outside air flow control monitoring (without a damper)."
  is_abstract: true
  uses:
  - outside_air_flowrate_setpoint
  - outside_air_flowrate_sensor
  implements:
  - OPERATIONAL

SFM:
  id: "1953769078078308352"
  description: "Supply air flow monitoring."
  is_abstract: true
  uses:
  - supply_air_flowrate_sensor
  implements:
  - MONITORING

SFC:
  id: "11177141114933084160"
  description: "Supply air flow control."
  is_abstract: true
  uses:
  - supply_air_flowrate_setpoint
  - supply_air_flowrate_sensor
  implements:
  - OPERATIONAL

RFC:
  id: "6565455096505696256"
  description: "Return air flow control."
  is_abstract: true
  uses:
  - return_air_flowrate_setpoint
  - return_air_flowrate_sensor
  implements:
  - OPERATIONAL

SARC:
  id: "15788827133360472064"
  description: "AHU supply air reset control."
  is_abstract: true
  opt_uses:
  - supply_air_flowrate_sensor
  - heating_request_count
  uses:
  - supply_air_temperature_setpoint
  - supply_air_static_pressure_setpoint
  - cooling_request_count
  - pressurization_request_count
  implements:
  - CONTROL

RWISOVPC:
  id: "13482984124146778112"
  description: "Return water isolation valve percentage monitoring."
  is_abstract: true
  opt_uses:
  - run_command
  uses:
  - return_water_valve_percentage_sensor
  - return_water_valve_percentage_command
  implements:
  - OPERATIONAL

CHWISOVM:
  id: "8871298105719390208"
  description: "Chilled water isolation valve monitoring."
  is_abstract: true
  opt_uses:
  - run_command
  uses:
  - chilled_water_isolation_valve_command
  - chilled_water_isolation_valve_status
  implements:
  - MONITORING

CDWISOVM:
  id: "18094670142574166016"
  description: "Condensing water isolation valve monitoring."
  is_abstract: true
  opt_uses:
  - run_command
  uses:
  - condensing_water_isolation_valve_command
  - condensing_water_isolation_valve_status
  implements:
  - MONITORING

CDWISOVPM:
  id: "512617197319749632"
  description: "Condensing water isolation valve percentage monitoring."
  is_abstract: true
  opt_uses:
  - run_command
  uses:
  - condensing_water_isolation_valve_percentage_command
  - condensing_water_isolation_valve_percentage_sensor
  implements:
  - MONITORING

CDWPVM:
  id: "7446747751028621312"
  description: "Condensing water pressure valve command and position monitoring (without regard to what controls it)."
  is_abstract: true
  opt_uses:
  - condensing_water_flowrate_sensor
  uses:
  - condensing_water_valve_percentage_sensor
  implements:
  - OPERATIONAL

BYPVPM:
  id: "9735989234174525440"
  description: "Bypass water valve percentage monitoring."
  is_abstract: true
  opt_uses:
  - bypass_valve_percentage_sensor
  uses:
  - bypass_valve_percentage_command
  implements:
  - MONITORING

MWVPM:
  id: "5124303215747137536"
  description: "Make-up water valve percentage monitoring."
  is_abstract: true
  uses:
  - makeup_water_valve_percentage_command
  implements:
  - MONITORING

HXSWISOVPM:
  id: "11812289399880679424"
  description: "Heat exchanger supply isolation water valve percentage monitoring."
  is_abstract: true
  uses:
  - heat_exchange_supply_water_isolation_valve_percentage_command
  - heat_exchange_supply_water_isolation_valve_percentage_sensor
  implements:
  - MONITORING

HXRWISOVPM:
  id: "14124324858582007808"
  description: "Heat exchanger return isolation water valve percentage monitoring."
  is_abstract: true
  uses:
  - heat_exchange_return_water_isolation_valve_percentage_command
  - heat_exchange_return_water_isolation_valve_percentage_sensor
  implements:
  - MONITORING

HXSWISOVM:
  id: "18037952934766968832"
  description: "Heat exchanger supply isolation water valve monitoring."
  is_abstract: true
  uses:
  - heat_exchange_supply_water_isolation_valve_command
  - heat_exchange_supply_water_isolation_valve_status
  implements:
  - MONITORING

HXRWISOVM:
  id: "9182187217496309760"
  description: "Heat exchanger return isolation water valve monitoring."
  is_abstract: true
  uses:
  - heat_exchange_return_water_isolation_valve_command
  - heat_exchange_return_water_isolation_valve_status
  implements:
  - MONITORING

PWISOVM:
  id: "2818460206533443584"
  description: "Process water iso valve monitoring."
  is_abstract: true
  uses:
  - process_water_isolation_valve_command
  implements:
  - MONITORING

PWVPM:
  id: "12041832243388219392"
  description: "Process water valve percentage monitoring."
  is_abstract: true
  uses:
  - process_water_valve_percentage_command
  implements:
  - MONITORING

CHWBZC:
  id: "16609945715518472192"
  description: "Chilled water valve binary (open/closed) control."
  is_abstract: true
  implements:
  - OPERATIONAL
  uses:
  - chilled_water_valve_command
  - zone_air_temperature_sensor
  - zone_air_cooling_temperature_setpoint

CHWBYPVPM:
  id: "7430146224960831488"
  description: "Chilled water bypass valve percentage monitoring."
  is_abstract: true
  uses:
  - chilled_water_bypass_valve_percentage_sensor
  - chilled_water_bypass_valve_percentage_command
  implements:
  - MONITORING

MXVPM:
  id: "16653518261815607296"
  description: "Mixing valve percent monitoring."
  is_abstract: true
  uses:
  - mixing_valve_percentage_command
  implements:
  - MONITORING

WFRM:
  id: "1665538701926596608"
  description: "Water flowrate monitoring."
  is_abstract: true
  uses:
  - flowrate_sensor
  implements:
  - MONITORING

WFRC:
  id: "10888910738781372416"
  description: "Water flowrate control."
  is_abstract: true
  uses:
  - flowrate_sensor
  - flowrate_setpoint
  implements:
  - OPERATIONAL

MWFRC:
  id: "6277224720353984512"
  description: "Minimum water flowrate control."
  is_abstract: true
  uses:
  - flowrate_sensor
  - low_limit_flowrate_setpoint
  implements:
  - OPERATIONAL

CHWFRM:
  id: "15500596757208760320"
  description: "Chilled water flowrate monitoring."
  is_abstract: true
  uses:
  - chilled_water_flowrate_sensor
  implements:
  - MONITORING

SEPM:
  id: "3971381711140290560"
  description: "Shade extent monitoring."
  is_abstract: true
  uses:
  - shade_extent_percentage_command
  implements:
  - MONITORING

STPM:
  id: "13194753747995066368"
  description: "Shade tilt monitoring."
  is_abstract: true
  uses:
  - shade_tilt_percentage_command
  implements:
  - MONITORING

IGM:
  id: "8583067729567678464"
  description: "Inlet guidevane monitoring."
  is_abstract: true
  uses:
  - inlet_guidevane_percentage_sensor
  implements:
  - OPERATIONAL

CLPM:
  id: "17806439766422454272"
  description: "Cooling thermal monitoring."
  is_abstract: true
  uses:
  - cooling_thermal_power_sensor
  implements:
  - MONITORING

PCLPM:
  id: "1089077949623173120"
  description: "Process cooling thermal monitoring."
  is_abstract: true
  uses:
  - process_cooling_thermal_power_sensor
  implements:
  - MONITORING


### POTENTIALLY ONE-OFF TYPES ###
DDCO:
  id: "10312449986477948928"
  description: "Flow control - dual duct, but only cooling."
  is_abstract: true
  uses:
  - cooling_air_flowrate_setpoint_2
  - cooling_air_flowrate_setpoint_1
  - cooling_air_flowrate_sensor_2
  - cooling_air_flowrate_sensor_1
  - cooling_air_damper_percentage_command_2
  - cooling_air_damper_percentage_command_1
  implements:
  - CONTROL

FDPM2X:
  id: "871492295067697152"
  description: "Filter pressure monitoring (2 sensors)."
  is_abstract: true
  uses:
  - filter_differential_pressure_sensor_1
  - filter_differential_pressure_sensor_2
  implements:
  - MONITORING

FDPM3X:
  id: "16670119787883397120"
  description: "Filter pressure monitoring (3 sensors)."
  is_abstract: true
  uses:
  - filter_differential_pressure_sensor_1
  - filter_differential_pressure_sensor_2
  - filter_differential_pressure_sensor_3
  implements:
  - MONITORING

FDPM4X:
  id: "5700763968050561024"
  description: "Filter pressure monitoring (4 sensors)."
  is_abstract: true
  uses:
  - filter_differential_pressure_sensor_1
  - filter_differential_pressure_sensor_2
  - filter_differential_pressure_sensor_3
  - filter_differential_pressure_sensor_4
  implements:
  - MONITORING

CO2C2X:
  id: "14924136004905336832"
  description: "Carbon dioxide control with dual zone sensors."
  is_abstract: true
  uses:
  - zone_air_co2_concentration_setpoint
  - zone_air_co2_concentration_sensor_1
  - zone_air_co2_concentration_sensor_2
  implements:
  - OPERATIONAL

DSP3X:
  id: "3394920958836867072"
  description: "Dual setpoint zone temp control with 3 temp sensors."
  is_abstract: true
  opt_uses:
  - discharge_air_temperature_sensor
  uses:
  - zone_air_temperature_sensor_1
  - zone_air_temperature_sensor_2
  - zone_air_temperature_sensor_3
  - zone_air_cooling_temperature_setpoint
  - zone_air_heating_temperature_setpoint
  implements:
  - OPERATIONAL


EFSS2X:
  id: "12618292995691642880"
  description: "Exhaust fan start-stop and feedback with two fans."
  is_abstract: true
  opt_uses:
  - exhaust_fan_current_sensor_1
  - exhaust_fan_power_sensor_1
  - exhaust_fan_current_sensor_2
  - exhaust_fan_power_sensor_2
  - exhaust_air_flowrate_capacity
  - exhaust_fan_power_capacity
  uses:
  - exhaust_fan_run_command_1
  - exhaust_fan_run_status_1
  - exhaust_fan_run_command_2
  - exhaust_fan_run_status_2
  implements:
  - OPERATIONAL

EFSS3X:
  id: "8006606977264254976"
  description: "Exhaust fan start-stop and feedback with three fans."
  is_abstract: true
  opt_uses:
  - exhaust_fan_current_sensor_1
  - exhaust_fan_power_sensor_1
  - exhaust_fan_current_sensor_2
  - exhaust_fan_power_sensor_2
  - exhaust_fan_current_sensor_3
  - exhaust_fan_power_sensor_3
  - exhaust_air_flowrate_capacity
  - exhaust_fan_power_capacity
  uses:
  - exhaust_fan_run_command_1
  - exhaust_fan_run_status_1
  - exhaust_fan_run_command_2
  - exhaust_fan_run_status_2
  - exhaust_fan_run_command_3
  - exhaust_fan_run_status_3
  implements:
  - OPERATIONAL

EFSS4X:
  id: "17229979014119030784"
  description: "Exhaust fan start-stop and feedback with four fans."
  is_abstract: true
  opt_uses:
  - exhaust_air_flowrate_capacity
  - exhaust_fan_power_capacity
  - exhaust_fan_current_sensor_1
  - exhaust_fan_power_sensor_1
  - exhaust_fan_current_sensor_2
  - exhaust_fan_power_sensor_2
  - exhaust_fan_current_sensor_3
  - exhaust_fan_power_sensor_3
  - exhaust_fan_current_sensor_4
  - exhaust_fan_power_sensor_4
  uses:
  - exhaust_fan_run_command_1
  - exhaust_fan_run_status_1
  - exhaust_fan_run_command_2
  - exhaust_fan_run_status_2
  - exhaust_fan_run_command_3
  - exhaust_fan_run_status_3
  - exhaust_fan_run_command_4
  - exhaust_fan_run_status_4
  implements:
  - OPERATIONAL

DF2XSS:
  id: "9591874046098669568"
  description: "Discharge fan start-stop and feedback (2 pts)."
  is_abstract: true
  opt_uses:
  - discharge_fan_current_sensor
  - discharge_fan_power_sensor
  uses:
  - discharge_fan_run_status_1
  - discharge_fan_run_status_2
  - discharge_fan_run_command_1
  - discharge_fan_run_command_2
  implements:
  - OPERATIONAL

SFSS2X:
  id: "2241999454230020096"
  description: "Supply fan start-stop and feedback for two fans."
  is_abstract: true
  opt_uses:
  - supply_air_flowrate_capacity
  - supply_fan_power_capacity
  - supply_fan_current_sensor_1
  - supply_fan_current_sensor_2
  - supply_fan_power_sensor_1
  - supply_fan_power_sensor_2
  uses:
  - supply_fan_run_command_1
  - supply_fan_run_status_1
  - supply_fan_run_command_2
  - supply_fan_run_status_2
  implements:
  - OPERATIONAL

SFSS3X:
  id: "11465371491084795904"
  description: "Supply fan start-stop and feedback for three fans."
  is_abstract: true
  opt_uses:
  - supply_air_flowrate_capacity
  - supply_fan_power_capacity
  - supply_fan_current_sensor_1
  - supply_fan_current_sensor_2
  - supply_fan_current_sensor_3
  - supply_fan_power_sensor_1
  - supply_fan_power_sensor_2
  - supply_fan_power_sensor_3
  uses:
  - supply_fan_run_command_1
  - supply_fan_run_status_1
  - supply_fan_run_command_2
  - supply_fan_run_status_2
  - supply_fan_run_command_3
  - supply_fan_run_status_3
  implements:
  - OPERATIONAL

SFSS4X:
  id: "12662092041384099840"
  description: "Supply fan start-stop and feedback for four fans."
  is_abstract: true
  opt_uses:
  - supply_air_flowrate_capacity
  - supply_fan_power_capacity
  - supply_fan_current_sensor_1
  - supply_fan_current_sensor_2
  - supply_fan_current_sensor_3
  - supply_fan_current_sensor_4
  - supply_fan_power_sensor_1
  - supply_fan_power_sensor_2
  - supply_fan_power_sensor_3
  - supply_fan_power_sensor_4
  uses:
  - supply_fan_run_command_1
  - supply_fan_run_status_1
  - supply_fan_run_command_2
  - supply_fan_run_status_2
  - supply_fan_run_command_3
  - supply_fan_run_status_3
  - supply_fan_run_command_4
  - supply_fan_run_status_4
  implements:
  - OPERATIONAL

EFVSC2X:
  id: "6853685472657408000"
  description: "Exhaust fan variable speed control with feedback and sensoring for two fans."
  is_abstract: true
  opt_uses:
  - exhaust_fan_speed_frequency_sensor_1
  - exhaust_fan_speed_percentage_sensor_1
  - exhaust_fan_current_sensor_1
  - exhaust_fan_power_sensor_1
  - exhaust_fan_speed_frequency_sensor_2
  - exhaust_fan_speed_percentage_sensor_2
  - exhaust_fan_current_sensor_2
  - exhaust_fan_power_sensor_2
  uses:
  - exhaust_fan_run_command_1
  - exhaust_fan_run_status_1
  - exhaust_fan_speed_percentage_command_1
  - exhaust_fan_run_command_2
  - exhaust_fan_run_status_2
  - exhaust_fan_speed_percentage_command_2
  implements:
  - OPERATIONAL

EFVSC3X:
  id: "16077057509512183808"
  description: "Exhaust fan variable speed control with feedback and sensoring for three fans."
  is_abstract: true
  opt_uses:
  - exhaust_fan_speed_frequency_sensor_1
  - exhaust_fan_speed_percentage_sensor_1
  - exhaust_fan_current_sensor_1
  - exhaust_fan_power_sensor_1
  - exhaust_fan_speed_frequency_sensor_2
  - exhaust_fan_speed_percentage_sensor_2
  - exhaust_fan_current_sensor_2
  - exhaust_fan_power_sensor_2
  - exhaust_fan_speed_frequency_sensor_3
  - exhaust_fan_speed_percentage_sensor_3
  - exhaust_fan_current_sensor_3
  - exhaust_fan_power_sensor_3
  uses:
  - exhaust_fan_run_command_1
  - exhaust_fan_run_status_1
  - exhaust_fan_speed_percentage_command_1
  - exhaust_fan_run_command_2
  - exhaust_fan_run_status_2
  - exhaust_fan_speed_percentage_command_2
  - exhaust_fan_run_command_3
  - exhaust_fan_run_status_3
  - exhaust_fan_speed_percentage_command_3
  implements:
  - OPERATIONAL

EFVSC4X:
  id: "4547842463443714048"
  description: "Exhaust fan variable speed control with feedback and sensoring for four fans."
  is_abstract: true
  opt_uses:
  - exhaust_fan_speed_frequency_sensor_1
  - exhaust_fan_speed_percentage_sensor_1
  - exhaust_fan_current_sensor_1
  - exhaust_fan_power_sensor_1
  - exhaust_fan_speed_frequency_sensor_2
  - exhaust_fan_speed_percentage_sensor_2
  - exhaust_fan_current_sensor_2
  - exhaust_fan_power_sensor_2
  - exhaust_fan_speed_frequency_sensor_3
  - exhaust_fan_speed_percentage_sensor_3
  - exhaust_fan_current_sensor_3
  - exhaust_fan_power_sensor_3
  - exhaust_fan_speed_frequency_sensor_4
  - exhaust_fan_speed_percentage_sensor_4
  - exhaust_fan_current_sensor_4
  - exhaust_fan_power_sensor_4
  uses:
  - exhaust_fan_run_command_1
  - exhaust_fan_run_status_1
  - exhaust_fan_speed_percentage_command_1
  - exhaust_fan_run_command_2
  - exhaust_fan_run_status_2
  - exhaust_fan_speed_percentage_command_2
  - exhaust_fan_run_command_3
  - exhaust_fan_run_status_3
  - exhaust_fan_speed_percentage_command_3
  - exhaust_fan_run_command_4
  - exhaust_fan_run_status_4
  - exhaust_fan_speed_percentage_command_4
  implements:
  - OPERATIONAL

SFVSC2X:
  id: "13771214500298489856"
  description: "Supply fan variable speed control with feedback and sensoring with two fans."
  is_abstract: true
  opt_uses:
  - supply_fan_speed_frequency_sensor_1
  - supply_fan_speed_percentage_sensor_1
  - supply_fan_current_sensor_1
  - supply_fan_power_sensor_1
  - supply_fan_speed_frequency_sensor_2
  - supply_fan_speed_percentage_sensor_2
  - supply_fan_current_sensor_2
  - supply_fan_power_sensor_2
  uses:
  - supply_fan_run_command_1
  - supply_fan_run_status_1
  - supply_fan_speed_percentage_command_1
  - supply_fan_run_command_2
  - supply_fan_run_status_2
  - supply_fan_speed_percentage_command_2
  implements:
  - OPERATIONAL

SFVSC3X:
  id: "6519182149650743296"
  description: "Supply fan variable speed control with feedback and sensoring with three fans."
  is_abstract: true
  opt_uses:
  - supply_fan_speed_frequency_sensor_1
  - supply_fan_speed_percentage_sensor_1
  - supply_fan_current_sensor_1
  - supply_fan_power_sensor_1
  - supply_fan_speed_frequency_sensor_2
  - supply_fan_speed_percentage_sensor_2
  - supply_fan_current_sensor_2
  - supply_fan_power_sensor_2
  - supply_fan_speed_frequency_sensor_3
  - supply_fan_speed_percentage_sensor_3
  - supply_fan_current_sensor_3
  - supply_fan_power_sensor_3
  uses:
  - supply_fan_run_command_1
  - supply_fan_run_status_1
  - supply_fan_speed_percentage_command_1
  - supply_fan_run_command_2
  - supply_fan_run_status_2
  - supply_fan_speed_percentage_command_2
  - supply_fan_run_command_3
  - supply_fan_run_status_3
  - supply_fan_speed_percentage_command_3
  implements:
  - OPERATIONAL

SFVSC4X:
  id: "17733145221803278336"
  description: "Supply fan variable speed control with feedback and sensoring with four fans."
  is_abstract: true
  opt_uses:
  - supply_fan_speed_frequency_sensor_1
  - supply_fan_speed_percentage_sensor_1
  - supply_fan_current_sensor_1
  - supply_fan_power_sensor_1
  - supply_fan_speed_frequency_sensor_2
  - supply_fan_speed_percentage_sensor_2
  - supply_fan_current_sensor_2
  - supply_fan_power_sensor_2
  - supply_fan_speed_frequency_sensor_3
  - supply_fan_speed_percentage_sensor_3
  - supply_fan_current_sensor_3
  - supply_fan_power_sensor_3
  - supply_fan_speed_frequency_sensor_4
  - supply_fan_speed_percentage_sensor_4
  - supply_fan_current_sensor_4
  - supply_fan_power_sensor_4
  uses:
  - supply_fan_run_command_1
  - supply_fan_run_status_1
  - supply_fan_speed_percentage_command_1
  - supply_fan_run_command_2
  - supply_fan_run_status_2
  - supply_fan_speed_percentage_command_2
  - supply_fan_run_command_3
  - supply_fan_run_status_3
  - supply_fan_speed_percentage_command_3
  - supply_fan_run_command_4
  - supply_fan_run_status_4
  - supply_fan_speed_percentage_command_4
  implements:
  - OPERATIONAL

BYPSSPC:
  id: "622251700748550144"
  description: "Supply static pressure control with bypass damper."
  is_abstract: true
  opt_uses:
  - supply_air_flowrate_sensor
  uses:
  - supply_air_static_pressure_sensor
  - supply_air_static_pressure_setpoint
  - supply_fan_run_command
  - supply_fan_run_status
  - bypass_air_damper_percentage_command
  implements:
  - CONTROL

BYPSSPC2X: # Consider virtual point for instances where dampers control to same value.
  id: "7071406367143100416"
  description: "Supply static pressure control with bypass damper."
  is_abstract: true
  opt_uses:
  - supply_air_flowrate_sensor
  uses:
  - supply_air_static_pressure_sensor
  - supply_air_static_pressure_setpoint
  - supply_fan_run_command
  - supply_fan_run_status
  - bypass_air_damper_percentage_command_1
  - bypass_air_damper_percentage_command_2
  implements:
  - CONTROL

SWISOVM:
  id: "5867537891751624704"
  description: "Supply side isolation valve monitoring."
  is_abstract: true
  uses:
  - supply_water_isolation_valve_command
  - supply_water_isolation_valve_status
  implements:
  - MONITORING

SWISOVPM:
  id: "3561694882537930752"
  description: "Supply side isolation valve monitoring."
  is_abstract: true
  uses:
  - supply_water_isolation_valve_percentage_command
  - supply_water_isolation_valve_percentage_sensor
  implements:
  - MONITORING

RWISOVM:
  id: "9884748759366107136"
  description: "Return side isolation valve monitoring."
  is_abstract: true
  uses:
  - return_water_isolation_valve_command
  - return_water_isolation_valve_status
  implements:
  - MONITORING

RWISOVPM:
  id: "5273062740938719232"
  description: "Return side isolation valve monitoring."
  is_abstract: true
  uses:
  - return_water_isolation_valve_percentage_command
  - return_water_isolation_valve_percentage_sensor
  implements:
  - MONITORING

CHWRWISOVPM:
  id: "10432710170277576704"
  description: "Return side isolation valve monitoring."
  is_abstract: true
  uses:
  - chilled_return_water_isolation_valve_percentage_command
  - chilled_return_water_isolation_valve_percentage_sensor
  implements:
  - MONITORING

CHWRWISOVM:
  id: "10538544761520783360"
  description: "Return side isolation valve monitoring."
  is_abstract: true
  uses:
  - chilled_return_water_isolation_valve_command
  - chilled_return_water_isolation_valve_status
  implements:
  - MONITORING


CHWSWISOVPM:
  id: "493265792670892032"
  description: "Supply side isolation valve monitoring."
  is_abstract: true
  uses:
  - chilled_supply_water_isolation_valve_percentage_command
  - chilled_supply_water_isolation_valve_percentage_sensor
  implements:
  - MONITORING

CHWSWISOVM:
  id: "16767023046174179328"
  description: "Supply side isolation valve monitoring."
  is_abstract: true
  uses:
  - chilled_supply_water_isolation_valve_command
  - chilled_supply_water_isolation_valve_status
  implements:
  - MONITORING


PRWDT:
  id: "73094021186060288"
  description: "Temperature differential across process water."
  is_abstract: true
  implements:
  - MONITORING
  opt_uses:
  - process_cooling_thermal_power_sensor
  uses:
  - process_return_water_temperature_sensor
  - process_supply_water_temperature_sensor

PRWDT2X:
  id: "2264658189855227904"
  description: "Temperature differential across 2 process water headers."
  is_abstract: true
  implements:
  - MONITORING
  opt_uses:
  - process_cooling_thermal_power_sensor_1
  - process_cooling_thermal_power_sensor_2
  uses:
  - process_return_water_temperature_sensor_1
  - process_return_water_temperature_sensor_2
  - process_supply_water_temperature_sensor_1
  - process_supply_water_temperature_sensor_2


PWFRM:
  id: "2595109812513538048"
  description: "Flowrate monitoring for process water."
  is_abstract: true
  implements:
  - MONITORING
  uses:
  - process_water_flowrate_sensor

PWFRM2X:
  id: "9296466058040836096"
  description: "Flowrate monitoring for 2 process water headers."
  is_abstract: true
  implements:
  - MONITORING
  uses:
  - process_water_flowrate_sensor_1
  - process_water_flowrate_sensor_2

PWDPM:
  id: "455899989512552448"
  description: "Differential pressure monitoring for process water."
  is_abstract: true
  implements:
  - MONITORING
  uses:
  - process_water_differential_pressure_sensor

PWDPM2X:
  id: "7200603381453291520"
  description: "Differential pressure monitoring for 2 process water headers."
  is_abstract: true
  implements:
  - MONITORING
  uses:
  - process_water_differential_pressure_sensor_1
  - process_water_differential_pressure_sensor_2


CWRISOVPM:
  id: "5821024151850188800"
  description: "Condensing water return isolation monitoring."
  is_abstract: true
  uses:
  - condensing_return_water_isolation_valve_percentage_sensor
  - condensing_return_water_isolation_valve_percentage_command
  implements:
  - MONITORING

CWRISOVM:
  id: "8126867161063882752"
  description: "Condensing water return isolation monitoring."
  is_abstract: true
  uses:
  - condensing_return_water_isolation_valve_status
  - condensing_return_water_isolation_valve_command
  implements:
  - MONITORING


CWSISOVPM:
  id: "9716637829525667840"
  description: "Condensing water supply isolation monitoring."
  is_abstract: true
  uses:
  - condensing_supply_water_isolation_valve_percentage_sensor
  - condensing_supply_water_isolation_valve_percentage_command
  implements:
  - MONITORING

CWSISOVM:
  id: "1779043486285168640"
  description: "Condensing water supply isolation monitoring."
  is_abstract: true
  uses:
  - condensing_supply_water_isolation_valve_status
  - condensing_supply_water_isolation_valve_command
  implements:
  - MONITORING




CHWRISOVPM:
  id: "17456073789161865216"
  description: "Chilled water return isolation monitoring."
  is_abstract: true
  uses:
  - chilled_return_water_isolation_valve_percentage_sensor
  - chilled_return_water_isolation_valve_percentage_command
  implements:
  - MONITORING


WDPM:
  id: "6845381960844443648"
  description: "Differential pressure monitoring."
  is_abstract: true
  uses:
  - differential_pressure_sensor


CHWDPM:
  id: "17350239197918658560"
  description: "Differential pressure monitoring for chilled water."
  is_abstract: true
  uses:
  - chilled_water_differential_pressure_sensor


CHDX4SC:
  id: "5104951811098279936"
  description: "Chiller control."
  is_abstract: true
  opt_uses:
  - chilled_return_water_temperature_sensor
  - cooling_percentage_command
  - compressor_speed_frequency_sensor
  - compressor_speed_percentage_command
  - compressor_speed_percentage_sensor
  uses:
  - compressor_run_command_1
  - compressor_run_command_2
  - compressor_run_command_3
  - compressor_run_command_4
  - compressor_run_status_1
  - compressor_run_status_2
  - compressor_run_status_3
  - compressor_run_status_4
  - chilled_supply_water_temperature_sensor
  - chilled_supply_water_temperature_setpoint

CHDX2SC:
  id: "11002415523139944448"
  description: "Chiller control."
  is_abstract: true
  opt_uses:
  - chilled_return_water_temperature_sensor
  - cooling_percentage_command
  - compressor_speed_frequency_sensor
  - compressor_speed_percentage_command
  - compressor_speed_percentage_sensor
  - cooling_request_count
  uses:
  - compressor_run_command_1
  - compressor_run_command_2
  - compressor_run_status_1
  - compressor_run_status_2
  - chilled_supply_water_temperature_sensor
  - chilled_supply_water_temperature_setpoint


CHDXSC:
  id: "738711972362584064"
  description: "Chiller control single stage."
  is_abstract: true
  opt_uses:
  - chilled_return_water_temperature_sensor
  - cooling_percentage_command
  - compressor_speed_frequency_sensor
  - compressor_speed_percentage_command
  - compressor_speed_percentage_sensor
  uses:
  - compressor_run_command
  - compressor_run_status
  - chilled_supply_water_temperature_sensor
  - chilled_supply_water_temperature_setpoint

CHDXVSC:
  id: "16068753997699219456"
  description: "Variable speed compressor control."
  is_abstract: true
  uses:
  - compressor_speed_percentage_sensor
  - compressor_run_command
  - compressor_run_status

CDWFRM:
  id: "632877381119377408"
  description: "Condenser water flowrate monitoring."
  is_abstract: true
  uses:
  - condensing_water_flowrate_sensor
  implements:
  - MONITORING

REFSM:
  id: "14328323847953055744"
  description: "Refrigerant saturation monitoring."
  is_abstract: true
  opt_uses:
  - refrigerant_discharge_temperature_sensor
  - refrigerant_suction_temperature_sensor
  uses:
  - refrigerant_condenser_saturation_temperature_sensor
  - refrigerant_evaporator_saturation_temperature_sensor
  implements:
  - MONITORING


PDSCV:
  id: "2539113884334161920"
  description: "Pressure-dependent supply damper control for ventilation purposes (CO2 or VOC)."
  is_abstract: true
  uses:
  - supply_air_damper_percentage_command
  - supply_air_damper_percentage_sensor
  implements:
  - CONTROL

SDBPC:
  id: "11762485921188937728"
  description: "Back-pressure controlling supply damper."
  is_abstract: true
  opt_uses:
  - supply_air_flowrate_sensor
  uses:
  - supply_air_static_pressure_sensor
  - supply_air_static_pressure_setpoint
  - supply_air_damper_percentage_command
  - supply_air_damper_percentage_sensor
  implements:
  - MONITORING

HWVM:
  id: "12990740464972857344"
  description: "Heating water valve command and position monitoring (without regard to what controls it)."
  is_abstract: true
  opt_uses:
  - heating_thermal_power_capacity
  - heating_water_flowrate_sensor
  uses:
  - heating_water_valve_percentage_sensor
  - heating_water_valve_percentage_command
  implements:
  - OPERATIONAL

CHWVM:
  id: "16809792948983037952"
  description: "Chilled water valve command and position monitoring (without regard to what controls it)."
  is_abstract: true
  opt_uses:
  - cooling_thermal_power_capacity
  - chilled_water_flowrate_sensor
  - chilled_water_valve_failed_alarm
  uses:
  - chilled_water_valve_percentage_sensor
  - chilled_water_valve_percentage_command
  implements:
  - OPERATIONAL

RMM:
  id: "16071202610094276608"
  description: "Run mode monitoring."
  is_abstract: true
  uses:
  - run_mode

DSPZDHC:
  id: "8195635016311504896"
  description: "Zone dual setpoint humidification/dehumidification control."
  is_abstract: true
  opt_uses:
  - humidification_percentage_command
  uses:
  - zone_air_relative_humidity_sensor
  - zone_air_dehumidification_relative_humidity_setpoint
  - zone_air_humidification_relative_humidity_setpoint
  - dehumidification_run_command
  - humidification_run_command
  implements:
  - CONTROL

EFC:
  id: "9564729303032135680"
  description: "Exhaust air flow control."
  is_abstract: true
  uses:
  - exhaust_air_flowrate_sensor
  - exhaust_air_flowrate_setpoint
  implements:
  - OPERATIONAL

DXDDC:
  id: "14536703291649163264"
  description: "DX cooling dual setpoint control on discharge side"
  is_abstract: true
  opt_uses:
  - cooling_percentage_command
  - compressor_run_status
  uses:
  - compressor_run_command
  - discharge_air_heating_temperature_setpoint
  - discharge_air_cooling_temperature_setpoint
  - discharge_air_temperature_sensor
  implements:
  - CONTROL

HTDDC:
  id: "11978658703302721536"
  description: "gas or electric heating dual setpoint control on discharge side"
  is_abstract: true
  opt_uses:
  - heating_percentage_command
  - heater_run_status
  uses:
  - heater_run_command
  - discharge_air_heating_temperature_setpoint
  - discharge_air_cooling_temperature_setpoint
  - discharge_air_temperature_sensor
  implements:
  - CONTROL

REFSM2X:
  id: "16374171939616325632"
  description: "Refrigerant temperature monitoring for 2 circuits."
  is_abstract: true
  opt_uses:
  - refrigerant_discharge_temperature_sensor_1
  - refrigerant_discharge_temperature_sensor_2
  - refrigerant_suction_temperature_sensor_1
  - refrigerant_suction_temperature_sensor_2
  uses:
  - refrigerant_condenser_saturation_temperature_sensor_1
  - refrigerant_evaporator_saturation_temperature_sensor_1
  - refrigerant_condenser_saturation_temperature_sensor_2
  - refrigerant_evaporator_saturation_temperature_sensor_2
  implements:
  - MONITORING

REFPM:
  id: "5061129675661639680"
  description: "Refrigerant pressure monitoring for single circuits."
  is_abstract: true
  opt_uses:
  - refrigerant_differential_pressure_sensor
  uses:
  - refrigerant_evaporator_pressure_sensor
  - refrigerant_condenser_pressure_sensor
  implements:
  - MONITORING

REFPM2X:
  id: "3800121779997900800"
  description: "Refrigerant pressure monitoring for 2 circuits."
  is_abstract: true
  uses:
  - refrigerant_evaporator_pressure_sensor_1
  - refrigerant_condenser_pressure_sensor_1
  - refrigerant_evaporator_pressure_sensor_2
  - refrigerant_condenser_pressure_sensor_2
  implements:
  - MONITORING

SWPSS:
  id: "14653796881960796160"
  description: "Sweeper pump start stop monitoring."
  is_abstract: true
  uses:
  - sweeper_pump_run_command
  - sweeper_pump_run_status
  implements:
  - OPERATIONAL

SDM:
  id: "5997878398154702848"
  description: "Supply air damper monitoring."
  is_abstract: true
  uses:
  - supply_air_damper_command
  - supply_air_damper_status

ECDDC:
  id: "17635179835280064512"
  description: "Evaporative cooler control on discharge side."
  is_abstract: true
  opt_uses:
  - evaporative_cooler_run_status
  - cooling_percentage_sensor
  uses:
  - evaporative_cooler_run_command
  - discharge_air_temperature_sensor
  - discharge_air_cooling_temperature_setpoint
  - discharge_air_heating_temperature_setpoint
  implements:
  - CONTROL

DXSDC:
  id: "3007488245580693504"
  description: "Compressor run control on supply side, dual setpoints."
  is_abstract: true
  opt_uses:
  - leaving_cooling_coil_temperature_sensor
  - cooling_thermal_power_capacity
  - cooling_percentage_command #Serves as a duty cycle for single-stage DX sections.
  - compressor_speed_percentage_command
  - compressor_run_status
  uses:
  - compressor_run_command
  - supply_air_cooling_temperature_setpoint
  - supply_air_heating_temperature_setpoint
  - supply_air_temperature_sensor
  implements:
  - CONTROL

ETM4X:
  id: "11771493120443678720"
  description: "Basic exhaust temperature monitoring."
  is_abstract: true
  uses:
  - exhaust_air_temperature_sensor_1
  - exhaust_air_temperature_sensor_2
  - exhaust_air_temperature_sensor_3
  - exhaust_air_temperature_sensor_4
  implements:
  - MONITORING

DX6SC:
  id: "7258886293818441728"
  description: "Six compressor run control on supply air side."
  is_abstract: true
  opt_uses:
  - leaving_cooling_coil_temperature_sensor
  - cooling_thermal_power_capacity
  - cooling_percentage_command
  - compressor_speed_percentage_command
  - cooling_request_count
  uses:
  - compressor_run_status_1
  - compressor_run_status_2
  - compressor_run_status_3
  - compressor_run_status_4
  - compressor_run_status_5
  - compressor_run_status_6
  - compressor_run_command_1
  - compressor_run_command_2
  - compressor_run_command_3
  - compressor_run_command_4
  - compressor_run_command_5
  - compressor_run_command_6
  - supply_air_temperature_sensor
  - supply_air_temperature_setpoint
  implements:
  - CONTROL

DX2DSPRTC:
  id: "3583948997884116992"
  description: "Two-stage compressor run control with dual return temp control."
  is_abstract: true
  opt_uses:
  - leaving_cooling_coil_temperature_sensor
  - cooling_thermal_power_capacity
  - cooling_percentage_command
  - compressor_speed_percentage_command
  - cooling_stage_run_count
  uses:
  - return_air_cooling_temperature_setpoint
  - return_air_heating_temperature_setpoint
  - return_air_temperature_sensor
  - compressor_run_command_1
  - compressor_run_status_1
  - compressor_run_command_2
  - compressor_run_status_2
  implements:
  - CONTROL

DX4DC:
  id: "233270875120467968"
  description: "Compressor run control on discharge air side (DTC)."
  is_abstract: true
  opt_uses:
  - leaving_cooling_coil_temperature_sensor
  - cooling_thermal_power_capacity
  - cooling_percentage_command
  - compressor_speed_percentage_command
  uses:
  - compressor_run_status_1
  - compressor_run_command_1
  - compressor_run_status_2
  - compressor_run_command_2
  - compressor_run_status_3
  - compressor_run_command_3
  - compressor_run_status_4
  - compressor_run_command_4
  - discharge_air_temperature_sensor
  - discharge_air_temperature_setpoint
  implements:
  - CONTROL


DX6SWC:
  id: "10609564416582090752"
  description: "Six compressor run control on supply water side."
  is_abstract: true
  opt_uses:
  - cooling_thermal_power_capacity
  - cooling_percentage_command
  - compressor_speed_percentage_command
  - compressor_speed_percentage_sensor
  uses:
  - compressor_run_command_1
  - compressor_run_status_1
  - compressor_run_command_2
  - compressor_run_status_2
  - compressor_run_command_3
  - compressor_run_status_3
  - compressor_run_command_4
  - compressor_run_status_4
  - compressor_run_command_5
  - compressor_run_status_5
  - compressor_run_command_6
  - compressor_run_status_6
  - supply_water_temperature_sensor
  - supply_water_temperature_setpoint
  implements:
  - CONTROL


DRSM5X:
  id: "7159807102016290816"
  description: "Dryer status monitoring."
  is_abstract: true
  uses:
  - dryer_run_status_1
  - dryer_run_status_2
  - dryer_run_status_3
  - dryer_run_status_4
  - dryer_run_status_5
  implements:
  - MONITORING

DRSM8X:
  id: "4953043284604747776"
  description: "Dryer status monitoring."
  is_abstract: true
  uses:
  - dryer_run_status_1
  - dryer_run_status_2
  - dryer_run_status_3
  - dryer_run_status_4
  - dryer_run_status_5
  - dryer_run_status_6
  - dryer_run_status_7
  - dryer_run_status_8
  implements:
  - MONITORING
  
AHAC:
  id: "529218723387539456"
  description: "Tag to indicate an after hours activation method e.g. push button associated with this device."
  is_abstract: true
  uses:  
  - user_occupancy_override_status
  - zone_occupancy_status
  implements:
  - OPERATIONAL
  
DFFC:
  id: "10094864331922472960"
  description: "Discharge fan flow control"
  is_abstract: true
  uses:
  - discharge_fan_run_command
  - discharge_fan_run_status
  - discharge_fan_speed_percentage_command
  - discharge_air_flowrate_setpoint
  - discharge_air_flowrate_sensor
  implements:
  - CONTROL

EFM:
  id: "1682140227994386432"
  description: "Exhaust air flow monitoring"
  is_abstract: true
  uses:
  - exhaust_air_flowrate_sensor  
  implements:
  - OPERATIONAL

SWTM:
  id: "12058433769456009216"
  description: "Supply water temperature monitoring."
  is_abstract: true
  implements:
  - MONITORING
  opt_uses:
  - cooling_request_count
  - heating_request_count
  - return_water_temperature_sensor
  uses:
  - supply_water_temperature_sensor  

CWDPM:
  id: "16174723828872642560"
  description: "Differential pressure monitoring for condenser water."
  is_abstract: true
  implements:
  - MONITORING
  uses:
  - condensing_water_differential_pressure_sensor

DICM:
  id: "4971562358951378944"
  description: "Damper isolation control and monitoring. "
  is_abstract: true
  uses:
   - supply_air_isolation_damper_closed_status
   - supply_air_isolation_damper_open_status
   - supply_air_isolation_damper_command

UV:
  id: "6143342686997839872"
  description: "Ultraviolet lamp operation."
  is_abstract: true
  opt_uses:
  - ultraviolet_lamp_run_mode
  uses:
  - ultraviolet_lamp_run_command
  - ultraviolet_lamp_run_status

H3X:
  id: "3243024526971240448"
  description: "Heater monitoring."
  is_abstract: true
  implements:
  - MONITORING
  uses:
  - heater_run_status_1
  - heater_run_status_2
  - heater_run_status_3
  - heater_run_command_1
  - heater_run_command_2
  - heater_run_command_3

CHWBRC:
  id: "9602107200818380800"
  description: "Chilled water valve binary (open/closed) monitoring/controlling. Return air temperature control."
  is_abstract: true
  implements:
  - OPERATIONAL
  uses:
  - chilled_water_valve_command
  - return_air_temperature_sensor
  - return_air_temperature_setpoint

CHWISOVPM:
  id: "10952342664099397632"
  description: "Chllled water isolation valve control."
  is_abstract: true
  implements:
  - OPERATIONAL
  uses:
  - chilled_water_isolation_valve_percentage_command
  - chilled_water_isolation_valve_percentage_sensor

CWCS:
  id: "1207397495399776256"
  description: "Condensing water valve control."
  is_abstract: true
  implements:
  - OPERATIONAL
  uses:
  - condensing_water_valve_percentage_command
  - condensing_water_valve_percentage_sensor

DPM:
  id: "14194934395806154752"
  description: "Damper percentage control."
  is_abstract: true
  implements:
    - OPERATIONAL
  uses:
  - damper_percentage_command
  - damper_percentage_sensor

DFVSMC:
  id: "6412714239709937664"
  description: "Variable speed control mode for discharge fans."
  is_abstract: true
  uses:
  - discharge_fan_speed_mode
  - discharge_fan_run_status
  - discharge_fan_run_command
  implements:
  - OPERATIONAL

DFVDSC:
  id: "7493578150278856704"
  description: "Discharge fan control with toggled variable or discrete speed control. This allows the fan to run either VFD or discrete speed stages (LOW/MED/HIGH, etc.) and to switch between the mode."
  is_abstract: true
  uses:
  - discharge_fan_speed_percentage_command
  - discharge_fan_speed_mode
  - discharge_fan_run_status
  - discharge_fan_run_command
  implements:
  - OPERATIONAL

DFVDSFC:
  id: "15636086276564713472"
  description: "Discharge fan control with toggled variable or discrete speed (frequency) control. This allows the fan to run either VFD or discrete speed stages (LOW/MED/HIGH, etc.) and to switch between the mode."
  is_abstract: true
  uses:
  - discharge_fan_speed_frequency_command
  - discharge_fan_speed_mode
  - discharge_fan_run_status
  - discharge_fan_run_command
  implements:
  - OPERATIONAL

SSPCSCM:
  id: "6685507472607674368"
  description: "Supply air static pressure control for supervisor control (Machine learning)."
  is_abstract: true
  uses:
  - supervisor_control_mode
  - supervisor_supply_air_static_pressure_setpoint
  - program_supply_air_static_pressure_setpoint
  - supply_air_static_pressure_setpoint

STCSCM:
  id: "6577421081550782464"
  description: "Supply air temperature control for supervisor control (Machine learning)."
  is_abstract: true
  uses:
  - supervisor_control_mode
  - supervisor_supply_air_temperature_setpoint
  - program_supply_air_temperature_setpoint
  - supply_air_temperature_setpoint

SWTCSCM:
  id: "8591656014892236800"
  description: "Supply water temperature control for supervisor control (Machine learning)."
  is_abstract: true
  uses:
  - supervisor_control_mode
  - supervisor_supply_water_temperature_setpoint
  - program_supply_water_temperature_setpoint
  - supply_water_temperature_setpoint

WDPCSCM:
  id: "11032607012927045632"
  description: "Water differential pressure control for supervisor control (Machine learning)."
  is_abstract: true
  uses:
  - supervisor_control_mode
  - supervisor_differential_pressure_setpoint
  - program_differential_pressure_setpoint
  - differential_pressure_setpoint

CSWIVS:
  id: "359876340523991040"
  description: "Condensing return water isolation valve control."
  is_abstract: true
  implements:
  - OPERATIONAL
  uses:
  - condensing_return_water_isolation_valve_command_1
  - condensing_return_water_isolation_valve_command_2
  - condensing_return_water_isolation_valve_command_3
  - condensing_return_water_isolation_valve_command_4
  - condensing_return_water_isolation_valve_command_5
  - condensing_return_water_isolation_valve_command_6
  - condensing_return_water_isolation_valve_command_7
  - condensing_return_water_isolation_valve_status_1
  - condensing_return_water_isolation_valve_status_2
  - condensing_return_water_isolation_valve_status_3
  - condensing_return_water_isolation_valve_status_4
  - condensing_return_water_isolation_valve_status_5
  - condensing_return_water_isolation_valve_status_6
  - condensing_return_water_isolation_valve_status_7
  - condensing_return_water_isolation_valve_status_8
  - condensing_return_water_isolation_valve_status_9
  - condensing_return_water_isolation_valve_status_10
  - condensing_return_water_isolation_valve_status_11
  - condensing_return_water_isolation_valve_status_12
  - condensing_return_water_isolation_valve_status_13
  - condensing_return_water_isolation_valve_status_14

CRWIVS:
  id: "10755028705425227776"
  description: "Condensing supply water isolation valve control."
  is_abstract: true
  implements:
  - OPERATIONAL
  uses:
  - condensing_supply_water_isolation_valve_command_1
  - condensing_supply_water_isolation_valve_command_2
  - condensing_supply_water_isolation_valve_command_3
  - condensing_supply_water_isolation_valve_command_4
  - condensing_supply_water_isolation_valve_command_5
  - condensing_supply_water_isolation_valve_command_6
  - condensing_supply_water_isolation_valve_command_7
  - condensing_supply_water_isolation_valve_status_1
  - condensing_supply_water_isolation_valve_status_2
  - condensing_supply_water_isolation_valve_status_3
  - condensing_supply_water_isolation_valve_status_4
  - condensing_supply_water_isolation_valve_status_5
  - condensing_supply_water_isolation_valve_status_6
  - condensing_supply_water_isolation_valve_status_7
  - condensing_supply_water_isolation_valve_status_8
  - condensing_supply_water_isolation_valve_status_9
  - condensing_supply_water_isolation_valve_status_10
  - condensing_supply_water_isolation_valve_status_11
  - condensing_supply_water_isolation_valve_status_12
  - condensing_supply_water_isolation_valve_status_13
  - condensing_supply_water_isolation_valve_status_14

CSWTC:
  id: "14772239573039710208"
  description: "Condensing supply water temperature control."
  is_abstract: true
  implements:
  - OPERATIONAL
  uses:
  - condensing_supply_water_temperature_setpoint
  - condensing_supply_water_temperature_sensor

HTWHLSTC:
  id: "5798430287411019776"
  description: "Heat wheel which controls supply temperature using speed control."
  is_abstract: true
  implements:
  - CONTROL
  opt_uses:
  - heat_wheel_speed_percentage_sensor
  - exhaust_air_temperature_sensor
  - return_air_temperature_sensor
  uses:
  - heat_wheel_speed_percentage_command
  - heat_wheel_run_command
  - heat_wheel_run_status
  - outside_air_temperature_sensor
  - supply_air_temperature_sensor
  - supply_air_temperature_setpoint

#New abstracts for CH ZRH EURD
CAM:
  id: "10932006097032052736"
  description: "ztc alarm monitoring based on moisture sensor on coil or in pan."
  is_abstract: true
  implements:
  - MONITORING
  uses:
  - condensate_water_alarm

DPHCC:
  id: "12422697573691686912"
  description: "Two-pipe heating and cooling control. Has a single control
    valve that is fed by two separate headers for heating and cooling water.
    There is an isolation valve for each incoming system and a single control
    valve. Valve and mode control to zone temperature (heating/cooling
    setpoint configuration)."
  is_abstract: true
  opt_uses:
  - chilled_return_water_isolation_valve_percentage_command
  - heating_return_water_isolation_valve_percentage_command
  - heating_supply_water_isolation_valve_percentage_command
  - chilled_supply_water_isolation_valve_percentage_command
  - zone_air_cooling_temperature_setpoint
  - zone_air_heating_temperature_setpoint
  - condensate_water_alarm
  - zone_conditioning_mode
  - supply_water_valve_flowrate_sensor
  uses:
  - supply_water_valve_percentage_command
  - zone_air_temperature_sensor
  - water_riser_mode

HHCDM:
  id: "3582131505163403264"
  description: "Hydronic heating and cooling distribution monitoring"
  is_abstract: true
  implements:
  - MONITORING
  uses:
  - chilled_supply_water_isolation_valve_percentage_command
  - chilled_return_water_isolation_valve_percentage_command
  - heating_supply_water_isolation_valve_percentage_command
  - heating_return_water_isolation_valve_percentage_command
  - heating_request_count
  - cooling_request_count
  opt_uses:
  - average_zone_air_temperature_sensor


HHRU:
  id: "9211631039376523264"
  description: "Hydronic heat recovery unit for ahu's with bypass valve and circulation pump"
  is_abstract: true
  implements:
  - MONITORING
  uses:
  - supply_air_temperature_sensor
  - supply_air_temperature_setpoint
  - return_air_temperature_sensor
  - supply_water_temperature_sensor
  - supply_water_valve_percentage_command
  - supply_water_valve_percentage_sensor
  opt_uses:
  - exhaust_air_temperature_sensor
  - outside_air_temperature_sensor

PHRU:
  id: "5194420171762040832"
  description: "heat recovery unit for ahu's with plate heat exchanger valve and bypass damper"
  is_abstract: true
  implements:
  - MONITORING
  uses:
  - supply_air_temperature_sensor
  - supply_air_temperature_setpoint
  - return_air_temperature_sensor
  - bypass_air_damper_percentage_command
  opt_uses:
  - exhaust_air_temperature_sensor
  - outside_air_temperature_sensor
  - bypass_air_damper_command
  - bypass_air_damper_status

CHWDT2X:
  id: "17588854111866978304"
  description: "Temperature differential across chilled water with two sets of sensors."
  is_abstract: true
  implements:
  - MONITORING
  uses:
  - chilled_return_water_temperature_sensor_1
  - chilled_supply_water_temperature_sensor_1
  - chilled_return_water_temperature_sensor_2
  - chilled_supply_water_temperature_sensor_2

HLSAFS:
  id: "3550799821818298368"
  description: "Duct VAV type with high and low limit setpoint"
  is_abstract: true
  uses:
  - high_limit_supply_air_flowrate_setpoint
  - low_limit_supply_air_flowrate_setpoint
  - supply_air_flowrate_setpoint
  implements:
  - CONTROL

RHDHS:
  id: "15197108458198401024"
  description: "Return humidification/dehumidification monitor."
  is_abstract: true
  uses:
  - return_air_relative_humidity_sensor
  - return_air_relative_humidity_setpoint
  - dehumidification_run_status
  - humidification_run_status
  implements:
  - MONITORING

CO2DFVSC:
  id: "4574242837138243584"
  description: "Carbon dioxide levels controlled by a variable speed discharge fan."
  uses:
  - zone_air_co2_concentration_sensor
  - zone_air_co2_concentration_setpoint
  - discharge_fan_speed_percentage_command
  implements:
  - CONTROL

RACO2C:
  id: "15503353232859594752"
  description: "Returned air carbon dioxide levels controls."
  uses:
  - return_air_co2_concentration_sensor
  - return_air_co2_concentration_setpoint
  
DX2DDC:
  id: "6446737527519838208"
  description: "Two compressor run control with dual setpoint control on discharge side"
  is_abstract: true
  opt_uses:
  - cooling_percentage_command
  - compressor_speed_percentage_command
  uses:
  - compressor_run_command_1
  - compressor_run_command_2
  - compressor_run_status_1
  - compressor_run_status_2
  - discharge_air_heating_temperature_setpoint
  - discharge_air_cooling_temperature_setpoint
  - discharge_air_temperature_sensor
  implements:
  - CONTROL

HWDT:
  id: "6441530240450691072"
  description: "Temperature differential across heating water for heat recovery chiller."
  is_abstract: true
  implements:
  - MONITORING
  uses:
  - heating_return_water_temperature_sensor
  - heating_supply_water_temperature_sensor

HPDDC:
  id: "5130419798932455424"
  description: "Dual setpoint discharge side heat pump control."
  is_abstract: true
  opt_uses:
  - cooling_thermal_power_capacity
  - heating_thermal_power_capacity
  - compressor_speed_percentage_command
  - cooling_percentage_command
  uses:
  - discharge_air_temperature_sensor
  - discharge_air_cooling_temperature_setpoint
  - discharge_air_heating_temperature_setpoint
  - compressor_run_command
  - compressor_run_status
  - reversing_valve_command
  implements:
  - CONTROL

EC2SC:
  id: "9093587471018491904"
  description: "Evaporative cooler control on supply side."
  is_abstract: true
  opt_uses:
  - evaporative_cooler_run_status_1
  - evaporative_cooler_run_status_2
  - cooling_percentage_sensor
  - cooling_request_count
  uses:
  - evaporative_cooler_run_command_1
  - evaporative_cooler_run_command_2
  - supply_air_temperature_sensor
  - supply_air_temperature_setpoint
  implements:
  - CONTROL

HWDDC:
  id: "5695815066213941248"
  description: "Heating water valve with dual setpoint control on discharge side."
  is_abstract: true
  opt_uses:
  - heating_water_valve_percentage_sensor
  - heating_thermal_power_capacity
  - discharge_air_relative_humidity_sensor
  - heating_water_flowrate_sensor
  uses:
  - heating_water_valve_percentage_command
  - discharge_air_heating_temperature_setpoint
  - discharge_air_temperature_sensor
  implements:
  - CONTROL

CFDPM:
  id: "13838358376871886848"
  description: "Carbon filter pressure monitoring, where specific filter type is required."
  is_abstract: true
  uses:
  - carbon_filter_differential_pressure_sensor
  implements:
  - MONITORING
 
VOADM2X:
  id: "13507343804260155392"
  description: "Variable outside air damper monitoring, where there are two separate, equal sets of dampers that operate in conjunction."
  is_abstract: true
  opt_uses:
  - economizer_mode
  - mixed_air_temperature_sensor
  - outside_air_damper_percentage_sensor_1
  - outside_air_damper_percentage_sensor_2
  - low_limit_outside_air_damper_percentage_command
  - outside_air_flowrate_sensor_1
  - outside_air_flowrate_sensor_2
  uses:
  - outside_air_temperature_sensor
  - outside_air_damper_percentage_command_1
  - outside_air_damper_percentage_command_2
  implements:
  - MONITORING
 
EHHRC:
  id: "3300321589723136"
  description: "Exhaust hydronic heat recovery coil with an isolation valve."
  is_abstract: true
  uses:
  - heat_recovery_water_isolation_valve_command
  - leaving_heat_recovery_coil_temperature_sensor
  - entering_heat_recovery_coil_temperature_sensor
  - exhaust_air_flowrate_sensor
  implements:
  - MONITORING
 
DPBHCC:
  id: "6697901167675965440"
  description: "Two-pipe binary (open/closed) heating and cooling control. There is
  an isolation valve for each incoming system. Valve and mode control to zone temperature
  (heating/cooling setpoint configuration)."
  is_abstract: true
  opt_uses:
  - cooling_request_count
  - heating_request_count
  - zone_air_relative_humidity_sensor
  uses:
  - chilled_supply_water_isolation_valve_command
  - chilled_supply_water_isolation_valve_status
  - heating_supply_water_isolation_valve_command
  - heating_supply_water_isolation_valve_status
  - zone_air_cooling_temperature_setpoint
  - zone_air_heating_temperature_setpoint
  - zone_air_temperature_sensor
  implements:
  - CONTROL
 
FTC:
  id: "18010943431630651392"
  description: "Floor temperature control, where the temperature sensors are embedded in the floor (as opposed to open to the air)."
  is_abstract: true
  uses:
  - zone_floor_temperature_sensor
  - zone_floor_temperature_setpoint
  implements:
  - OPERATIONAL
 
DPCHWHRWSC:
  id: "370343691220418560"
  description: "Two-pipe chilled water and heat recovery water control using the same coils."
  is_abstract: true
  opt_uses:
  - leaving_coil_temperature_sensor
  - chilled_supply_water_temperature_sensor
  - chilled_return_water_temperature_sensor
  - heat_recovery_supply_water_temperature_sensor
  - heat_recovery_return_water_temperature_sensor
  - supply_water_valve_percentage_sensor
  - heat_recovery_return_water_isolation_valve_status
  - heat_recovery_supply_water_isolation_valve_status
  - chilled_return_water_isolation_valve_status
  - chilled_supply_water_isolation_valve_status
  uses:
  - supply_air_temperature_sensor
  - supply_air_temperature_setpoint
  - supply_water_valve_percentage_command
  - heat_recovery_run_command
  - heat_recovery_supply_water_isolation_valve_command
  - chilled_supply_water_isolation_valve_command
  implements:
  - CONTROL

CPVSC2X:
  id: "2309143330803417088"
  description: "Circulation pump variable speed control with 2 circulation pumps."
  is_abstract: true
  uses:
  - circulation_pump_run_command_1
  - circulation_pump_run_status_1
  - circulation_pump_speed_percentage_command_1
  - circulation_pump_run_command_2
  - circulation_pump_run_status_2
  - circulation_pump_speed_percentage_command_2
  implements:
  - OPERATIONAL

HWTTC:
  id: "8895657785832767488"
  description: "Hot water tank temperature control."
  is_abstract: true
  uses:
  - hot_water_tank_temperature_setpoint
  - hot_water_tank_temperature_sensor
  implements:
  - OPERATIONAL

PHWTTC:
  id: "15921273204530741248"
  description: "Preheating water tank temperature control."
  is_abstract: true
  uses:
  - preheating_water_tank_temperature_setpoint
  - preheating_water_tank_temperature_sensor
  implements:
  - OPERATIONAL
  

RCKTM:
  id: "4150552628444528640"
  description: "Refrigeration circuit monitoring for a DX compressor loop."
  is_abstract: true
  uses:
  - refrigerant_discharge_pressure_sensor
  - refrigerant_discharge_temperature_sensor
  - refrigerant_liquid_pressure_sensor
  - refrigerant_liquid_saturation_temperature_sensor
  - refrigerant_liquid_temperature_sensor
  - refrigerant_subcooling_temperature_sensor
  - refrigerant_suction_pressure_sensor
  - refrigerant_suction_saturation_temperature_sensor
  - refrigerant_suction_superheat_temperature_sensor
  - refrigerant_suction_temperature_sensor


RCKTM2X:
  id: "9248627406627930112"
  description: "Refrigeration circuits (2x) monitoring for a DX compressor loop."
  is_abstract: true
  uses:
  - refrigerant_discharge_pressure_sensor_1
  - refrigerant_discharge_temperature_sensor_1
  - refrigerant_liquid_pressure_sensor_1
  - refrigerant_liquid_saturation_temperature_sensor_1
  - refrigerant_liquid_temperature_sensor_1
  - refrigerant_subcooling_temperature_sensor_1
  - refrigerant_suction_pressure_sensor_1
  - refrigerant_suction_saturation_temperature_sensor_1
  - refrigerant_suction_superheat_temperature_sensor_1
  - refrigerant_suction_temperature_sensor_1
  - refrigerant_discharge_pressure_sensor_2
  - refrigerant_discharge_temperature_sensor_2
  - refrigerant_liquid_pressure_sensor_2
  - refrigerant_liquid_saturation_temperature_sensor_2
  - refrigerant_liquid_temperature_sensor_2
  - refrigerant_subcooling_temperature_sensor_2
  - refrigerant_suction_pressure_sensor_2
  - refrigerant_suction_saturation_temperature_sensor_2
  - refrigerant_suction_superheat_temperature_sensor_2
  - refrigerant_suction_temperature_sensor_2


CCM:
  id: "7375129961641803776"
  description: "Compressor current monitoring."
  is_abstract: true
  uses:
  - compressor_run_command
  - compressor_current_sensor

CC2XM:
  id: "15229407711775948800"
  description: "Compressor current monitoring for 2 compressors."
  is_abstract: true
  uses:
  - compressor_run_command_1
  - compressor_current_sensor_1
  - compressor_run_command_2
  - compressor_current_sensor_2

SSSPC:
  id: "12462508690710200320"
  description: "Supply static steam pressure control for steam/water heat exchanger"
  is_abstract: true
  uses:
  - supply_steam_static_pressure_sensor
  - supply_steam_static_pressure_setpoint
  - steam_valve_percentage_command
  implements:
  - CONTROL

SCHWISOVPM:
  id: "428890486376235008"
  description: "Secondary chilled water return side isolation valve percentage monitoring."
  is_abstract: true
  uses:
  - secondary_chilled_return_water_isolation_valve_percentage_command
  - secondary_chilled_return_water_isolation_valve_percentage_sensor
  implements:
  - MONITORING

SCHWDT:
  id: "9593715728075194368"
  description: "Secondary-side chilled water delta-T monitoring."
  is_abstract: true
  implements:
  - MONITORING
  uses:
  - secondary_chilled_supply_water_temperature_sensor
  - secondary_chilled_return_water_temperature_sensor

SHWDT:
  id: "11532515367658192896"
  description: "Secondary-side heating water delta-T monitoring."
  is_abstract: true
  implements:
  - MONITORING
  uses:
  - secondary_heating_supply_water_temperature_sensor
  - secondary_heating_return_water_temperature_sensor

PCHWDT:
  id: "18119029822687543296"
  description: "Temperature differential across primary chilled water loop."
  is_abstract: true
  implements:
  - MONITORING
  uses:
  - primary_chilled_return_water_temperature_sensor
  - primary_chilled_supply_water_temperature_sensor

PHWDT:
  id: "4392058158462271488"
  description: "Temperature differential across primary heating water loop."
  is_abstract: true
  implements:
  - MONITORING
  uses:
  - primary_heating_return_water_temperature_sensor
  - primary_heating_supply_water_temperature_sensor

TDTM:
  id: "9652262523231010816"
  description: "water tank delta-T monitoring."
  is_abstract: true
  uses:
  - leaving_water_tank_temperature_sensor
  - entering_water_tank_temperature_sensor 
  implements:
  - MONITORING

HLPM:
  id: "4982029709647806464"
  description: "Heating thermal power sensor."
  is_abstract: true
  uses:
  - heating_thermal_power_sensor
  implements:
  - MONITORING

CWRWISOVM:
  id: "15646553627261140992"
  description: "Condensing water supply side isolation valve monitoring."
  is_abstract: true
  uses:
  - condensing_return_water_isolation_valve_command
  - condensing_return_water_isolation_valve_status
  implements:
  - MONITORING

CWRWISOVPM:
  id: "7850822672282812416"
  description: "Condensing water return side isolation valve percentage monitoring."
  is_abstract: true
  uses:
  - condensing_return_water_isolation_valve_percentage_command
  - condensing_return_water_isolation_valve_percentage_sensor
  implements:
  - MONITORING

OCWRWISOVM:
  id: "18443288995858219008"
  description: "Open-loop CDW return side isolation valve monitoring."
  is_abstract: true
  uses:
  - outside_condensing_loop_return_water_isolation_valve_command
  - outside_condensing_loop_return_water_isolation_valve_status
  implements:
  - MONITORING

OCWRWISOVPM:
  id: "15705100422416957440"
  description: "Open-loop CDW return side isolation valve monitoring."
  is_abstract: true
  uses:
  - outside_condensing_loop_return_water_isolation_valve_percentage_command
  - outside_condensing_loop_return_water_isolation_valve_percentage_sensor
  implements:
  - MONITORING

HWRWISOVM:
  id: "8729024599620059136"
  description: "Heating return side isolation valve monitoring."
  is_abstract: true
  uses:
  - heating_return_water_isolation_valve_command
  - heating_return_water_isolation_valve_status
  implements:
  - MONITORING

HWSWISOVM:
  id: "4614986340017111040"
  description: "Heating supply side isolation valve monitoring."
  is_abstract: true
  uses:
  - heating_supply_water_isolation_valve_command
  - heating_supply_water_isolation_valve_status
  implements:
  - MONITORING

HWRWISOVPM:
  id: "13399257413203263488"
  description: "Heating return side isolation valve percentage monitoring."
  is_abstract: true
  uses:
  - heating_return_water_isolation_valve_percentage_command
  - heating_return_water_isolation_valve_percentage_sensor
  implements:
  - MONITORING
<<<<<<< HEAD
  
EPM:
  description: "Basic Electrical parameter monitoring."
  is_abstract: true
  opt_uses:
  - power_status
  uses:
  - voltage_sensor
  - current_sensor
  - power_sensor
  - energy_accumulator
  implements:
  - MONITORING"
  
VOADC2X:
  description: "Variable outside air damper control and monitoring, where there are two separate, equal sets of dampers that operate in conjunction."
  is_abstract: true
  uses:
  - outside_air_damper_percentage_sensor_1
  - outside_air_damper_percentage_sensor_2
  - outside_air_damper_percentage_command_1
  - outside_air_damper_percentage_command_2
  implements:
  - operational  
  
RAIDC:
  description: "Return air isolation damper control and monitoring."
  is_abstract: true
  uses:
  - return_air_isolation_damper_status
  - return_air_isolation_damper_control
 

RAIDC3X:
  description: "Return air isolation damper control and monitoring, where there are three separate, equal sets of dampers that operate in conjunction."
  is_abstract: true
  uses:
  - return_air_isolation_damper_status_1
  - return_air_isolation_damper_status_2
  - return_air_isolation_damper_status_3 
  - return_air_isolation_damper_control_1
  - return_air_isolation_damper_control_2
  - return_air_isolation_damper_control_3   
  implements:
  - MONITORING

RAIDC2X:
  description: "Return air isolation damper control and monitoring, where there are two separate, equal sets of dampers that operate in conjunction."
  is_abstract: true
  uses:
  - return_air_isolation_damper_status_1
  - return_air_isolation_damper_status_2 
  - return_air_isolation_damper_control_1
  - return_air_isolation_damper_control_2  
  implements:
  - MONITORING

RAIDC4X:
  description: "Return air isolation damper control and monitoring, where there are four separate, equal sets of dampers that operate in conjunction."
  is_abstract: true
  uses:
  - return_air_isolation_damper_status_1
  - return_air_isolation_damper_status_2
  - return_air_isolation_damper_status_3
  - return_air_isolation_damper_status_4
  - return_air_isolation_damper_control_1
  - return_air_isolation_damper_control_2
  - return_air_isolation_damper_control_3 
  - return_air_isolation_damper_control_4  
  implements:
  - MONITORING

SFRMM:
  description: "Supply fan run mode monitoring."
  is_abstract: true
  uses:
  - supply_fan_run_mode
  implements:
  - MONITORING

SRC:
  description: "Very basic run scheduling command. "
  is_abstract: true
  uses:
  - schedule_run_command
  implements:
  - CONTROL

SAIDC:
  description: "isolation damper status monitoring and control on the supply side."
  is_abstract: true
  uses:
  - supply_air_isolation_damper_status
  - supply_air_isolation_damper_control  
  implements:
  - MONITORING

SAIDC2X:
  description: "isolation damper status monitoring and control on the supply side, where there are two separate, equal sets of dampers that operate in conjunction."
  is_abstract: true
  uses:
  - supply_air_isolation_damper_status_1
  - supply_air_isolation_damper_status_2
  - supply_air_isolation_damper_control_1
  - supply_air_isolation_damper_control_2  
  implements:
  - MONITORING

SAIDC3X:
  description: "isolation damper status monitoring and control on the supply side, where there are three separate, equal sets of dampers that operate in conjunction."
  is_abstract: true
  uses:
  - supply_air_isolation_damper_status_1
  - supply_air_isolation_damper_status_2
  - supply_air_isolation_damper_status_3
  - supply_air_isolation_damper_control_1
  - supply_air_isolation_damper_control_2
  - supply_air_isolation_damper_control_3  
  implements:
  - MONITORING   
  
SSPM2X:
  description: "Static pressure monitoring on the supply side where the average of the two sensors are being taken."
  is_abstract: true
  uses:
  - supply_air_static_pressure_sensor_1
  - supply_air_static_pressure_sensor_2
  - supply_air_static_pressure_setpoint_1
  - supply_air_static_pressure_setpoint_2   
  implements:
  - MONITORING

SFRDM:  
  description: "Supply fan run duration monitoring "
  is_abstract: true
  uses:
  - supply_fan_run_time_accumulator
  implements:
  - MONITORING 

CPRDM:  
  description: "Compressor run duration monitoring "
  is_abstract: true
  uses:
  - compressor_run_time_accumulator
  implements:
  - MONITORING 

EVFSM:
  description: "Evaporative fan speed monitoring ."
  is_abstract: true
  uses:
  - evaporative_fan_speed_sensor
  implements:
  - CONTROL 

RDM:
  description: "Very basic system run duration monitoring. "
  is_abstract: true
  uses:
  - run_time_accumulator
  implements:
  - MONITORING

ZTLM:
  description: "Zone temperature setpoint limit monitoring."
  is_abstract: true
  uses:
  - high_limit_zone_air_temperature_setpoint
  - low_limit_zone_air_temperature_setpoint
  - zone_air_temperature_setpoint
  implements:
  - MONITORING
  
SFMSC:
  description: "Discharge fan multi-speed control."
  is_abstract: true
  uses:
  - supply_fan_run_command
  - supply_fan_run_status
  - supply_fan_speed_mode 

SFRDM:
  description: "Very basic system run duration monitoring for supply fans. "
  is_abstract: true
  uses:
  - supply_fan_run_time_accumulator
  implements:
  - MONITORING  
  
#HRZAM:
#  description: "High room Zone air temperature monitoring and control. "
#  is_abstract: true
#  uses:
#  - high_limit_zone_air_temperature_setpoint
#  implements:
#  - CONTROL
  
#LRZAM:
#  description: "Low room Zone air temperature monitoring and control. "
#  is_abstract: true
#  uses:
#  - low_limit_zone_air_temperature_setpoint
#  implements:
#  - CONTROL  
  
ZHLM:
  description: "Zone reative humidity setpoint limit monitoring."
  is_abstract: true
  uses:
  - high_limit_zone_air_relative_humidity_setpoint
  - low_limit_zone_air_relative_humidity_setpoint
  - zone_air_relative_humidity_setpoint
  implements:
  - MONITORING

#HRZHM:
#  description: "High room Zone air humidity monitoring and control. "
#  is_abstract: true
#  uses:
#  - high_limit_zone_air_relative_humidity_setpoint
#  implements:
#  - CONTROL    
  
#LRZHM:
#  description: "Low room Zone air humidity monitoring and control. "
#  is_abstract: true
#  uses:
#  - low_limit_zone_air_relative_humidity_setpoint
#  implements:
#  - CONTROL 


CPRDM2X:  
  description: "Compressor run duration monitoring of 2 compressors "
  is_abstract: true
  uses:
  - compressor_run_time_accumulator_1
  - compressor_run_time_accumulator_2  
  implements:
  - MONITORING  

ZPLM:
  description: "Zone air pressure setpoint limit monitoring."
  is_abstract: true
  uses:
  - high_limit_zone_air_pressure_sensor
  - low_limit_zone_air_pressure_sensor
  implements:
  - MONITORING
  
 
  
#HRPM:
#  description: "High room pressure monitoring and control . "
#  is_abstract: true
#  uses:
#  - high_limit_zone_air_pressure_sensor
#  implements:
#  - MONITORING    
  
#LRPM:
#  description: "Low room pressure monitoring and control. "
#  is_abstract: true
#  uses:
#  - low_limit_zone_air_pressure_sensor
#  implements:
#  - MONITORING 
=======

MIPVCM:
  id: "10283962739713900544"
  description: "Motor phase-level input current and voltage monitoring."
  is_abstract: true
  implements:
  - MONITORING
  uses:
  - input_phase1_phase3_line_motor_voltage_sensor
  - input_phase1_phase2_line_motor_voltage_sensor
  - input_phase2_phase3_line_motor_voltage_sensor
  - input_phase1_line_motor_current_sensor
  - input_phase2_line_motor_current_sensor
  - input_phase3_line_motor_current_sensor
  opt_uses:
  - average_input_line_motor_current_sensor
  - average_input_inter_line_motor_voltage_sensor

MIPWM:
  id: "2094166817340653568"
  description: "Motor input power monitoring."
  is_abstract: true
  implements:
  - MONITORING
  uses:
  - input_motor_power_sensor
  opt_uses:
  - motor_powerfactor_sensor
  - input_motor_frequency_sensor

INVOPWM:
  id: "10056530958531690496"
  description: "Inverter (VFD) output power monitoring."
  is_abstract: true
  implements:
  - MONITORING
  uses:
  - output_inverter_power_sensor
  opt_uses:
  - output_inverter_voltage_sensor
  - input_inverter_frequency_sensor

INVIPCM:
  id: "3240332922506444800"
  description: "Inverter (VFD) 3-phase input current monitoring."
  is_abstract: true
  implements:
  - MONITORING
  uses:
  - input_phase1_line_inverter_current_sensor
  - input_phase2_line_inverter_current_sensor
  - input_phase3_line_inverter_current_sensor

CWSWISOVPM:
  id: "14769547968574914560"
  description: "Condensing water supply side isolation valve percentage monitoring."
  is_abstract: true
  uses:
  - condensing_supply_water_isolation_valve_percentage_command
  - condensing_supply_water_isolation_valve_percentage_sensor
  implements:
  - MONITORING

GTWFCISOVM:
  id: "5444844940104302592"
  description: "Geothermal water free-cooling isolation valve monitoring; exclusively using ground as heat sink for building load."
  is_abstract: true  
  uses:
  - chilled_side_ground_supply_economizer_isolation_valve_status
  - chilled_side_ground_return_economizer_isolation_valve_status
  - chilled_side_ground_return_economizer_isolation_valve_command
  implements:
  - MONITORING

GTWGRISOVM:
  id: "12463704959361220608"
  description: "Geothermal water ground-recharge isolation valve monitoring; rejecting ground heat to atmosphere via cooling towers."
  is_abstract: true  
  uses:
  - heating_side_ground_supply_economizer_isolation_valve_status
  - heating_side_ground_return_economizer_isolation_valve_status
  - heating_side_ground_return_economizer_isolation_valve_command
  implements:
  - MONITORING

GTWHEISOVM:
  id: "3366433712072818688"
  description: "Geothermal water heat-extraction isolation valve monitoring; extracting ground heat to to use in building."
  is_abstract: true
  uses:
  - chilled_side_ground_return_water_isolation_valve_status
  - chilled_side_ground_supply_water_isolation_valve_status
  - chilled_side_ground_supply_water_isolation_valve_command
  implements:
  - MONITORING

GTWHRISOVM:
  id: "11317538854195429376"
  description: "Geothermal water heat-rejection isolation valve monitoring; rejecting building heat to ground."
  is_abstract: true  
  uses:
  - heating_side_ground_return_water_isolation_valve_status
  - heating_side_ground_supply_water_isolation_valve_status
  - heating_side_ground_supply_water_isolation_valve_command
  implements:
  - MONITORING
  
COCDSP:
  id: "3620605616042541056"
  description: "Dual setpoint CO concentration control."
  is_abstract: true
  uses:
  - low_limit_zone_air_co_concentration_setpoint
  - high_limit_zone_air_co_concentration_setpoint
  - zone_air_co_concentration_sensor
  implements:
  - CONTROL

NOCDSP:
  id: "10177846673493983232"
  description: "Dual setpoint NO concentration control."
  is_abstract: true
  uses:
  - low_limit_zone_air_no_concentration_setpoint
  - high_limit_zone_air_no_concentration_setpoint
  - zone_air_no_concentration_sensor
  implements:
  - CONTROL

EFHLC:
  id: "16708066133181202432"
  description: "Two-speed exhaust fan (low/high)."
  is_abstract: true
  uses:
  - low_exhaust_fan_speed_command
  - high_exhaust_fan_speed_command
  - low_exhaust_fan_speed_status
  - high_exhaust_fan_speed_status
  implements:
  - OPERATIONAL
>>>>>>> 35f9a834
<|MERGE_RESOLUTION|>--- conflicted
+++ resolved
@@ -4829,7 +4829,6 @@
   - heating_return_water_isolation_valve_percentage_sensor
   implements:
   - MONITORING
-<<<<<<< HEAD
   
 EPM:
   description: "Basic Electrical parameter monitoring."
@@ -5098,7 +5097,6 @@
 #  - low_limit_zone_air_pressure_sensor
 #  implements:
 #  - MONITORING 
-=======
 
 MIPVCM:
   id: "10283962739713900544"
@@ -5238,5 +5236,4 @@
   - low_exhaust_fan_speed_status
   - high_exhaust_fan_speed_status
   implements:
-  - OPERATIONAL
->>>>>>> 35f9a834
+  - OPERATIONAL