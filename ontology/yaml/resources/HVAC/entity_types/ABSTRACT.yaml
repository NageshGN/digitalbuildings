--- conflicted
+++ resolved
@@ -7542,7 +7542,6 @@
   implements:
   - CONTROL
 
-<<<<<<< HEAD
 PHWRMSC:
   guid: "ef91c1f1-cc85-4690-b4dd-69a4678f7cb3"
   description: "Potable hot water with return monitoring and supply water control."
@@ -7556,7 +7555,6 @@
   implements:
   - CONTROL
 
-=======
 HCPC2X:
   guid: "67a960f5-65e7-400f-b64e-ab4ef1ae9035"
   description: "Circulation control for 2 onboard heating water pumps."
@@ -7575,5 +7573,4 @@
   - chilled_water_circulation_pump_run_status_1
   - chilled_water_circulation_pump_run_status_2
   - chilled_water_circulation_pump_run_command_1
-  - chilled_water_circulation_pump_run_command_2
->>>>>>> 3bc1c1b3
+  - chilled_water_circulation_pump_run_command_2