--- conflicted
+++ resolved
@@ -596,12 +596,9 @@
   - discharge_fan_power_sensor
   - discharge_air_static_pressure_sensor
   - discharge_fan_lost_power_alarm
-<<<<<<< HEAD
   - discharge_fan_failed_alarm
-=======
   - schedule_run_command
   - discharge_fan_run_time_accumulator
->>>>>>> e2169b56
   uses:
   - discharge_fan_run_command
   - discharge_fan_run_status
@@ -1383,7 +1380,6 @@
   implements:
   - MONITORING
 
-<<<<<<< HEAD
 FDPSM2X:
   description: "Filter pressure status monitoring (2 sensors)."
   is_abstract: true
@@ -1395,8 +1391,8 @@
   - filter_alarm_2
   implements:
   - MONITORING  
-=======
-FDPSM:
+  
+  FDPSM:
   id: "5397007388203024384"
   description: "Filter pressure status monitoring."
   is_abstract: true
@@ -1406,7 +1402,7 @@
   - filter_alarm
   implements:
   - MONITORING
->>>>>>> e2169b56
+
 
 # Chilled water valve control
 
