# Copyright 2020 Google LLC
#
# Licensed under the Apache License, Version 2.0 (the License);
# you may not use this file except in compliance with the License.
# You may obtain a copy of the License at
#
#    https://www.apache.org/licenses/LICENSE-2.0
#
# Unless required by applicable law or agreed to in writing, software
# distributed under the License is distributed on an AS IS BASIS,
# WITHOUT WARRANTIES OR CONDITIONS OF ANY KIND, either express or implied.
# See the License for the specific language governing permissions and
# limitations under the License.

### ABSTRACT TYPES

# This defines subtypes by function. They are not necessarily specific to any type of equipment.
# TODO: Variable speed compressors?
# TODO: For types which use multiple sensors as control points (e.g. differential_pressure_sensor_1
# and _2) they should be reconstructed using virtual points (and the 2X types should be deprecated).

SD:
  guid: "92e24391-7993-4d0b-9fbd-a6e9707e7e20"
  description: "Single duct VAV type, with basic airflow control."
  is_abstract: true
  opt_uses:
  - cooling_thermal_power_capacity
  - run_command
  - supply_air_cooling_flowrate_capacity
  - supply_air_damper_percentage_sensor
  - supply_air_heating_flowrate_capacity
  - supply_air_temperature_sensor
  - supply_air_ventilation_flowrate_requirement
  - high_supply_air_temperature_alarm
  - low_supply_air_temperature_alarm
  - purge_command
  uses:
  - supply_air_damper_percentage_command
  - supply_air_flowrate_sensor
  - supply_air_flowrate_setpoint
  implements:
  - CONTROL


RDM:
  guid: "9b0b6094-b092-4d27-b894-6dbc299e4833"
  description: "Very basic system run duration monitoring. "
  is_abstract: true
  uses:
  - run_time_accumulator
  implements:
  - MONITORING

DD:
  guid: "5b09f1bd-f526-4d77-b1a3-1fceda2ba041"
  description: "Dual duct flow control (hot deck, cold deck)."
  is_abstract: true
  opt_uses:
  - cooling_thermal_power_capacity
  - discharge_air_temperature_sensor
  - heating_thermal_power_capacity
  - run_command
  - supply_air_cooling_flowrate_capacity
  - supply_air_heating_flowrate_capacity
  - supply_air_ventilation_flowrate_requirement
  - failed_discharge_air_temperature_alarm
  uses:
  - cooling_air_damper_percentage_command
  - cooling_air_flowrate_sensor
  - cooling_air_flowrate_setpoint
  - heating_air_damper_percentage_command
  - heating_air_flowrate_sensor
  - heating_air_flowrate_setpoint
  implements:
  - CONTROL


SRC:
  guid: "0b8da138-b5be-42d1-81ad-13d4196f5352"
  description: "Very basic run scheduling command. "
  is_abstract: true
  uses:
  - schedule_run_command
  implements:
  - CONTROL

# Not deprecated but probably not useful
OADM:
  guid: "682fcc2c-ff92-4409-81b3-03a1eb8851b4"
  description: "Outside air damper monitoring."
  is_abstract: true
  uses:
  - outside_air_damper_command


MOAFC:
  guid: "76994bbd-4395-4a19-914f-d5c9a21fc99b"
  description: "Minimum (ventilation) outside air flow control."
  is_abstract: true
  opt_uses:
  - economizer_mode
  uses:
  - ventilation_outside_air_damper_percentage_command
  - ventilation_outside_air_flowrate_sensor
  - ventilation_outside_air_flowrate_setpoint
  implements:
  - CONTROL


OAFC:
  guid: "9a39e296-caaa-41d8-a1b2-af9255eb4019"
  description: "Outside Air Flow Control"
  is_abstract: true
  opt_uses:
  - economizer_mode
  - mixed_air_temperature_sensor
  - failed_mixed_air_temperature_alarm
  uses:
  - outside_air_damper_percentage_command
  - outside_air_flowrate_sensor
  - outside_air_flowrate_setpoint
  implements:
  - CONTROL


ZTM:
  guid: "869b8713-9b16-4ca0-b957-630c26e9e506"
  description: "Zone temperature monitoring."
  is_abstract: true
  opt_uses:
  - discharge_air_temperature_sensor
  - failed_discharge_air_temperature_alarm
  - failed_zone_air_temperature_alarm
  - high_zone_air_temperature_alarm
  - low_zone_air_temperature_alarm
  uses:
  - zone_air_temperature_sensor
  implements:
  - MONITORING


REFM:
  guid: "df97ad55-5e8f-4cc2-89b7-c07b7a6f28b4"
  description: "Refrigerant leak monitoring."
  is_abstract: true
  implements:
  - MONITORING
  uses:
  - zone_air_refrigerant_concentration_sensor


CSP:
  guid: "d741e3d6-4997-4a01-8ac1-07b6ff6d53a7"
  description: "Single cooling setpoint control (IDF room typically)."
  is_abstract: true
  implements:
  - OPERATIONAL
  opt_uses:
  - discharge_air_temperature_sensor
  - zone_air_relative_humidity_sensor
  - zone_occupancy_status
  - failed_discharge_air_temperature_alarm
  - failed_zone_air_temperature_alarm
  - high_zone_air_temperature_alarm
  - low_zone_air_temperature_alarm
  uses:
  - zone_air_cooling_temperature_setpoint
  - zone_air_temperature_sensor


ZTC:
  guid: "6140021d-52a9-4d7c-8846-ca296ab32aa2"
  description: "Single control setpoint with deadband."
  is_abstract: true
  implements:
  - OPERATIONAL
  opt_uses:
  - zone_air_deadband_temperature_setpoint
  - zone_air_relative_humidity_sensor
  - failed_zone_air_temperature_alarm
  - high_zone_air_temperature_alarm
  - low_zone_air_temperature_alarm
  - zone_occupancy_status
  uses:
  - zone_air_temperature_sensor
  - zone_air_temperature_setpoint


DSARC:
  guid: "d891cb1e-f38c-4bec-ae0f-80cc00e2a346"
  description: "AHU dual supply air reset control."
  is_abstract: true
  opt_uses:
  - heating_request_count
  - supply_air_flowrate_sensor
  uses:
  - cooling_request_count
  - pressurization_request_count
  - supply_air_cooling_temperature_setpoint
  - supply_air_heating_temperature_setpoint
  - supply_air_static_pressure_setpoint
  implements:
  - CONTROL


DFMSS:
  guid: "d2e28e09-b84b-479a-85a6-f3494b50c7d3"
  description: "Discharge fan Start Stop with uneven statuses."
  is_abstract: true
  implements:
  - OPERATIONAL
  opt_uses:
  - discharge_air_flowrate_capacity
  - discharge_fan_current_sensor
  - discharge_fan_power_capacity
  - discharge_fan_power_sensor
  - discharge_fan_lost_power_alarm
  uses:
  - discharge_fan_run_command
  - discharge_fan_run_status_1
  - discharge_fan_run_status_2


DX2RC:
  guid: "3ffa6782-30f3-4e94-9a5d-a6a2fa47c91a"
  description: "Compressor run control on retun side (RC)."
  is_abstract: true
  opt_uses:
  - compressor_speed_percentage_command
  - cooling_percentage_command
  - cooling_thermal_power_capacity
  - discharge_air_temperature_sensor
  - leaving_cooling_coil_temperature_sensor
  - failed_discharge_air_temperature_alarm
  - high_return_air_temperature_alarm
  - low_return_air_temperature_alarm
  uses:
  - compressor_run_command_1
  - compressor_run_command_2
  - compressor_run_status_1
  - compressor_run_status_2
  - return_air_temperature_sensor
  - return_air_temperature_setpoint
  implements:
  - CONTROL


DFSMC:
  guid: "c9972693-cc8b-4191-ba3c-d0306e961ca7"
  description: "Discharge fan multi-speed control."
  is_abstract: true
  uses:
  - discharge_fan_run_command
  - discharge_fan_speed_mode


DSP:
  guid: "662d48d1-95a9-4e23-a6e1-daf2fc80d676"
  description: "Dual setpoint control (heating/cooling thresholds with deadband in between)."
  is_abstract: true
  implements:
  - OPERATIONAL
  opt_uses:
  - discharge_air_temperature_sensor
  - zone_air_relative_humidity_sensor
  - failed_discharge_air_temperature_alarm
  - failed_zone_air_temperature_alarm
  - high_zone_air_temperature_alarm
  - low_zone_air_temperature_alarm
  uses:
  - zone_air_cooling_temperature_setpoint
  - zone_air_heating_temperature_setpoint
  - zone_air_temperature_sensor


DDSP:
  guid: "079307e1-3bd4-4f90-9c00-66961afbda6a"
  description: "Dual setpoint control (heating/cooling thresholds with deadband in between) with two zone temp sensors."
  is_abstract: true
  implements:
  - OPERATIONAL
  opt_uses:
  - discharge_air_temperature_sensor
  - failed_discharge_air_temperature_alarm
  uses:
  - zone_air_cooling_temperature_setpoint
  - zone_air_heating_temperature_setpoint
  - zone_air_temperature_sensor_1
  - zone_air_temperature_sensor_2


CO2C:
  guid: "d2659eb3-d7a4-450a-9152-da9b30c9a267"
  description: "Carbon dioxide control."
  is_abstract: true
  implements:
  - OPERATIONAL
  uses:
  - zone_air_co2_concentration_sensor
  - zone_air_co2_concentration_setpoint
  opt_uses:
  - high_zone_air_co2_concentration_alarm


CO2CDSP:
  guid: "668a3a75-e78d-4755-a360-b370bceda3c5"
  description: "Carbon dioxide control with dual setpoint."
  is_abstract: true
  implements:
  - OPERATIONAL
  uses:
  - high_limit_zone_air_co2_concentration_setpoint
  - low_limit_zone_air_co2_concentration_setpoint
  - zone_air_co2_concentration_sensor
  opt_uses:
  - high_zone_air_co2_concentration_alarm
  

COC:
  guid: "dee7cc87-51cb-460e-8202-eff4001319db"
  description: "Carbon monoxide control."
  is_abstract: true
  implements:
  - OPERATIONAL
  uses:
  - zone_air_co_concentration_sensor
  - zone_air_co_concentration_setpoint
  opt_uses:
  - high_zone_air_co_concentration_alarm


BPC:
  guid: "8199ef48-de0b-4112-bf7a-15876a4acaff"
  description: "Building pressure control (stand-alone fan)."
  is_abstract: true
  uses:
  - building_air_static_pressure_sensor
  - building_air_static_pressure_setpoint
  implements:
  - OPERATIONAL
  opt_uses:
  - high_building_air_static_pressure_alarm
  - low_building_air_static_pressure_alarm


BPC2X:
  guid: "4c27f34b-0132-44fb-b99a-355ba6a25d6c"
  description: "Building pressure control for two pressure sensors (stand-alone fan)."
  is_abstract: true
  opt_uses:
  - high_building_air_static_pressure_alarm_1
  - high_building_air_static_pressure_alarm_2
  - low_building_air_static_pressure_alarm_1
  - low_building_air_static_pressure_alarm_2
  uses:
  - building_air_static_pressure_sensor_1
  - building_air_static_pressure_sensor_2
  - building_air_static_pressure_setpoint
  implements:
  - OPERATIONAL


EDPM:
  guid: "6051d016-4a78-42f4-aeaf-3701417b8773"
  description: "Exhaust air damper percentage monitoring."
  is_abstract: true
  uses:
  - exhaust_air_damper_percentage_command
  - exhaust_air_damper_percentage_sensor


EDM:
  guid: "e765d413-988e-4524-99b6-9869cff2f02e"
  description: "Exhaust air damper monitoring."
  is_abstract: true
  uses:
  - exhaust_air_damper_command
  - exhaust_air_damper_status


EDBPC:
  guid: "4e428d76-1f7d-46e9-adc6-2affcd170fb6"
  description: "Building static control with exhaust damper."
  is_abstract: true
  opt_uses:
  - exhaust_air_damper_percentage_sensor
  - exhaust_air_differential_pressure_sensor
  - high_building_air_static_pressure_alarm
  - low_building_air_static_pressure_alarm
  uses:
  - building_air_static_pressure_sensor
  - building_air_static_pressure_setpoint
  - exhaust_air_damper_percentage_command
  implements:
  - CONTROL


EDRPC:
  guid: "79013451-90f3-412c-bde5-425c455b2de5"
  description: "Return static control with exhaust damper."
  is_abstract: true
  opt_uses:
  - exhaust_air_damper_percentage_sensor
  uses:
  - exhaust_air_damper_percentage_command
  - return_air_static_pressure_sensor
  - return_air_static_pressure_setpoint
  implements:
  - CONTROL


EFFC:
  guid: "45dd6520-570d-43c6-8085-124f1a99196e"
  description: "Exhaust fan flow control."
  is_abstract: true
  uses:
  - exhaust_air_flowrate_sensor
  - exhaust_air_flowrate_setpoint
  - speed_percentage_command
  implements:
  - CONTROL


BSPC:
  guid: "78836ff7-b9e6-427d-bbbc-bef212ae6522"
  description: "Building static pressure control (as part of a composite device)."
  is_abstract: true
  opt_uses:
  - exhaust_air_damper_percentage_command
  - exhaust_fan_run_status
  - failed_exhaust_fan_alarm
  - high_building_air_static_pressure_alarm
  - low_building_air_static_pressure_alarm
  uses:
  - building_air_static_pressure_sensor
  - building_air_static_pressure_setpoint
  - exhaust_fan_run_command
  implements:
  - CONTROL


VSC:
  guid: "5ac998b4-d72e-40f1-9c8f-c905ec8b5cc6"
  description: "Variable speed control generic."
  is_abstract: true
  opt_uses:
  - control_mode
  - current_sensor
  - energy_accumulator
  - motor_temperature_sensor
  - power_sensor
  - run_mode
  - run_time_accumulator
  - speed_frequency_sensor
  - speed_mode
  - speed_percentage_sensor
  - torque_sensor
  - voltage_sensor
  - failed_alarm
  - local_override_alarm
  - lost_power_alarm
  - master_alarm
  uses:
  - run_command
  - run_status
  - speed_percentage_command
  implements:
  - OPERATIONAL


EFVSC:
  guid: "dab0bc02-db86-4b2d-be8d-36a4232ef7c0"
  description: "Variable speed control for exhaust fans."
  is_abstract: true
  opt_uses:
  - exhaust_fan_current_sensor
  - exhaust_fan_power_sensor
  - exhaust_fan_run_mode
  - exhaust_fan_speed_frequency_sensor
  - exhaust_fan_speed_mode
  - exhaust_fan_speed_percentage_sensor
  - failed_exhaust_fan_alarm
  uses:
  - exhaust_fan_run_command
  - exhaust_fan_run_status
  - exhaust_fan_speed_percentage_command
  implements:
  - OPERATIONAL


VSFC:
  guid: "8dcdc4b0-af94-4468-8346-d28442447f84"
  description: "Variable speed control or monitor in frequency"
  is_abstract: true
  uses:
  - speed_frequency_command
  - speed_frequency_sensor


SFVSC:
  guid: "ac42c5d1-24d5-4433-b5e5-4ae8843e9ca8"
  description: "Variable speed control for supply fans."
  is_abstract: true
  opt_uses:
  - control_mode
  - supply_fan_current_sensor
  - supply_fan_energy_accumulator
  - supply_fan_power_sensor
  - supply_fan_power_status
  - supply_fan_run_time_accumulator
  - supply_fan_speed_frequency_sensor
  - supply_fan_speed_mode
  - supply_fan_speed_percentage_sensor
  - supply_fan_torque_sensor
  - supply_fan_voltage_sensor
  - failed_supply_fan_alarm
  - supply_fan_lost_power_alarm
  uses:
  - supply_fan_run_command
  - supply_fan_run_status
  - supply_fan_speed_percentage_command
  implements:
  - OPERATIONAL


DFVSC:
  guid: "99ebcfbb-f9a5-446f-8faf-ebf61548e2cd"
  description: "Variable speed control for discharge fans."
  is_abstract: true
  opt_uses:
  - control_mode
  - discharge_fan_current_sensor
  - discharge_fan_energy_accumulator
  - discharge_fan_power_sensor
  - discharge_fan_run_time_accumulator
  - discharge_fan_speed_frequency_sensor
  - discharge_fan_speed_mode
  - discharge_fan_speed_percentage_sensor
  - discharge_fan_torque_sensor
  - discharge_fan_voltage_sensor
  - discharge_fan_lost_power_alarm
  - failed_discharge_fan_alarm
  - discharge_air_flowrate_sensor
  uses:
  - discharge_fan_run_command
  - discharge_fan_run_status
  - discharge_fan_speed_percentage_command
  implements:
  - OPERATIONAL


DFVSC2X:
  guid: "8d7ed5d3-725a-46d7-99e5-6cfbed564551"
  description: "Variable speed control for discharge fans for 2 separate zones."
  is_abstract: true
  opt_uses:
  - discharge_fan_current_sensor_1
  - discharge_fan_current_sensor_2
  - discharge_fan_power_sensor_1
  - discharge_fan_power_sensor_2
  - discharge_fan_speed_frequency_sensor_1
  - discharge_fan_speed_frequency_sensor_2
  - discharge_fan_speed_percentage_sensor_1
  - discharge_fan_speed_percentage_sensor_2
  - discharge_fan_lost_power_alarm_1
  - discharge_fan_lost_power_alarm_2
  uses:
  - discharge_fan_run_command_1
  - discharge_fan_run_command_2
  - discharge_fan_run_status_1
  - discharge_fan_run_status_2
  - discharge_fan_speed_percentage_command_1
  - discharge_fan_speed_percentage_command_2
  implements:
  - OPERATIONAL


DFVSFC:
  guid: "0f7905ae-ef96-4e44-a52b-10d3fd628de9"
  description: "Variable speed control with frequency setting for discharge fans."
  is_abstract: true
  uses:
  - discharge_fan_run_command
  - discharge_fan_run_status
  - discharge_fan_speed_frequency_command
  opt_uses:
  - discharge_fan_speed_frequency_sensor
  - failed_discharge_fan_alarm
  implements:
  - OPERATIONAL


DFMSC:
  guid: "b9228e0a-91ae-4bcf-911d-f5391941814d"
  description: "Discharge fan multi-speed control."
  is_abstract: true
  uses:
  - discharge_fan_run_command
  - discharge_fan_run_status
  - discharge_fan_speed_mode
  opt_uses:
  - discharge_fan_run_mode
  - schedule_run_command
  - failed_discharge_fan_alarm


ZHM:
  guid: "2832f316-151a-489e-9bd5-0ab159edb0d2"
  description: "Zone humidity monitoring."
  is_abstract: true
  implements:
  - MONITORING
  uses:
  - zone_air_relative_humidity_sensor


DTM:
  guid: "576e2b80-1711-4bac-abed-c54f2db5351d"
  description: "Discharge temperature monitoring."
  is_abstract: true
  opt_uses:
  - discharge_air_relative_humidity_sensor
  - discharge_air_specificenthalpy_sensor
  - failed_discharge_air_temperature_alarm
  uses:
  - discharge_air_temperature_sensor
  implements:
  - MONITORING


SS:
  guid: "5231c7a0-b1bf-48b2-8443-6f37e3b07376"
  description: "Basic combination of run command and status (start/stop)."
  is_abstract: true
  implements:
  - /SS
  - OPERATIONAL
  opt_uses:
  - control_mode
  - current_sensor
  - flowrate_capacity
  - power_capacity
  - power_sensor
  - powerfactor_sensor
  - run_time_accumulator
  - failed_alarm
  - local_override_alarm
  - lost_power_alarm


SSPC:
  guid: "7e0a30ec-8a1d-486c-b9f2-96ae60e695cd"
  description: "Supply static pressure control via supply fan speed"
  is_abstract: true
  opt_uses:
  - pressurization_request_count
  - supply_air_damper_percentage_command
  - supply_air_flowrate_sensor
  - supply_fan_run_command
  - supply_fan_run_status
  - supply_fan_speed_frequency_sensor
  - supply_fan_speed_percentage_command
  - failed_supply_fan_alarm
  - high_supply_air_static_pressure_alarm
  - low_supply_air_static_pressure_alarm
  uses:
  - supply_air_static_pressure_sensor
  - supply_air_static_pressure_setpoint
  implements:
  - OPERATIONAL
  

SPSS:
  guid: "0b1c2a43-53d8-4349-883c-8bde722fccb5"
  description: "Spray pump start stop monitoring."
  is_abstract: true
  uses:
  - spray_pump_run_command
  - spray_pump_run_status
  implements:
  - OPERATIONAL


EFSS:
  guid: "1df2cdc8-ef3c-472a-ace0-c85d501e121e"
  description: "Basic combination of exhaust fan run command and status (start/stop)."
  is_abstract: true
  implements:
  - OPERATIONAL
  opt_uses:
  - exhaust_air_flowrate_capacity
  - exhaust_fan_current_sensor
  - exhaust_fan_power_capacity
  - exhaust_fan_power_sensor
  - exhaust_fan_run_mode
  - failed_exhaust_fan_alarm
  uses:
  - exhaust_fan_run_command
  - exhaust_fan_run_status


DFSS:
  guid: "969a750f-d5a3-4d4c-ae74-b810d6ddb774"
  description: "Basic combination of discharge fan run command and status (start/stop)."
  is_abstract: true
  implements:
  - OPERATIONAL
  opt_uses:
  - discharge_air_flowrate_capacity
  - discharge_air_static_pressure_sensor
  - discharge_fan_current_sensor
  - discharge_fan_power_capacity
  - discharge_fan_power_sensor
  - discharge_fan_run_time_accumulator
  - schedule_run_command
  - discharge_fan_lost_power_alarm
  - failed_discharge_fan_alarm
  - overload_discharge_fan_alarm
  uses:
  - discharge_fan_run_command
  - discharge_fan_run_status


DFSS2X:
  guid: "dddfd3fa-86a8-4cf9-b1ca-8026ab54f991"
  description: "Two discharge fan run command and status (start/stop). With dampers"
  is_abstract: true
  implements:
  - OPERATIONAL
  uses:
  - discharge_fan_run_command_1
  - discharge_fan_run_command_2
  - discharge_fan_run_status_1
  - discharge_fan_run_status_2


HT2RC:
  guid: "3a770fea-bfb4-4a78-a0a1-c33922871fa2"
  description: "Two gas or electric heater control on zone side (HSP, DSP)."
  is_abstract: true
  opt_uses:
  - discharge_air_temperature_sensor
  - heating_percentage_command
  - heating_thermal_power_capacity
  - failed_discharge_air_temperature_alarm
  - high_return_air_temperature_alarm
  - low_return_air_temperature_alarm
  uses:
  - heater_run_command_1
  - heater_run_command_2
  - return_air_temperature_sensor
  - return_air_temperature_setpoint
  implements:
  - CONTROL


HTZTC:
  guid: "bb4d6089-64cd-4994-9906-2a5555f9155a"
  description: "Gas or electric heater control on zone side (ZC)."
  is_abstract: true
  opt_uses:
  - discharge_air_temperature_sensor
  - heater_run_status
  - heating_percentage_command
  - heating_thermal_power_capacity
  - failed_discharge_air_temperature_alarm
  - failed_zone_air_temperature_alarm
  - high_zone_air_temperature_alarm
  - low_zone_air_temperature_alarm
  uses:
  - heater_run_command
  - zone_air_temperature_sensor
  - zone_air_temperature_setpoint
  implements:
  - CONTROL


HT3ZTC:
  guid: "bd9a4e2d-2467-43ad-8398-62af5e487ceb"
  description: "Two gas or electric heater control on zone side (HSP, ZTC)."
  is_abstract: true
  opt_uses:
  - discharge_air_temperature_sensor
  - heating_percentage_command
  - heating_thermal_power_capacity
  - failed_discharge_air_temperature_alarm
  - failed_zone_air_temperature_alarm
  - high_zone_air_temperature_alarm
  - low_zone_air_temperature_alarm
  uses:
  - heater_run_command_1
  - heater_run_command_2
  - heater_run_command_3
  - zone_air_temperature_sensor
  - zone_air_temperature_setpoint
  implements:
  - CONTROL


HSOUC:
  guid: "e64d93ac-29cd-46d6-8e4e-6c54db056eb5"
  description: "Heating occupied/unoccupied setpoint control."
  is_abstract: true
  uses:
  - zone_air_occupied_heating_temperature_setpoint
  - zone_air_temperature_sensor
  - zone_air_unoccupied_heating_temperature_setpoint
  implements:
  - CONTROL
  opt_uses:
  - failed_zone_air_temperature_alarm
  - high_zone_air_temperature_alarm
  - low_zone_air_temperature_alarm


HTZOUC:
  guid: "5407057a-7f34-4bc6-bb9f-3b8fa1149f14"
  description: "Gas or electric heater control on zone side (ZC)."
  is_abstract: true
  opt_uses:
  - heater_run_status
  - failed_zone_air_temperature_alarm
  - high_zone_air_temperature_alarm
  - low_zone_air_temperature_alarm
  uses:
  - heater_run_command
  - zone_air_occupied_heating_temperature_setpoint
  - zone_air_temperature_sensor
  - zone_air_unoccupied_heating_temperature_setpoint
  implements:
  - CONTROL


LCC:
  guid: "f686598b-eac2-4397-bcc5-a11a6a34c071"
  description: "Leaving coil temperature control."
  is_abstract: true
  uses:
  - chilled_water_valve_percentage_command
  - leaving_cooling_coil_temperature_sensor
  - leaving_cooling_coil_temperature_setpoint
  implements:
  - CONTROL


LCC2X:
  guid: "ad8c876b-1c34-4148-9f3c-43d91613bcb3"
  description: "Double valve leaving coil temperature control."
  is_abstract: true
  uses:
  - chilled_water_valve_percentage_command_1
  - chilled_water_valve_percentage_command_2
  - leaving_cooling_coil_temperature_sensor
  - leaving_cooling_coil_temperature_setpoint
  implements:
  - CONTROL


SFSS:
  guid: "1e8dd2f7-192a-430b-af2c-db6065664deb"
  description: "Basic combination of supply fan run command and status (start/stop)."
  is_abstract: true
  implements:
  - OPERATIONAL
  opt_uses:
  - supply_air_flowrate_capacity
  - supply_fan_current_sensor
  - supply_fan_power_capacity
  - supply_fan_power_sensor
  - supply_fan_run_mode
  - supply_fan_run_time_accumulator
  - failed_supply_fan_alarm
  - supply_fan_lost_power_alarm
  uses:
  - supply_fan_run_command
  - supply_fan_run_status


RHM:
  guid: "9b13e30c-52b7-45d1-9798-f7c754e959e9"
  description: "Return air humidity monitoring."
  is_abstract: true
  implements:
  - MONITORING
  uses:
  - return_air_relative_humidity_sensor
  opt_uses:
  - high_return_air_relative_humidity_alarm
  - low_return_air_relative_humidity_alarm


RTM:
  guid: "7baf6cba-dc20-47f6-845c-bd71b0fa2ae4"
  description: "Return air temperature monitoring"
  is_abstract: true
  implements:
  - MONITORING
  opt_uses:
  - return_air_relative_humidity_sensor
  - return_air_specificenthalpy_sensor
  - high_return_air_relative_humidity_alarm
  - high_return_air_temperature_alarm
  - low_return_air_relative_humidity_alarm
  - low_return_air_temperature_alarm
  uses:
  - return_air_temperature_sensor


DTC:
  guid: "fa2354f6-694c-4fd6-b5b5-6352eff50fe4"
  description: "Discharge air temperatore control"
  is_abstract: true
  implements:
  - OPERATIONAL
  uses:
  - discharge_air_temperature_sensor
  - discharge_air_temperature_setpoint
  opt_uses:
  - failed_discharge_air_temperature_alarm


STC:
  guid: "68140147-a50c-4ee9-b560-fa78596fbd94"
  description: "Supply air temperature control"
  is_abstract: true
  opt_uses:
  - cooling_request_count
  - heating_request_count
  - high_supply_air_temperature_alarm
  - low_supply_air_temperature_alarm
  uses:
  - supply_air_temperature_sensor
  - supply_air_temperature_setpoint
  implements:
  - OPERATIONAL


RTC:
  guid: "2145865b-f060-452b-b78b-2fafa6c92b4f"
  description: "Return air temperature control"
  is_abstract: true
  implements:
  - OPERATIONAL
  uses:
  - return_air_temperature_sensor
  - return_air_temperature_setpoint
  opt_uses:
  - high_return_air_temperature_alarm
  - low_return_air_temperature_alarm

# Rename to OTM
OA:
  guid: "f6ecf533-f838-4f16-84b2-8392cbf0da84"
  description: "Basic weather station (drybulb temp and humidity)."
  is_abstract: true
  opt_uses:
  - outside_air_co2_concentration_sensor
  - outside_air_dewpoint_temperature_sensor
  - outside_air_pressure_sensor
  - outside_air_rain_level_sensor
  - outside_air_relative_humidity_sensor
  - outside_air_specificenthalpy_sensor
  - outside_air_voc_concentration_sensor
  - outside_air_wetbulb_temperature_sensor
  - wind_direction_angle_sensor
  - wind_linearvelocity_sensor
  - ultraviolet_irradiance_sensor
  - outside_air_pm2pt5_density_sensor
  - outside_air_aqi_sensor
  uses:
  - outside_air_temperature_sensor
  implements:
  - MONITORING


ZA:
  guid: "461b178e-e9be-46e6-b8f1-804c138eb17f"
  description: "Grouped type for zone air psychrometric conditions (RH and temp)"
  is_abstract: true
  uses:
  - zone_air_relative_humidity_sensor
  - zone_air_temperature_sensor
  opt_uses:
  - failed_zone_air_temperature_alarm
  - high_zone_air_temperature_alarm
  - low_zone_air_temperature_alarm


WDT:
  guid: "0f31290a-83fd-4526-ba80-8cd9c34ce1f9"
  description: "Temperature differential across water."
  is_abstract: true
  implements:
  - MONITORING
  uses:
  - return_water_temperature_sensor
  - supply_water_temperature_sensor
  opt_uses:
  - high_supply_water_temperature_alarm
  - low_supply_water_temperature_alarm


CHWDT:
  guid: "0960d44f-87ff-43f5-b576-c19f8a7f2b83"
  description: "Temperature differential across chilled water."
  is_abstract: true
  implements:
  - MONITORING
  uses:
  - chilled_return_water_temperature_sensor
  - chilled_supply_water_temperature_sensor


CHWDPSC:
  guid: "16555397-2e6c-401c-bb6e-3b93affe444e"
  description: "Chilled water valve controlling supply air dewpoint temperature."
  is_abstract: true
  opt_uses:
  - chilled_supply_water_temperature_sensor
  - cooling_thermal_power_capacity
  - leaving_cooling_coil_temperature_sensor
  uses:
  - chilled_water_valve_percentage_command
  - supply_air_dewpoint_temperature_sensor
  - supply_air_dewpoint_temperature_setpoint
  implements:
  - CONTROL


CHWDPSC2X:
  guid: "25b52b13-03b0-4b5b-b241-e088bfdb06c6"
  description: "Chilled water valves (2x) controlling supply air dewpoint temperature."
  is_abstract: true
  opt_uses:
  - cooling_thermal_power_capacity
  - leaving_cooling_coil_temperature_sensor
  uses:
  - chilled_water_valve_percentage_command_1
  - chilled_water_valve_percentage_command_2
  - supply_air_dewpoint_temperature_sensor
  - supply_air_dewpoint_temperature_setpoint
  implements:
  - CONTROL


CWDT:
  guid: "3cf2eb19-0557-4565-a72b-4059950f9ac7"
  description: "Temperature differential across condenser water."
  is_abstract: true
  implements:
  - MONITORING
  uses:
  - condensing_return_water_temperature_sensor
  - condensing_supply_water_temperature_sensor

# Rename SFN TOTAL_
SWTC:
  guid: "7d72e2de-f1db-4be8-852c-210be33b00dd"
  description: "Supply water temperature control."
  is_abstract: true
  implements:
  - OPERATIONAL
  opt_uses:
  - cooling_request_count
  - heating_request_count
  - return_water_temperature_sensor
  - low_return_water_temperature_alarm
  - high_return_water_temperature_alarm
  - run_command
  - cooling_percentage_command
  - high_supply_water_temperature_alarm
  - low_supply_water_temperature_alarm
  uses:
  - supply_water_temperature_sensor
  - supply_water_temperature_setpoint


RWTC:
  guid: "e6ef58f6-fbda-421d-ac06-d573b093aecd"
  description: "Return water temperature control."
  is_abstract: true
  implements:
  - OPERATIONAL
  opt_uses:
  - run_command
  - supply_water_temperature_sensor
  - high_supply_water_temperature_alarm
  - low_supply_water_temperature_alarm
  uses:
  - return_water_temperature_sensor
  - return_water_temperature_setpoint


PSWTC:
  guid: "3846a514-83b2-4ec3-afde-295c476a5624"
  description: "Process water temperature control."
  is_abstract: true
  opt_uses:
  - process_return_water_temperature_sensor
  uses:
  - process_supply_water_temperature_sensor
  - process_supply_water_temperature_setpoint
  implements:
  - OPERATIONAL


SCHWTC:
  guid: "d2af9b79-4eb2-4b63-a03a-dc5483372690"
  description: "Supply chilled water temperature control."
  is_abstract: true
  implements:
  - OPERATIONAL
  opt_uses:
  - chilled_return_water_temperature_sensor
  - cooling_percentage_command
  - cooling_request_count
  uses:
  - chilled_supply_water_temperature_sensor
  - chilled_supply_water_temperature_setpoint


WDPC:
  guid: "86b2c846-0cc3-4828-8648-88c2082c900e"
  description: "Differential pressure control in whichever system."
  is_abstract: true
  implements:
  - OPERATIONAL
  opt_uses:
  - pressurization_request_count
  - high_differential_pressure_alarm
  - low_differential_pressure_alarm
  uses:
  - differential_pressure_sensor
  - differential_pressure_setpoint


CGRWTC:
  guid: "1672a49a-ab80-4989-9ec6-c300d0f44a9e"
  description: "Cogeneration return water temperature control."
  is_abstract: true
  implements:
  - OPERATIONAL
  opt_uses:
  - cogeneration_supply_water_temperature_sensor
  uses:
  - cogeneration_return_water_temperature_sensor
  - cogeneration_return_water_temperature_setpoint


WDPC2X:
  guid: "6e5ff883-c8e2-4e66-8be4-abb9104090c3"
  description: "Differential pressure control in whichever system, 2 sensors."
  is_abstract: true
  implements:
  - OPERATIONAL
  opt_uses:
  - pressurization_request_count
  - run_command
  uses:
  - differential_pressure_sensor_1
  - differential_pressure_sensor_2
  - differential_pressure_setpoint

# Change to low_limit_flowrate_setpoint
MINFC:
  guid: "da585ae8-7eda-452c-b0f8-117faaafd85d"
  description: "Minimum flow control for entire loop."
  is_abstract: true
  implements:
  - CONTROL
  uses:
  - bypass_valve_percentage_command
  - flowrate_sensor
  - min_flowrate_setpoint
  opt_uses:
  - low_flowrate_alarm

# Rename to CPSS
CPC:
  guid: "0dfda014-0c9e-4c4c-8be9-2b303c22e141"
  description: "Circulation pump control"
  is_abstract: true
  uses:
  - circulation_pump_run_command
  - circulation_pump_run_status
  opt_uses:
  - failed_circulation_pump_alarm

### NET NEW TYPES
ETM:
  guid: "97fcba06-cb9c-4b09-b8f2-d2b44192b1de"
  description: "Basic exhaust temperature monitoring."
  is_abstract: true
  uses:
  - exhaust_air_temperature_sensor
  implements:
  - MONITORING
  opt_uses:
  - failed_exhaust_air_temperature_alarm


ED:
  guid: "cfc04603-a257-4077-8181-50b564fbdf96"
  description: "Exhaust air flow control."
  is_abstract: true
  opt_uses:
  - exhaust_air_damper_percentage_sensor
  - exhaust_air_static_pressure_sensor
  uses:
  - exhaust_air_damper_percentage_command
  - exhaust_air_flowrate_sensor
  - exhaust_air_flowrate_setpoint
  implements:
  - CONTROL


RD:
  guid: "0aecbeb0-8b01-44a2-a0b6-027a034fb2a5"
  description: "Return damper flow control."
  is_abstract: true
  uses:
  - return_air_damper_percentage_command
  - return_air_flowrate_sensor
  - return_air_flowrate_setpoint
  implements:
  - CONTROL


MTM:
  guid: "0d7842e9-2af2-4f9f-b2fe-8ba934925103"
  description: "Mixed air temperature monitoring."
  is_abstract: true
  opt_uses:
  - mixed_air_dewpoint_temperature_sensor
  - mixed_air_relative_humidity_sensor
  - failed_mixed_air_temperature_alarm
  uses:
  - mixed_air_temperature_sensor
  implements:
  - MONITORING


MTC:
  guid: "9f3b733e-0af2-4297-8727-8420b6ae595c"
  description: "Mixed air temperature control."
  is_abstract: true
  uses:
  - mixed_air_temperature_sensor
  - mixed_air_temperature_setpoint
  implements:
  - OPERATIONAL
  opt_uses:
  - failed_mixed_air_temperature_alarm


STM:
  guid: "974c8ef0-da06-41a9-ab19-f2f08b14d14f"
  description: "Basic supply temperature monitoring."
  is_abstract: true
  uses:
  - supply_air_temperature_sensor
  implements:
  - MONITORING
  opt_uses:
  - high_supply_air_temperature_alarm
  - low_supply_air_temperature_alarm


STDSPC:
  guid: "8d61249d-297a-471d-aa62-dda04e1fe8c7"
  description: "Supply temperature control dual setpoint."
  is_abstract: true
  opt_uses:
  - cooling_request_count
  - heating_request_count
  - high_supply_air_temperature_alarm
  - low_supply_air_temperature_alarm
  uses:
  - supply_air_cooling_temperature_setpoint
  - supply_air_heating_temperature_setpoint
  - supply_air_temperature_sensor
  implements:
  - OPERATIONAL


DSPRTC:
  guid: "4dcf4685-9635-473c-aa83-53661d2b55be"
  description: "Dual setpoint return air temp control."
  is_abstract: true
  opt_uses:
  - discharge_air_temperature_sensor
  - return_air_relative_humidity_sensor
  - failed_discharge_air_temperature_alarm
  - high_return_air_relative_humidity_alarm
  - high_return_air_temperature_alarm
  - low_return_air_relative_humidity_alarm
  - low_return_air_temperature_alarm
  uses:
  - return_air_cooling_temperature_setpoint
  - return_air_heating_temperature_setpoint
  - return_air_temperature_sensor
  implements:
  - OPERATIONAL


ZHC:
  guid: "88754caa-5420-4224-92a2-a57bbcd865a6"
  description: "Zone relative humidity control."
  is_abstract: true
  uses:
  - zone_air_relative_humidity_sensor
  - zone_air_relative_humidity_setpoint
  implements:
  - OPERATIONAL


RHC:
  guid: "8c138f85-254c-4b40-8e5c-d1183e7985c0"
  description: "Return air relative humidity control."
  is_abstract: true
  opt_uses:
  - humidifier_run_time_accumulator
  - failed_humidifier_alarm
  - high_return_air_relative_humidity_alarm
  - low_return_air_relative_humidity_alarm
  uses:
  - return_air_relative_humidity_sensor
  - return_air_relative_humidity_setpoint
  implements:
  - OPERATIONAL


RHDHC:
  guid: "d2149dc2-ce5c-4589-b7b1-4ceac68cff2c"
  description: "Return humidification/dehumidification control."
  is_abstract: true
  opt_uses:
  - economizer_mode
  - humidification_percentage_command
  - failed_humidifier_alarm
  - high_return_air_relative_humidity_alarm
  - low_return_air_relative_humidity_alarm
  uses:
  - dehumidification_run_command
  - humidification_run_command
  - return_air_relative_humidity_sensor
  - return_air_relative_humidity_setpoint
  implements:
  - CONTROL


ZHDHC:
  guid: "0d8a499a-4934-4860-9d35-277381890e2d"
  description: "Zone humidification/dehumidification control."
  is_abstract: true
  opt_uses:
  - humidification_percentage_command
  - failed_humidifier_alarm
  uses:
  - dehumidification_run_command
  - humidification_run_command
  - zone_air_relative_humidity_sensor
  - zone_air_relative_humidity_setpoint
  implements:
  - CONTROL


RHHC:
  guid: "38ca10af-2a94-4765-be1b-34e9c92ac662"
  description: "Zone humidification control."
  is_abstract: true
  opt_uses:
  - humidification_percentage_command
  - failed_humidifier_alarm
  - high_return_air_relative_humidity_alarm
  - low_return_air_relative_humidity_alarm
  uses:
  - humidification_run_command
  - return_air_relative_humidity_sensor
  - return_air_relative_humidity_setpoint


SHC:
  guid: "c27f33dc-19bc-47f4-937a-eab3293b920f"
  description: "Supply air relative humidity control."
  is_abstract: true
  opt_uses:
  - humidification_percentage_command
  - failed_humidifier_alarm
  uses:
  - dehumidification_run_command
  - humidification_run_command
  - supply_air_dehumidification_relative_humidity_setpoint
  - supply_air_humidification_relative_humidity_setpoint
  - supply_air_relative_humidity_sensor
  implements:
  - OPERATIONAL


SHM:
  guid: "9b5089f5-e0a1-420d-bad9-682ac34d2516"
  description: "Supply air relative humidity monitoring."
  is_abstract: true
  uses:
  - supply_air_relative_humidity_sensor
  implements:
  - MONITORING


REFC:
  guid: "e043f5e2-fcc4-44b1-818f-0f4e7584adf5"
  description: "Refrigerant leak control."
  is_abstract: true
  uses:
  - zone_air_refrigerant_concentration_sensor
  - zone_air_refrigerant_concentration_setpoint
  implements:
  - OPERATIONAL


CREFM:
  guid: "49e6ea15-b389-4741-9a7a-e85c851442e1"
  description: "Cold Room Refrigerator monitoring."
  is_abstract: true
  opt_uses:
  - compressor_run_status
  - run_status
  - run_time_accumulator
  - compressor_lost_power_alarm
  - failed_alarm
  - failed_compressor_alarm
  - failed_zone_air_temperature_alarm
  - frost_alarm
  - high_zone_air_temperature_alarm
  - local_override_alarm
  - low_zone_air_temperature_alarm
  - overload_compressor_alarm
  uses:
  - defrost_temperature_sensor
  - zone_air_temperature_sensor


EPC:
  guid: "3d28895c-d30d-4316-bfb6-1dd70b8ad698"
  description: "Exhaust pressure control."
  is_abstract: true
  uses:
  - exhaust_air_static_pressure_sensor
  - exhaust_air_static_pressure_setpoint
  opt_uses:
  - exhaust_air_flowrate_sensor
  implements:
  - OPERATIONAL


CO2M:
  guid: "c73f80ff-e57e-4fe4-8bd6-26e4581b7269"
  description: "Basic carbon dioxide monitoring."
  is_abstract: true
  uses:
  - zone_air_co2_concentration_sensor
  implements:
  - MONITORING
  opt_uses:
  - high_zone_air_co2_concentration_alarm


VOCM:
  guid: "d1d343aa-9b3a-41aa-99fe-850c2ba355a8"
  description: "Volatile organic compound monitoring."
  is_abstract: true
  uses:
  - zone_air_voc_concentration_sensor
  implements:
  - MONITORING


VOCC:
  guid: "6fec3446-7de8-433e-b644-b760190400df"
  description: "Volatile organic compound control."
  is_abstract: true
  uses:
  - zone_air_voc_concentration_sensor
  - zone_air_voc_concentration_setpoint
  implements:
  - OPERATIONAL


RAVOCC:
  guid: "abaa943a-7d39-42cf-a950-4451cd928316"
  description: "Volatile organic compound control for return air from zone."
  is_abstract: true
  uses:
  - return_air_voc_concentration_sensor
  - return_air_voc_concentration_setpoint
  implements:
  - OPERATIONAL


VOCPC:
  guid: "37c7c6e1-7b21-4f76-b8fc-dad5b1380227"
  description: "Volatile organic compound percentage control."
  is_abstract: true
  uses:
  - zone_air_voc_percentage_sensor
  - zone_air_voc_percentage_setpoint
  implements:
  - OPERATIONAL


BFSS:
  guid: "500147cd-91f7-4b7d-837c-bf6e915196a3"
  description: "Booster fan start-stop and feedback."
  is_abstract: true
  uses:
  - boost_fan_run_command
  - boost_fan_run_status
  implements:
  - OPERATIONAL


DFHLC:
  guid: "4e6e6b09-8b8d-4ba6-bda5-69c581c5ab5f"
  description: "Discharge fan three-speed (high/low/off) speed control."
  is_abstract: true
  opt_uses:
  - discharge_fan_run_command
  - discharge_fan_run_status
  - failed_discharge_fan_alarm
  uses:
  - high_discharge_fan_speed_command
  - low_discharge_fan_speed_command
  implements:
  - OPERATIONAL
  - REMAP_REQUIRED


DFHMLC:
  guid: "95365c14-2db6-4e80-ae49-38a2b3d2349f"
  description: "Discharge fan three-speed (high/medium/low/off) speed control."
  is_abstract: true
  opt_uses:
  - discharge_fan_run_command
  - discharge_fan_run_status
  - failed_discharge_fan_alarm
  uses:
  - high_discharge_fan_speed_command
  - low_discharge_fan_speed_command
  - medium_discharge_fan_speed_command
  implements:
  - OPERATIONAL
  - REMAP_REQUIRED


ESPC:
  guid: "035692f0-48bd-47df-9c7d-53ce80e5e297"
  description: "Exhaust air static pressure control."
  is_abstract: true
  opt_uses:
  - exhaust_fan_speed_percentage_sensor
  - failed_exhaust_fan_alarm
  uses:
  - exhaust_air_damper_percentage_command
  - exhaust_air_static_pressure_sensor
  - exhaust_air_static_pressure_setpoint
  - exhaust_fan_run_command
  - exhaust_fan_run_status
  - exhaust_fan_speed_percentage_command
  implements:
  - OPERATIONAL


SSPM:
  guid: "48f0296b-4fa2-4af8-8edf-3bc7c9ad169b"
  description: "Supply static pressure monitoring."
  is_abstract: true
  uses:
  - supply_air_static_pressure_sensor
  implements:
  - MONITORING
  opt_uses:
  - high_supply_air_static_pressure_alarm
  - low_supply_air_static_pressure_alarm

DSPM:
  guid: "7299212e-c70c-4d49-ac2f-004f1e4672e9"
  description: "Discharge static pressure monitoring."
  is_abstract: true
  uses:
  - discharge_air_static_pressure_sensor
  implements:
  - MONITORING
  opt_uses:
  - high_discharge_air_static_pressure_alarm
  - low_discharge_air_static_pressure_alarm
  
ZSPC:
  guid: "e7494570-617c-4599-a57e-8e09128e0a07"
  description: "Zone static pressure control."
  is_abstract: true
  opt_uses:
  - exhaust_air_damper_percentage_command
  - high_zone_air_static_pressure_alarm
  - low_zone_air_static_pressure_alarm
  uses:
  - zone_air_static_pressure_sensor
  - zone_air_static_pressure_setpoint
  implements:
  - OPERATIONAL


ZSPM:
  guid: "3c3d1d68-4f41-486e-b38c-ff6309f16f2f"
  description: "Zone static pressure monitoring."
  is_abstract: true
  uses:
  - zone_air_static_pressure_sensor
  implements:
  - MONITORING
  opt_uses:
  - high_zone_air_static_pressure_alarm
  - low_zone_air_static_pressure_alarm


RSPC:
  guid: "5b27a493-430f-4a61-8604-0a672ce3fd55"
  description: "Return air static pressure control."
  is_abstract: true
  uses:
  - return_air_static_pressure_sensor
  - return_air_static_pressure_setpoint
  implements:
  - OPERATIONAL


PWDPC:
  guid: "16200082-13a1-4eea-9868-1b2117bb3871"
  description: "Process water differential pressure control."
  is_abstract: true
  uses:
  - process_water_differential_pressure_sensor
  - process_water_differential_pressure_setpoint
  implements:
  - OPERATIONAL


PWDT:
  guid: "018769f9-995c-4ad7-95fa-eaf02b4c66ee"
  description: "Primary-side water delta-T monitoring."
  is_abstract: true
  uses:
  - primary_return_water_temperature_sensor
  - primary_supply_water_temperature_sensor


CHPM:
  guid: "83b25b74-a334-4297-89b3-30ce005e12fe"
  description: "Chiller pressure monitoring."
  is_abstract: true
  uses:
  - condenser_pressure_sensor
  - differential_pressure_sensor # consider removing or renaming, may not be descriptive enough for WCC
  - evaporator_pressure_sensor
  implements:
  - MONITORING
  opt_uses:
  - high_differential_pressure_alarm
  - low_differential_pressure_alarm


ESFM:
  guid: "71fbb830-8e92-4a1f-8dff-c3ef78825aad"
  description: " An Electrostatic filter used to maintain air quality its run status and alarm monitoring"
  is_abstract: true
  uses:
  - electrostatic_filter_run_status
  opt_uses:
  - electrostatic_filter_alarm
  implements:
  - MONITORING


FDPM:
  guid: "dc6d8a45-8ce6-4ac1-b5b5-cf9fd5727034"
  description: "Filter pressure monitoring."
  is_abstract: true
  uses:
  - filter_differential_pressure_sensor
  implements:
  - MONITORING

<<<<<<< HEAD
=======
DFDPM:
  guid: "a372c26b-010d-4ea3-aa7b-24c98377d9f4"
  description: "Discharge filter pressure monitoring."
  is_abstract: true
  uses:
  - discharge_air_filter_differential_pressure_sensor
  opt_uses:
  - discharge_air_filter_alarm
  implements:
  - MONITORING

EFDPM:
  guid: "ea54f179-dfed-4d12-a987-f4919931f979"
  description: "Exhaust filter pressure monitoring."
  is_abstract: true
  uses:
  - exhaust_air_filter_differential_pressure_sensor
  opt_uses:
  - exhaust_air_filter_alarm
  implements:
  - MONITORING
  
>>>>>>> 9f4f4bd4
FDPSM:
  guid: "9cbbf1cf-51ae-44fd-a5ec-ef9ee7a3fcdf"
  description: "Filter pressure status monitoring."
  is_abstract: true
  uses:
  - filter_differential_pressure_status
  opt_uses:
  - filter_alarm
  implements:
  - MONITORING

# Chilled water valve control

CHWDC:
  guid: "f312b9f0-a690-4d32-97ad-7f59aac34bab"
  description: "Chilled water valve monitoring on discharge side."
  is_abstract: true
  opt_uses:
  - chilled_water_flowrate_sensor
  - chilled_water_valve_percentage_sensor
  - cooling_thermal_power_capacity
  - leaving_cooling_coil_temperature_sensor
  - failed_discharge_air_temperature_alarm
  uses:
  - chilled_water_valve_percentage_command
  - discharge_air_temperature_sensor
  - discharge_air_temperature_setpoint
  implements:
  - CONTROL


CHWSC:
  guid: "63d00128-355e-4e2f-8cdf-b2d940c4168d"
  description: "Chilled water valve monitoring on supply side."
  is_abstract: true
  opt_uses:
  - chilled_supply_water_temperature_sensor
  - chilled_water_valve_percentage_sensor
  - cooling_request_count
  - cooling_thermal_power_capacity
  - leaving_cooling_coil_temperature_sensor
  - supply_air_relative_humidity_sensor
  - high_supply_air_temperature_alarm
  - low_supply_air_temperature_alarm
  uses:
  - chilled_water_valve_percentage_command
  - supply_air_temperature_sensor
  - supply_air_temperature_setpoint
  implements:
  - CONTROL


CHWSDC:
  guid: "291c8966-a4c3-4329-9d9a-89226e3bb571"
  description: "Chilled water valve monitoring on supply side."
  is_abstract: true
  opt_uses:
  - chilled_water_valve_percentage_sensor
  - cooling_thermal_power_capacity
  - leaving_cooling_coil_temperature_sensor
  - high_supply_air_temperature_alarm
  - low_supply_air_temperature_alarm
  uses:
  - chilled_water_valve_percentage_command
  - supply_air_cooling_temperature_setpoint
  - supply_air_heating_temperature_setpoint
  - supply_air_temperature_sensor
  implements:
  - CONTROL


CHW2XSC:
  guid: "fb42698e-029d-410b-b179-92a25de28ccc"
  description: "Two chilled water valves."
  is_abstract: true
  opt_uses:
  - chilled_supply_water_temperature_sensor
  - chilled_water_valve_percentage_sensor
  - cooling_request_count
  - cooling_thermal_power_capacity
  - leaving_cooling_coil_temperature_sensor
  - high_supply_air_temperature_alarm
  - low_supply_air_temperature_alarm
  uses:
  - chilled_water_valve_percentage_command_1
  - chilled_water_valve_percentage_command_2
  - supply_air_temperature_sensor
  - supply_air_temperature_setpoint
  implements:
  - CONTROL


CHWRC:
  guid: "f9bc8b36-ea88-4318-ab5c-703945fcb465"
  description: "Chilled water valve monitoring on return side."
  is_abstract: true
  opt_uses:
  - chilled_water_flowrate_sensor
  - chilled_water_valve_percentage_sensor
  - cooling_thermal_power_capacity
  - discharge_air_temperature_sensor
  - leaving_cooling_coil_temperature_sensor
  - return_air_relative_humidity_sensor
  - failed_discharge_air_temperature_alarm
  - high_return_air_relative_humidity_alarm
  - high_return_air_temperature_alarm
  - low_return_air_relative_humidity_alarm
  - low_return_air_temperature_alarm
  uses:
  - chilled_water_valve_percentage_command
  - return_air_temperature_sensor
  - return_air_temperature_setpoint
  implements:
  - CONTROL


CHWZC:
  guid: "191ee434-574f-4846-a8eb-7415c277804f"
  description: "Chilled water valve monitoring on zone side (DSP, CSP)."
  is_abstract: true
  opt_uses:
  - chilled_supply_water_isolation_valve_command
  - chilled_supply_water_isolation_valve_status
  - chilled_supply_water_temperature_sensor
  - chilled_water_valve_percentage_sensor
  - cooling_thermal_power_capacity
  - discharge_air_temperature_sensor
  - leaving_cooling_coil_temperature_sensor
  - failed_discharge_air_temperature_alarm
  - failed_zone_air_temperature_alarm
  - high_zone_air_temperature_alarm
  - low_zone_air_temperature_alarm
  uses:
  - chilled_water_valve_percentage_command
  - zone_air_cooling_temperature_setpoint
  - zone_air_temperature_sensor
  implements:
  - CONTROL


CHWZTC:
  guid: "5e9244aa-c51e-42bd-a5ed-f3b12a9cf46e"
  description: "Chilled water valve monitoring on zone side (ZTC)."
  is_abstract: true
  opt_uses:
  - chilled_water_flowrate_sensor
  - chilled_water_valve_percentage_sensor
  - cooling_thermal_power_capacity
  - discharge_air_temperature_sensor
  - leaving_cooling_coil_temperature_sensor
  - failed_discharge_air_temperature_alarm
  - failed_zone_air_temperature_alarm
  - high_zone_air_temperature_alarm
  - low_zone_air_temperature_alarm
  - zone_air_deadband_temperature_setpoint
  uses:
  - chilled_water_valve_percentage_command
  - zone_air_temperature_sensor
  - zone_air_temperature_setpoint
  implements:
  - CONTROL


CHWPVM:
  guid: "751c1130-6108-49c8-9c55-8bfabb762fa8"
  description: "Chilled water pressure valve command and position monitoring (without regard to what controls it)."
  is_abstract: true
  opt_uses:
  - chilled_water_flowrate_sensor
  uses:
  - chilled_water_valve_percentage_sensor
  implements:
  - OPERATIONAL


CHWZTC2X:
  guid: "d4e628ff-e44c-43fd-b48e-bb53d0aaeb00"
  description: "Chilled water valve control on zone side (ZTC) for two separate zones. Chilled water valve controls to the worst zone."
  is_abstract: true
  opt_uses:
  - chilled_water_flowrate_sensor
  - chilled_water_valve_percentage_sensor
  - cooling_thermal_power_capacity
  - discharge_air_temperature_sensor_1
  - discharge_air_temperature_sensor_2
  - leaving_cooling_coil_temperature_sensor
  uses:
  - chilled_water_valve_percentage_command
  - zone_air_temperature_sensor_1
  - zone_air_temperature_sensor_2
  - zone_air_temperature_setpoint_1
  - zone_air_temperature_setpoint_2
  implements:
  - CONTROL

# DX Control

DXZTC:
  guid: "59bf744f-26b7-4b40-865b-5a8c1bd213f4"
  description: "Compressor run control on zone side (ZTC)."
  is_abstract: true
  opt_uses:
  - compressor_run_time_accumulator
  - compressor_speed_percentage_command
  - cooling_percentage_command
  - cooling_thermal_power_capacity
  - discharge_air_temperature_sensor
  - leaving_cooling_coil_temperature_sensor
  - compressor_lost_power_alarm
  - failed_compressor_alarm
  - failed_discharge_air_temperature_alarm
  - failed_zone_air_temperature_alarm
  - high_zone_air_temperature_alarm
  - low_zone_air_temperature_alarm
  - overload_compressor_alarm
  uses:
  - compressor_run_command
  - compressor_run_status
  - zone_air_temperature_sensor
  - zone_air_temperature_setpoint
  implements:
  - CONTROL


DX2ZTC:
  guid: "9f49badc-8a3f-4374-abcb-80ac70291893"
  description: "Compressor run control on zone side (ZTC)."
  is_abstract: true
  opt_uses:
  - compressor_run_time_accumulator_1
  - compressor_run_time_accumulator_2
  - compressor_speed_percentage_command
  - cooling_percentage_command
  - cooling_thermal_power_capacity
  - discharge_air_temperature_sensor
  - leaving_cooling_coil_temperature_sensor
  - failed_discharge_air_temperature_alarm
  - failed_zone_air_temperature_alarm
  - high_zone_air_temperature_alarm
  - low_zone_air_temperature_alarm
  uses:
  - compressor_run_command_1
  - compressor_run_command_2
  - compressor_run_status_1
  - compressor_run_status_2
  - zone_air_temperature_sensor
  - zone_air_temperature_setpoint
  implements:
  - CONTROL


DXZC:
  guid: "a4e45116-d36c-45e7-8f45-4d0cf279e6ea"
  description: "Compressor run control on zone side (DSP, CSP)."
  is_abstract: true
  opt_uses:
  - compressor_speed_percentage_command
  - cooling_percentage_command
  - cooling_thermal_power_capacity
  - discharge_air_temperature_sensor
  - leaving_cooling_coil_temperature_sensor
  - compressor_lost_power_alarm
  - failed_compressor_alarm
  - failed_discharge_air_temperature_alarm
  - failed_zone_air_temperature_alarm
  - high_zone_air_temperature_alarm
  - low_zone_air_temperature_alarm
  - overload_compressor_alarm
  uses:
  - compressor_run_command
  - compressor_run_status
  - zone_air_cooling_temperature_setpoint
  - zone_air_temperature_sensor
  implements:
  - CONTROL


DXDSPRTC:
  guid: "27091121-2856-4912-91f0-c3fb7b0db097"
  description: "Compressor run control with dual return temp control."
  is_abstract: true
  opt_uses:
  - compressor_speed_percentage_command
  - cooling_percentage_command
  - cooling_thermal_power_capacity
  - discharge_air_temperature_sensor
  - leaving_cooling_coil_temperature_sensor
  - compressor_lost_power_alarm
  - failed_compressor_alarm
  - failed_discharge_air_temperature_alarm
  - high_return_air_temperature_alarm
  - low_return_air_temperature_alarm
  - overload_compressor_alarm
  uses:
  - compressor_run_command
  - compressor_run_status
  - return_air_cooling_temperature_setpoint
  - return_air_heating_temperature_setpoint
  - return_air_temperature_sensor
  implements:
  - CONTROL


DX2ZC:
  guid: "5af2620a-fafd-4c5e-a1ab-338b9a340377"
  description: "Two compressor run control on zone side (DSP, CSP)."
  is_abstract: true
  opt_uses:
  - compressor_speed_percentage_command
  - cooling_percentage_command
  - cooling_thermal_power_capacity
  - discharge_air_temperature_sensor
  - leaving_cooling_coil_temperature_sensor
  - failed_discharge_air_temperature_alarm
  - failed_zone_air_temperature_alarm
  - high_zone_air_temperature_alarm
  - low_zone_air_temperature_alarm
  uses:
  - compressor_run_command_1
  - compressor_run_command_2
  - compressor_run_status_1
  - compressor_run_status_2
  - zone_air_cooling_temperature_setpoint
  - zone_air_temperature_sensor
  implements:
  - CONTROL


DX3ZC:
  guid: "f2c6ea3f-6ac8-41b9-83e7-9050429de6de"
  description: "Three compressor run control on zone side."
  is_abstract: true
  opt_uses:
  - compressor_speed_percentage_command
  - cooling_percentage_command
  - cooling_thermal_power_capacity
  - discharge_air_temperature_sensor
  - leaving_cooling_coil_temperature_sensor
  - failed_discharge_air_temperature_alarm
  - failed_zone_air_temperature_alarm
  - high_zone_air_temperature_alarm
  - low_zone_air_temperature_alarm
  uses:
  - compressor_run_command_1
  - compressor_run_command_2
  - compressor_run_command_3
  - compressor_run_status_1
  - compressor_run_status_2
  - compressor_run_status_3
  - zone_air_cooling_temperature_setpoint
  - zone_air_temperature_sensor
  implements:
  - CONTROL


DX4ZC:
  guid: "0153c2a6-73cc-47f2-aa8d-4b0a5e4c5c57"
  description: "Four compressor run control on zone side."
  is_abstract: true
  opt_uses:
  - compressor_speed_percentage_command
  - cooling_percentage_command
  - cooling_thermal_power_capacity
  - discharge_air_temperature_sensor
  - leaving_cooling_coil_temperature_sensor
  - failed_discharge_air_temperature_alarm
  - failed_zone_air_temperature_alarm
  - high_zone_air_temperature_alarm
  - low_zone_air_temperature_alarm
  uses:
  - compressor_run_command_1
  - compressor_run_command_2
  - compressor_run_command_3
  - compressor_run_command_4
  - compressor_run_status_1
  - compressor_run_status_2
  - compressor_run_status_3
  - compressor_run_status_4
  - zone_air_cooling_temperature_setpoint
  - zone_air_temperature_sensor
  implements:
  - CONTROL


DX2ZC2X:
  guid: "5170a167-2521-48b8-9728-66f96ecd1af3"
  description: "Two compressor run control on zone side (DSP, CSP) with two zone temp sensors."
  is_abstract: true
  opt_uses:
  - compressor_speed_percentage_command
  - cooling_percentage_command
  - cooling_thermal_power_capacity
  - discharge_air_temperature_sensor
  - leaving_cooling_coil_temperature_sensor
  - failed_discharge_air_temperature_alarm
  uses:
  - compressor_run_command_1
  - compressor_run_command_2
  - compressor_run_status_1
  - compressor_run_status_2
  - zone_air_cooling_temperature_setpoint
  - zone_air_temperature_sensor_1
  - zone_air_temperature_sensor_2
  implements:
  - CONTROL


DXSC:
  guid: "eb52924b-0813-41ac-aca7-471017f7a5f9"
  description: "Compressor run control on supply air side (STC)."
  is_abstract: true
  opt_uses:
  - compressor_speed_percentage_command
  - cooling_percentage_command #Serves as a duty cycle for single-stage DX sections.
  - cooling_request_count
  - cooling_thermal_power_capacity
  - leaving_cooling_coil_temperature_sensor
  - compressor_lost_power_alarm
  - failed_compressor_alarm
  - high_supply_air_temperature_alarm
  - low_supply_air_temperature_alarm
  - overload_compressor_alarm
  uses:
  - compressor_run_command
  - compressor_run_status
  - supply_air_temperature_sensor
  - supply_air_temperature_setpoint
  implements:
  - CONTROL


DX2SC:
  guid: "a58cf1c3-9a2f-4d92-a7ca-54538c642031"
  description: "Two compressor run control on supply air side."
  is_abstract: true
  opt_uses:
  - compressor_speed_percentage_command
  - cooling_percentage_command
  - cooling_request_count
  - cooling_thermal_power_capacity
  - leaving_cooling_coil_temperature_sensor
  - high_supply_air_temperature_alarm
  - low_supply_air_temperature_alarm
  uses:
  - compressor_run_command_1
  - compressor_run_command_2
  - compressor_run_status_1
  - compressor_run_status_2
  - supply_air_temperature_sensor
  - supply_air_temperature_setpoint
  implements:
  - CONTROL


DX3SC:
  guid: "da5a00a2-6ea1-4838-9bf7-21d695cd21b4"
  description: "Three compressor run control on supply air side."
  is_abstract: true
  opt_uses:
  - compressor_speed_percentage_command
  - cooling_percentage_command
  - cooling_request_count
  - cooling_thermal_power_capacity
  - leaving_cooling_coil_temperature_sensor
  - high_supply_air_temperature_alarm
  - low_supply_air_temperature_alarm
  uses:
  - compressor_run_command_1
  - compressor_run_command_2
  - compressor_run_command_3
  - compressor_run_status_1
  - compressor_run_status_2
  - compressor_run_status_3
  - supply_air_temperature_sensor
  - supply_air_temperature_setpoint
  implements:
  - CONTROL


DX4SC:
  guid: "0d19ab0e-9df1-4dbd-85d9-e1ac214f0882"
  description: "Four compressor run control on supply air side."
  is_abstract: true
  opt_uses:
  - compressor_speed_percentage_command
  - cooling_percentage_command
  - cooling_request_count
  - cooling_thermal_power_capacity
  - leaving_cooling_coil_temperature_sensor
  - high_supply_air_temperature_alarm
  - low_supply_air_temperature_alarm
  uses:
  - compressor_run_command_1
  - compressor_run_command_2
  - compressor_run_command_3
  - compressor_run_command_4
  - compressor_run_status_1
  - compressor_run_status_2
  - compressor_run_status_3
  - compressor_run_status_4
  - supply_air_temperature_sensor
  - supply_air_temperature_setpoint
  implements:
  - CONTROL


DX2SDC:
  guid: "4eca020e-b08e-4da5-9dd0-0c9cf8407c4b"
  description: "Two compressor run control on supply air side (dual temp setpoint)."
  is_abstract: true
  opt_uses:
  - compressor_speed_percentage_command
  - cooling_percentage_command
  - cooling_thermal_power_capacity
  - leaving_cooling_coil_temperature_sensor
  - high_supply_air_temperature_alarm
  - low_supply_air_temperature_alarm
  uses:
  - compressor_run_command_1
  - compressor_run_command_2
  - compressor_run_status_1
  - compressor_run_status_2
  - supply_air_cooling_temperature_setpoint
  - supply_air_heating_temperature_setpoint
  - supply_air_temperature_sensor
  implements:
  - CONTROL


DX4SWC:
  guid: "beb1f5d7-7ccf-4bb6-8f4e-494d3624589d"
  description: "Four compressor run control on supply water side."
  is_abstract: true
  opt_uses:
  - compressor_speed_percentage_command
  - compressor_speed_percentage_sensor
  - cooling_percentage_command
  - cooling_thermal_power_capacity
  - high_supply_water_temperature_alarm
  - low_supply_water_temperature_alarm
  uses:
  - compressor_run_command_1
  - compressor_run_command_2
  - compressor_run_command_3
  - compressor_run_command_4
  - compressor_run_status_1
  - compressor_run_status_2
  - compressor_run_status_3
  - compressor_run_status_4
  - supply_water_temperature_sensor
  - supply_water_temperature_setpoint
  implements:
  - CONTROL


DX2SWC:
  guid: "2b9f2e5b-20f2-45bc-b2f8-68818b02b3ac"
  description: "Two compressor run control on supply water side."
  is_abstract: true
  opt_uses:
  - compressor_speed_percentage_command
  - compressor_speed_percentage_sensor
  - compressor_speed_frequency_sensor
  - cooling_percentage_command
  - cooling_thermal_power_capacity
  - high_supply_water_temperature_alarm
  - low_supply_water_temperature_alarm
  uses:
  - compressor_run_command_1
  - compressor_run_command_2
  - compressor_run_status_1
  - compressor_run_status_2
  - supply_water_temperature_sensor
  - supply_water_temperature_setpoint
  implements:
  - CONTROL


DXSWC:
  guid: "bf02fdd1-5c65-4f62-b552-b629fdace9fb"
  description: "Compressor run control on supply water side."
  is_abstract: true
  opt_uses:
  - compressor_speed_percentage_command
  - compressor_speed_percentage_sensor
  - cooling_percentage_command
  - cooling_thermal_power_capacity
  - compressor_lost_power_alarm
  - failed_compressor_alarm
  - high_supply_water_temperature_alarm
  - low_supply_water_temperature_alarm
  - overload_compressor_alarm
  uses:
  - compressor_run_command
  - compressor_run_status
  - supply_water_temperature_sensor
  - supply_water_temperature_setpoint
  implements:
  - CONTROL


DX5SC:
  guid: "225b9056-c352-4aa7-9613-c97675e97fcd"
  description: "Five compressor run control on supply side."
  is_abstract: true
  opt_uses:
  - compressor_speed_percentage_command
  - cooling_percentage_command
  - cooling_request_count
  - cooling_thermal_power_capacity
  - leaving_cooling_coil_temperature_sensor
  - high_supply_air_temperature_alarm
  - low_supply_air_temperature_alarm
  uses:
  - compressor_run_command_1
  - compressor_run_command_2
  - compressor_run_command_3
  - compressor_run_command_4
  - compressor_run_command_5
  - compressor_run_status_1
  - compressor_run_status_2
  - compressor_run_status_3
  - compressor_run_status_4
  - compressor_run_status_5
  - supply_air_temperature_sensor
  - supply_air_temperature_setpoint
  implements:
  - CONTROL


DXRC:
  guid: "58a6126f-413f-4f11-b88d-a44d8395a10d"
  description: "Compressor run control on return air side (RC)."
  is_abstract: true
  opt_uses:
  - compressor_run_time_accumulator
  - compressor_speed_percentage_command
  - cooling_percentage_command
  - cooling_thermal_power_capacity
  - discharge_air_temperature_sensor
  - leaving_cooling_coil_temperature_sensor
  - compressor_lost_power_alarm
  - failed_compressor_alarm
  - failed_discharge_air_temperature_alarm
  - high_return_air_temperature_alarm
  - low_return_air_temperature_alarm
  - overload_compressor_alarm
  uses:
  - compressor_run_command
  - compressor_run_status
  - return_air_temperature_sensor
  - return_air_temperature_setpoint
  implements:
  - CONTROL


DXDC:
  guid: "db862405-dadc-4c5b-8fcd-520cb40439ec"
  description: "Compressor run control on discharge air side (DTC)."
  is_abstract: true
  opt_uses:
  - compressor_run_time_accumulator
  - compressor_speed_percentage_command
  - cooling_percentage_command
  - cooling_thermal_power_capacity
  - leaving_cooling_coil_temperature_sensor
  - compressor_lost_power_alarm
  - failed_compressor_alarm
  - failed_discharge_air_temperature_alarm
  - overload_compressor_alarm
  uses:
  - compressor_run_command
  - compressor_run_status
  - discharge_air_temperature_sensor
  - discharge_air_temperature_setpoint
  implements:
  - CONTROL


DX2DC:
  guid: "1e397d80-ffc8-4b31-97fb-db086b95400d"
  description: "Two compressor run control on discharge side (DTC)."
  is_abstract: true
  opt_uses:
  - compressor_run_time_accumulator_1
  - compressor_run_time_accumulator_2
  - compressor_speed_percentage_command
  - cooling_percentage_command
  - cooling_thermal_power_capacity
  - leaving_cooling_coil_temperature_sensor
  - failed_discharge_air_temperature_alarm
  uses:
  - compressor_run_command_1
  - compressor_run_command_2
  - compressor_run_status_1
  - compressor_run_status_2
  - discharge_air_temperature_sensor
  - discharge_air_temperature_setpoint
  implements:
  - CONTROL


DX3DC:
  guid: "5958d6ee-4e00-4dbe-a9e7-9faf649ebd54"
  description: "Three compressor run control on discharge side (DTC)."
  is_abstract: true
  opt_uses:
  - compressor_speed_percentage_command
  - cooling_percentage_command
  - cooling_thermal_power_capacity
  - leaving_cooling_coil_temperature_sensor
  - failed_discharge_air_temperature_alarm
  uses:
  - compressor_run_command_1
  - compressor_run_command_2
  - compressor_run_command_3
  - compressor_run_status_1
  - compressor_run_status_2
  - compressor_run_status_3
  - discharge_air_temperature_sensor
  - discharge_air_temperature_setpoint
  implements:
  - CONTROL


HPSC:
  guid: "3b23d237-5e53-48f7-a6b7-2279e6c57384"
  description: "Supply side heat pump control."
  is_abstract: true
  opt_uses:
  - compressor_speed_percentage_command
  - cooling_request_count
  - cooling_thermal_power_capacity
  - heating_request_count
  - heating_thermal_power_capacity
  - compressor_lost_power_alarm
  - failed_compressor_alarm
  - high_supply_air_temperature_alarm
  - low_supply_air_temperature_alarm
  - overload_compressor_alarm
  uses:
  - compressor_run_command
  - compressor_run_status
  - reversing_valve_command
  - supply_air_temperature_sensor
  - supply_air_temperature_setpoint
  implements:
  - CONTROL


HP2SC:
  guid: "69544987-6f30-47e2-80be-84cf8a3aecd2"
  description: "Supply side heat pump control."
  is_abstract: true
  opt_uses:
  - compressor_speed_percentage_command
  - cooling_request_count
  - cooling_thermal_power_capacity
  - heating_request_count
  - heating_thermal_power_capacity
  - high_supply_air_temperature_alarm
  - low_supply_air_temperature_alarm
  uses:
  - compressor_run_command_1
  - compressor_run_command_2
  - compressor_run_status_1
  - compressor_run_status_2
  - reversing_valve_command
  - supply_air_temperature_sensor
  - supply_air_temperature_setpoint
  implements:
  - CONTROL


HPDC:
  guid: "bf9ceadd-45a6-41f3-859c-f67e82348130"
  description: "Discharge side heat pump control."
  is_abstract: true
  opt_uses:
  - compressor_speed_percentage_command
  - cooling_thermal_power_capacity
  - heating_thermal_power_capacity
  - compressor_lost_power_alarm
  - failed_compressor_alarm
  - failed_discharge_air_temperature_alarm
  - overload_compressor_alarm
  uses:
  - compressor_run_command
  - compressor_run_status
  - discharge_air_temperature_sensor
  - discharge_air_temperature_setpoint
  - reversing_valve_command
  implements:
  - CONTROL


HPZTC:
  guid: "0506375b-4a48-4d5d-92ba-5bd1e9ef087b"
  description: "Zone temp heat pump control (ZTC)."
  is_abstract: true
  opt_uses:
  - compressor_speed_percentage_command
  - cooling_thermal_power_capacity
  - discharge_air_temperature_sensor
  - heating_thermal_power_capacity
  - compressor_lost_power_alarm
  - failed_compressor_alarm
  - failed_discharge_air_temperature_alarm
  - failed_zone_air_temperature_alarm
  - high_zone_air_temperature_alarm
  - low_zone_air_temperature_alarm
  - overload_compressor_alarm
  uses:
  - compressor_run_command
  - compressor_run_status
  - reversing_valve_command
  - zone_air_temperature_sensor
  - zone_air_temperature_setpoint
  implements:
  - CONTROL


HPZC:
  guid: "725460fe-6984-4443-9e16-baaa55076649"
  description: "Zone temp heat pump control (CSP or DSP)."
  is_abstract: true
  opt_uses:
  - compressor_speed_percentage_command
  - cooling_thermal_power_capacity
  - discharge_air_temperature_sensor
  - heating_thermal_power_capacity
  - compressor_lost_power_alarm
  - failed_compressor_alarm
  - failed_discharge_air_temperature_alarm
  - failed_zone_air_temperature_alarm
  - high_zone_air_temperature_alarm
  - low_zone_air_temperature_alarm
  - overload_compressor_alarm
  uses:
  - compressor_run_command
  - compressor_run_status
  - reversing_valve_command
  - zone_air_cooling_temperature_setpoint
  - zone_air_heating_temperature_setpoint
  - zone_air_temperature_sensor
  implements:
  - CONTROL


HP2ZC:
  guid: "d0e2eb84-4844-4c2a-a8a8-20c40ee94284"
  description: "Zone temp heat pump control with two compressors."
  is_abstract: true
  opt_uses:
  - compressor_speed_percentage_command
  - cooling_thermal_power_capacity
  - discharge_air_temperature_sensor
  - heating_thermal_power_capacity
  - failed_discharge_air_temperature_alarm
  - failed_zone_air_temperature_alarm
  - high_zone_air_temperature_alarm
  - low_zone_air_temperature_alarm
  uses:
  - compressor_run_command_1
  - compressor_run_command_2
  - compressor_run_status_1
  - compressor_run_status_2
  - reversing_valve_command
  - zone_air_cooling_temperature_setpoint
  - zone_air_heating_temperature_setpoint
  - zone_air_temperature_sensor
  implements:
  - CONTROL


HWDC:
  guid: "353bd503-92eb-4f72-8a82-ec1a91413f89"
  description: "Heating water valve monitoring on discharge air side."
  is_abstract: true
  opt_uses:
  - discharge_air_relative_humidity_sensor
  - heating_thermal_power_capacity
  - heating_water_flowrate_sensor
  - heating_water_valve_percentage_sensor
  - failed_discharge_air_temperature_alarm
  - failed_heating_water_valve_alarm
  uses:
  - discharge_air_temperature_sensor
  - discharge_air_temperature_setpoint
  - heating_water_valve_percentage_command
  implements:
  - CONTROL


HWRC:
  guid: "ad089040-996c-4000-aaac-b66c923e8376"
  description: "Heating water valve monitoring on discharge air side."
  is_abstract: true
  opt_uses:
  - discharge_air_relative_humidity_sensor
  - heating_thermal_power_capacity
  - heating_water_flowrate_sensor
  - heating_water_valve_percentage_sensor
  - high_return_air_temperature_alarm
  - low_return_air_temperature_alarm
  uses:
  - heating_water_valve_percentage_command
  - return_air_temperature_sensor
  - return_air_temperature_setpoint
  implements:
  - CONTROL


HWSC:
  guid: "c74d0eb6-c5b8-4099-9b18-f5880760df44"
  description: "Heating water valve monitoring on supply air side."
  is_abstract: true
  opt_uses:
  - heating_supply_water_temperature_sensor
  - heating_request_count
  - heating_thermal_power_capacity
  - heating_water_valve_percentage_sensor
  - leaving_heating_coil_temperature_sensor
  - high_supply_air_temperature_alarm
  - low_supply_air_temperature_alarm
  uses:
  - heating_water_valve_percentage_command
  - supply_air_temperature_sensor
  - supply_air_temperature_setpoint
  implements:
  - CONTROL


HW2SC:
  guid: "6fed45fd-aa9b-4613-baaa-ed5c44c64f12"
  description: "Two heating water valves on supply air side."
  is_abstract: true
  opt_uses:
  - heating_request_count
  - heating_thermal_power_capacity
  - leaving_heating_coil_temperature_sensor
  - high_supply_air_temperature_alarm
  - low_supply_air_temperature_alarm
  uses:
  - heating_water_valve_percentage_command_1
  - heating_water_valve_percentage_command_2
  - supply_air_temperature_sensor
  - supply_air_temperature_setpoint
  implements:
  - CONTROL


HWZC:
  guid: "c0a7f2ca-171a-4cff-b397-99f8506a8409"
  description: "Heating water valve monitoring on zone side (DSP/CSP)."
  is_abstract: true
  opt_uses:
  - discharge_air_temperature_sensor
  - heating_supply_water_isolation_valve_command
  - heating_supply_water_isolation_valve_status
  - heating_thermal_power_capacity
  - heating_water_valve_percentage_sensor
  - failed_discharge_air_temperature_alarm
  - failed_zone_air_temperature_alarm
  - high_zone_air_temperature_alarm
  - low_zone_air_temperature_alarm
  uses:
  - heating_water_valve_percentage_command
  - zone_air_heating_temperature_setpoint
  - zone_air_temperature_sensor
  implements:
  - CONTROL


HWZTC:
  guid: "fd0e4588-d368-4399-a356-78c8082b282b"
  description: "Heating water valve monitoring on zone side (ZTC)."
  is_abstract: true
  opt_uses:
  - discharge_air_temperature_sensor
  - heating_thermal_power_capacity
  - heating_water_flowrate_sensor
  - heating_water_valve_percentage_sensor
  - failed_discharge_air_temperature_alarm
  - failed_zone_air_temperature_alarm
  - high_zone_air_temperature_alarm
  - low_zone_air_temperature_alarm
  - zone_air_deadband_temperature_setpoint
  uses:
  - heating_water_valve_percentage_command
  - zone_air_temperature_sensor
  - zone_air_temperature_setpoint
  implements:
  - CONTROL


HWSWC:
  guid: "9e892876-39ed-40ac-befb-c68d96bbb81b"
  description: "Heating water valve monitoring on supply water side."
  is_abstract: true
  opt_uses:
  - heating_thermal_power_capacity
  - heating_water_valve_percentage_sensor
  - return_water_temperature_sensor
  - high_supply_water_temperature_alarm
  - low_supply_water_temperature_alarm
  uses:
  - heating_water_valve_percentage_command
  - supply_water_temperature_sensor
  - supply_water_temperature_setpoint
  implements:
  - CONTROL


PHWSC:
  guid: "0f2f9a53-6aab-4c9c-801f-bb11b021e42a"
  description: "Preheating water valve monitoring on supply air side."
  is_abstract: true
  opt_uses:
  - heating_request_count
  - leaving_air_preheating_coil_temperature_sensor
  - high_supply_air_temperature_alarm
  - low_supply_air_temperature_alarm
  uses:
  - preheating_water_valve_percentage_command
  - supply_air_temperature_sensor
  - supply_air_temperature_setpoint
  implements:
  - CONTROL


HWPVM:
  guid: "0a51d47f-2d53-4a3b-aa9a-f218394b55a7"
  description: "Heating water pressure valve command and position monitoring (without regard to what controls it)."
  is_abstract: true
  opt_uses:
  - heating_water_flowrate_sensor
  uses:
  - heating_water_valve_percentage_sensor
  implements:
  - OPERATIONAL


HTDC:
  guid: "f88f5021-03fa-4aed-a131-c81cac1e354d"
  description: "Gas or electric heater control on discharge side."
  is_abstract: true
  opt_uses:
  - heater_run_status
  - heating_percentage_command
  - heating_thermal_power_capacity
  - failed_discharge_air_temperature_alarm
  uses:
  - discharge_air_temperature_sensor
  - discharge_air_temperature_setpoint
  - heater_run_command
  implements:
  - CONTROL


HT2DC:
  guid: "6ca8cf93-24b1-4479-9cbc-d3506a496d3b"
  description: "Two gas or electric heater control on discharge control."
  is_abstract: true
  opt_uses:
  - heating_percentage_command
  - heating_thermal_power_capacity
  - leaving_heating_coil_temperature_sensor
  - failed_discharge_air_temperature_alarm
  uses:
  - discharge_air_heating_temperature_setpoint
  - discharge_air_temperature_sensor
  - heater_run_command_1
  - heater_run_command_2
  implements:
  - CONTROL


HTSC:
  guid: "bf18254f-acb9-4497-9d54-a7920879f5e5"
  description: "Gas or electric heater control on supply side."
  is_abstract: true
  opt_uses:
  - heater_run_status
  - heating_percentage_command
  - heating_request_count
  - heating_thermal_power_capacity
  - high_supply_air_temperature_alarm
  - low_supply_air_temperature_alarm
  uses:
  - heater_run_command
  - supply_air_temperature_sensor
  - supply_air_temperature_setpoint
  implements:
  - CONTROL


HTSDC:
  guid: "d394c55c-af3d-4956-a3b4-9324e4f32ae9"
  description: "Gas or electric heater control on supply side."
  is_abstract: true
  opt_uses:
  - heater_run_status
  - heating_percentage_command
  - heating_thermal_power_capacity
  - high_supply_air_temperature_alarm
  - low_supply_air_temperature_alarm
  uses:
  - heater_run_command
  - supply_air_cooling_temperature_setpoint
  - supply_air_heating_temperature_setpoint
  - supply_air_temperature_sensor
  implements:
  - CONTROL


HTRC:
  guid: "e51bab3a-ba94-4ef9-892e-3d85dfd53ee1"
  description: "Gas or electric heater control on return side (RC)."
  is_abstract: true
  opt_uses:
  - discharge_air_temperature_sensor
  - heater_run_status
  - heater_run_time_accumulator
  - heating_percentage_command
  - heating_thermal_power_capacity
  - failed_discharge_air_temperature_alarm
  - high_return_air_temperature_alarm
  - low_return_air_temperature_alarm
  uses:
  - heater_run_command
  - return_air_temperature_sensor
  - return_air_temperature_setpoint
  implements:
  - CONTROL


HTZC:
  guid: "35464e33-c1ee-4d66-a2da-aaee5d9713bf"
  description: "Gas or electric heater control on zone side (ZC)."
  is_abstract: true
  opt_uses:
  - discharge_air_temperature_sensor
  - heater_run_status
  - heating_percentage_command
  - heating_thermal_power_capacity
  - failed_discharge_air_temperature_alarm
  - failed_zone_air_temperature_alarm
  - high_zone_air_temperature_alarm
  - low_zone_air_temperature_alarm
  uses:
  - heater_run_command
  - zone_air_heating_temperature_setpoint
  - zone_air_temperature_sensor
  implements:
  - CONTROL


HT2ZC:
  guid: "bcf4b945-b158-4009-9cb9-7cc01dbbe119"
  description: "Two gas or electric heater control on zone side (HSP, DSP)."
  is_abstract: true
  opt_uses:
  - discharge_air_temperature_sensor
  - heating_percentage_command
  - heating_thermal_power_capacity
  - failed_discharge_air_temperature_alarm
  - failed_zone_air_temperature_alarm
  - high_zone_air_temperature_alarm
  - low_zone_air_temperature_alarm
  uses:
  - heater_run_command_1
  - heater_run_command_2
  - zone_air_heating_temperature_setpoint
  - zone_air_temperature_sensor
  implements:
  - CONTROL


HT2XZTC2X:
  guid: "7e2c5241-7e53-4857-ac00-2aec02430150"
  description: "Two separate heating sections going to two different zones on the device, with independent heating control."
  is_abstract: true
  opt_uses:
  - discharge_air_temperature_sensor_1
  - discharge_air_temperature_sensor_2
  - heating_percentage_command_1
  - heating_percentage_command_2
  uses:
  - heater_run_command_1
  - heater_run_command_2
  - heater_run_status_1
  - heater_run_status_2
  - zone_air_temperature_sensor_1
  - zone_air_temperature_sensor_2
  - zone_air_temperature_setpoint_1
  - zone_air_temperature_setpoint_2
  implements:
  - CONTROL


HT3ZC:
  guid: "ec69793a-e539-4b5c-bf30-b092ce59cce5"
  description: "Two gas or electric heater control on zone side (HSP, DSP)."
  is_abstract: true
  opt_uses:
  - discharge_air_temperature_sensor
  - heating_thermal_power_capacity
  - failed_discharge_air_temperature_alarm
  - failed_zone_air_temperature_alarm
  - high_zone_air_temperature_alarm
  - low_zone_air_temperature_alarm
  uses:
  - heater_run_command_1
  - heater_run_command_2
  - heater_run_command_3
  - zone_air_heating_temperature_setpoint
  - zone_air_temperature_sensor
  implements:
  - CONTROL


HTSWC:
  guid: "d38fd0c3-d7b8-48c7-9ea2-93211ff4c59e"
  description: "Two gas or electric heater control on supply water side."
  is_abstract: true
  opt_uses:
  - heating_percentage_command
  - heating_thermal_power_capacity
  - high_supply_water_temperature_alarm
  - low_supply_water_temperature_alarm
  - heater_run_status
  uses:
  - heater_run_command
  - supply_water_temperature_sensor
  - supply_water_temperature_setpoint
  implements:
  - CONTROL

HTRWC:
  guid: "4a0b5a76-9432-4572-832c-2ce41d70a587"
  description: "Gas or electric heater control on return water side."
  is_abstract: true
  opt_uses:
  - heating_percentage_command
  - heating_thermal_power_capacity
  - high_return_water_temperature_alarm
  - low_return_water_temperature_alarm
  - heater_run_status
  uses:
  - heater_run_command
  - return_water_temperature_sensor
  - return_water_temperature_setpoint
  implements:
  - CONTROL

HT2SWC:
  guid: "cc630fcd-8a18-4fbb-a34b-3eae05b8b49b"
  description: "Two gas or electric heater control on supply water side."
  is_abstract: true
  opt_uses:
  - heating_percentage_command
  - heating_thermal_power_capacity
  - high_supply_water_temperature_alarm
  - low_supply_water_temperature_alarm
  uses:
  - heater_run_command_1
  - heater_run_command_2
  - supply_water_temperature_sensor
  - supply_water_temperature_setpoint
  implements:
  - CONTROL


HT4SWC:
  guid: "e8633b6d-6096-4824-a4e0-3cf06f0e2170"
  description: "Four gas or electric heater control on supply water side."
  is_abstract: true
  opt_uses:
  - heating_percentage_command
  - heating_thermal_power_capacity
  - high_supply_water_temperature_alarm
  - low_supply_water_temperature_alarm
  uses:
  - heater_run_command_1
  - heater_run_command_2
  - heater_run_command_3
  - heater_run_command_4
  - supply_water_temperature_sensor
  - supply_water_temperature_setpoint
  implements:
  - CONTROL


HT2SC:
  guid: "5d89ecdf-caaa-4238-8796-1d95a875a81a"
  description: "Two gas or electric heater control on supply side."
  is_abstract: true
  opt_uses:
  - heating_percentage_command
  - heating_request_count
  - heating_thermal_power_capacity
  - high_supply_air_temperature_alarm
  - low_supply_air_temperature_alarm
  uses:
  - heater_run_command_1
  - heater_run_command_2
  - supply_air_temperature_sensor
  - supply_air_temperature_setpoint
  implements:
  - CONTROL


HT3SC:
  guid: "82b35b25-776f-4829-ada6-42691628d84b"
  description: "Three gas or electric heater control on supply side."
  is_abstract: true
  opt_uses:
  - heating_percentage_command
  - heating_request_count
  - heating_thermal_power_capacity
  - high_supply_air_temperature_alarm
  - low_supply_air_temperature_alarm
  uses:
  - heater_run_command_1
  - heater_run_command_2
  - heater_run_command_3
  - supply_air_temperature_sensor
  - supply_air_temperature_setpoint
  implements:
  - CONTROL


HT4SC:
  guid: "211e7507-1925-48ca-a46a-852ca4284c3f"
  description: "Four gas or electric heater control on supply side."
  is_abstract: true
  opt_uses:
  - heating_percentage_command
  - heating_request_count
  - heating_thermal_power_capacity
  - high_supply_air_temperature_alarm
  - low_supply_air_temperature_alarm
  uses:
  - heater_run_command_1
  - heater_run_command_2
  - heater_run_command_3
  - heater_run_command_4
  - supply_air_temperature_sensor
  - supply_air_temperature_setpoint
  implements:
  - CONTROL


HT2SDC:
  guid: "ac906e4b-6e44-445c-90f7-2c6968022b31"
  description: "Two gas or electric heater control on supply side (dual setpoint)."
  is_abstract: true
  opt_uses:
  - heating_percentage_command
  - heating_thermal_power_capacity
  - high_supply_air_temperature_alarm
  - low_supply_air_temperature_alarm
  uses:
  - heater_run_command_1
  - heater_run_command_2
  - supply_air_cooling_temperature_setpoint
  - supply_air_heating_temperature_setpoint
  - supply_air_temperature_sensor
  implements:
  - CONTROL


HTVSC:
  guid: "c2e9d73d-949b-4fcf-8f93-47c25ec15a5e"
  description: "Variable gas to electric control on supply air side."
  is_abstract: true
  opt_uses:
  - heating_request_count
  - heating_thermal_power_capacity
  - high_supply_air_temperature_alarm
  - low_supply_air_temperature_alarm
  uses:
  - heater_run_command
  - heater_run_status
  - heating_percentage_command
  - supply_air_temperature_sensor
  - supply_air_temperature_setpoint
  implements:
  - CONTROL


ECON:
  guid: "d4285023-3238-443e-bd85-2d91e1706b48"
  description: "Economizer mode control"
  is_abstract: true
  opt_uses:
  - low_limit_outside_air_damper_percentage_command
  - outside_air_damper_percentage_sensor
  - outside_air_flowrate_sensor
  - outside_air_flowrate_setpoint
  - outside_air_relative_humidity_sensor
  - outside_air_specificenthalpy_sensor
  - return_air_damper_percentage_command
  - supply_air_temperature_sensor
  - failed_mixed_air_temperature_alarm
  - high_return_air_temperature_alarm
  - high_supply_air_temperature_alarm
  - low_return_air_temperature_alarm
  - low_supply_air_temperature_alarm
  uses:
  - economizer_mode
  - mixed_air_temperature_sensor
  - outside_air_damper_percentage_command
  - outside_air_temperature_sensor
  - return_air_temperature_sensor
  - supply_air_temperature_setpoint
  implements:
  - CONTROL


ECOND:
  guid: "2640d584-7b8e-4523-b894-beaf4b13e4c0"
  description: "Economizer mode control - single zone"
  is_abstract: true
  opt_uses:
  - low_limit_outside_air_damper_percentage_command
  - mixed_air_temperature_sensor
  - outside_air_damper_percentage_sensor
  - outside_air_flowrate_sensor
  - outside_air_flowrate_setpoint
  - return_air_damper_percentage_command
  - return_air_temperature_sensor
  - failed_discharge_air_temperature_alarm
  - failed_mixed_air_temperature_alarm
  - high_return_air_temperature_alarm
  - low_return_air_temperature_alarm
  uses:
  - discharge_air_temperature_sensor
  - discharge_air_temperature_setpoint
  - economizer_mode
  - outside_air_damper_percentage_command
  - outside_air_temperature_sensor
  implements:
  - CONTROL


ECONM:
  guid: "729bb0f5-4323-46c6-bfce-176bd4b55869"
  description: "Economizer mode control"
  is_abstract: true
  opt_uses:
  - low_limit_outside_air_damper_percentage_command
  - outside_air_damper_percentage_sensor
  - outside_air_flowrate_sensor
  - outside_air_flowrate_setpoint
  - return_air_damper_percentage_command
  - supply_air_temperature_sensor
  - failed_mixed_air_temperature_alarm
  - high_return_air_temperature_alarm
  - high_supply_air_temperature_alarm
  - low_return_air_temperature_alarm
  - low_supply_air_temperature_alarm
  uses:
  - economizer_mode
  - mixed_air_temperature_sensor
  - mixed_air_temperature_setpoint
  - outside_air_damper_percentage_command
  - outside_air_temperature_sensor
  - return_air_temperature_sensor
  implements:
  - CONTROL


ECONM2X:
  guid: "ebde3e58-1637-466e-9737-934e07bcd807"
  description: "Economizer mode control"
  is_abstract: true
  opt_uses:
  - low_limit_outside_air_damper_percentage_command
  - outside_air_damper_percentage_sensor
  - outside_air_flowrate_sensor
  - outside_air_flowrate_setpoint
  - return_air_damper_percentage_command
  - supply_air_temperature_sensor
  - high_return_air_temperature_alarm
  - high_supply_air_temperature_alarm
  - low_return_air_temperature_alarm
  - low_supply_air_temperature_alarm
  uses:
  - economizer_mode
  - mixed_air_temperature_sensor_1
  - mixed_air_temperature_sensor_2
  - mixed_air_temperature_setpoint
  - outside_air_damper_percentage_command
  - outside_air_temperature_sensor
  - return_air_temperature_sensor
  implements:
  - CONTROL


ECONMD:
  guid: "d19e9024-ddb9-4f1a-8598-f30d52f0beb6"
  description: "Economizer mode control - single zone"
  is_abstract: true
  opt_uses:
  - discharge_air_temperature_sensor
  - low_limit_outside_air_damper_percentage_command
  - outside_air_damper_percentage_sensor
  - outside_air_flowrate_sensor
  - outside_air_flowrate_setpoint
  - return_air_damper_percentage_command
  - return_air_temperature_sensor
  - failed_discharge_air_temperature_alarm
  - failed_mixed_air_temperature_alarm
  - high_return_air_temperature_alarm
  - low_return_air_temperature_alarm
  uses:
  - economizer_mode
  - mixed_air_temperature_sensor
  - mixed_air_temperature_setpoint
  - outside_air_damper_percentage_command
  - outside_air_temperature_sensor
  implements:
  - CONTROL


ECONZ:
  guid: "a0c19e08-9bb2-4dc3-a65c-4ee050111d65"
  description: "Economizer mode control - single room"
  is_abstract: true
  opt_uses:
  - discharge_air_temperature_sensor
  - low_limit_outside_air_damper_percentage_command
  - mixed_air_temperature_sensor
  - outside_air_damper_percentage_sensor
  - outside_air_flowrate_sensor
  - outside_air_flowrate_setpoint
  - outside_air_relative_humidity_sensor
  - return_air_damper_percentage_command
  - return_air_temperature_sensor
  - failed_discharge_air_temperature_alarm
  - failed_mixed_air_temperature_alarm
  - failed_zone_air_temperature_alarm
  - high_return_air_temperature_alarm
  - high_zone_air_temperature_alarm
  - low_return_air_temperature_alarm
  - low_zone_air_temperature_alarm
  uses:
  - economizer_mode
  - outside_air_damper_percentage_command
  - outside_air_temperature_sensor
  - zone_air_cooling_temperature_setpoint
  - zone_air_temperature_sensor
  implements:
  - CONTROL


VOADM:
  guid: "cfb7089c-d3b6-4afd-829a-aeeb05b6ff15"
  description: "Variable outside air damper monitoring."
  is_abstract: true
  opt_uses:
  - economizer_mode
  - low_limit_outside_air_damper_percentage_command
  - mixed_air_temperature_sensor
  - outside_air_damper_percentage_sensor
  - failed_mixed_air_temperature_alarm
  uses:
  - outside_air_damper_percentage_command
  - outside_air_temperature_sensor
  implements:
  - MONITORING


BYPDM:
  guid: "b26b31a9-5a4a-4bd8-87d0-97260e739f32"
  description: "Bypass damper monitoring."
  is_abstract: true
  uses:
  - bypass_air_damper_percentage_command
  implements:
  - MONITORING


OAFM:
  guid: "4d6c951b-f9a2-445d-93d7-a8ab2aa523ad"
  description: "Outside air flow monitoring"
  is_abstract: true
  opt_uses:
  - outside_air_damper_percentage_sensor
  - outside_air_temperature_sensor
  uses:
  - outside_air_flowrate_sensor
  implements:
  - MONITORING


OAFMC:
  guid: "a33ca954-5287-490f-89bc-c3e2b53ceee5"
  description: "Outside air flow control with minimum setpoint."
  is_abstract: true
  opt_uses:
  - economizer_mode
  - mixed_air_temperature_sensor
  - failed_mixed_air_temperature_alarm
  uses:
  - outside_air_damper_percentage_command
  - outside_air_flowrate_sensor
  - ventilation_outside_air_flowrate_setpoint
  implements:
  - CONTROL


OAMC:
  guid: "48885f9d-2f9e-4c67-be4f-e558f801e02f"
  description: "Outside air flow control."
  is_abstract: true
  opt_uses:
  - outside_air_flowrate_sensor
  uses:
  - outside_air_damper_percentage_command
  - outside_air_damper_percentage_sensor
  implements:
  - CONTROL


OFC:
  guid: "9e54468c-0ab4-453c-a0e3-a9e70330fef1"
  description: "Outside air flow control monitoring (without a damper)."
  is_abstract: true
  uses:
  - outside_air_flowrate_sensor
  - outside_air_flowrate_setpoint
  implements:
  - OPERATIONAL


SFM:
  guid: "3dcbf69b-ae92-46e8-9b06-4bbb2b16a71f"
  description: "Supply air flow monitoring."
  is_abstract: true
  uses:
  - supply_air_flowrate_sensor
  implements:
  - MONITORING


DFM:
  guid: "fcf4568f-324c-49d3-8a57-c1d4fad24973"
  description: "Discharge air flow monitoring."
  is_abstract: true
  uses:
  - discharge_air_flowrate_sensor
  implements:
  - MONITORING
  opt_uses:
  - low_discharge_air_flowrate_alarm


SFC:
  guid: "53328995-5e0c-4929-af9f-052104076d11"
  description: "Supply air flow control."
  is_abstract: true
  uses:
  - supply_air_flowrate_sensor
  - supply_air_flowrate_setpoint
  implements:
  - OPERATIONAL


RFC:
  guid: "a8ff3d29-506c-4d34-aead-af60c4b68cb9"
  description: "Return air flow control."
  is_abstract: true
  uses:
  - return_air_flowrate_sensor
  - return_air_flowrate_setpoint
  implements:
  - OPERATIONAL


SARC:
  guid: "8802aca2-e086-43b1-8be2-1df1104a3f5d"
  description: "AHU supply air reset control."
  is_abstract: true
  opt_uses:
  - heating_request_count
  - supply_air_flowrate_sensor
  uses:
  - cooling_request_count
  - pressurization_request_count
  - supply_air_static_pressure_setpoint
  - supply_air_temperature_setpoint
  implements:
  - CONTROL


RWISOVPC:
  guid: "8741bbd4-d41e-4313-9c71-85995078216d"
  description: "Return water isolation valve percentage monitoring."
  is_abstract: true
  opt_uses:
  - run_command
  uses:
  - return_water_valve_percentage_command
  - return_water_valve_percentage_sensor
  implements:
  - OPERATIONAL


CHWISOVM:
  guid: "9d50a373-7c09-49e0-8739-4f1fb18b18b5"
  description: "Chilled water isolation valve monitoring."
  is_abstract: true
  opt_uses:
  - run_command
  uses:
  - chilled_water_isolation_valve_command
  - chilled_water_isolation_valve_status
  implements:
  - MONITORING


CDWISOVM:
  guid: "a90ebfb9-d964-4bc7-aebf-67a72866fd38"
  description: "Condensing water isolation valve monitoring."
  is_abstract: true
  opt_uses:
  - run_command
  uses:
  - condensing_water_isolation_valve_command
  - condensing_water_isolation_valve_status
  implements:
  - MONITORING


CDWISOVPM:
  guid: "8308f584-0b61-4124-abb9-d8f5ca71e880"
  description: "Condensing water isolation valve percentage monitoring."
  is_abstract: true
  opt_uses:
  - run_command
  - local_override_isolation_valve_alarm
  uses:
  - condensing_water_isolation_valve_percentage_command
  - condensing_water_isolation_valve_percentage_sensor
  implements:
  - MONITORING


CDWPVM:
  guid: "588692e6-84a9-4a31-8cc6-09eb599cbe54"
  description: "Condensing water pressure valve command and position monitoring (without regard to what controls it)."
  is_abstract: true
  opt_uses:
  - condensing_water_flowrate_sensor
  uses:
  - condensing_water_valve_percentage_sensor
  implements:
  - OPERATIONAL


CDWFRSM:
  guid: "2a153a56-29ae-403e-9b4d-9b16b3a4794c"
  description: "Condenser water flowrate status monitoring."
  is_abstract: true
  uses:
  - condensing_water_flowrate_status
  implements:
  - OPERATIONAL


BYPVPM:
  guid: "57766034-a856-4dfe-b070-fd65673d8dd0"
  description: "Bypass water valve percentage monitoring."
  is_abstract: true
  opt_uses:
  - bypass_valve_percentage_sensor
  uses:
  - bypass_valve_percentage_command
  implements:
  - MONITORING


MWVPM:
  guid: "bd83e820-585d-4e03-9142-7d4355b41574"
  description: "Make-up water valve percentage monitoring."
  is_abstract: true
  uses:
  - makeup_water_valve_percentage_command
  implements:
  - MONITORING


HXSWISOVPM:
  guid: "04a7805d-e8ff-4b53-9513-d88ede4635ff"
  description: "Heat exchanger supply isolation water valve percentage monitoring."
  is_abstract: true
  uses:
  - heat_exchange_supply_water_isolation_valve_percentage_command
  - heat_exchange_supply_water_isolation_valve_percentage_sensor
  implements:
  - MONITORING


HXRWISOVPM:
  guid: "789cd63d-8168-43fe-9245-c54a8527482c"
  description: "Heat exchanger return isolation water valve percentage monitoring."
  is_abstract: true
  uses:
  - heat_exchange_return_water_isolation_valve_percentage_command
  - heat_exchange_return_water_isolation_valve_percentage_sensor
  implements:
  - MONITORING


HXSWISOVM:
  guid: "3a617a80-2ab5-4eb5-9cf5-c327359a03c6"
  description: "Heat exchanger supply isolation water valve monitoring."
  is_abstract: true
  uses:
  - heat_exchange_supply_water_isolation_valve_command
  - heat_exchange_supply_water_isolation_valve_status
  implements:
  - MONITORING


HXRWISOVM:
  guid: "48cee686-e728-4996-be87-0a280ecf9733"
  description: "Heat exchanger return isolation water valve monitoring."
  is_abstract: true
  uses:
  - heat_exchange_return_water_isolation_valve_command
  - heat_exchange_return_water_isolation_valve_status
  implements:
  - MONITORING


PWISOVM:
  guid: "f4ea38d8-031e-48cd-be80-43883419ed55"
  description: "Process water iso valve monitoring."
  is_abstract: true
  uses:
  - process_water_isolation_valve_command
  implements:
  - MONITORING


PWVPM:
  guid: "2335c3b8-b27f-4ef0-b15b-7df5e8d25e4a"
  description: "Process water valve percentage monitoring."
  is_abstract: true
  uses:
  - process_water_valve_percentage_command
  implements:
  - MONITORING


CHWBZC:
  guid: "cbdecbaf-5ddb-4f77-b85f-2fbd92970a70"
  description: "Chilled water valve binary (open/closed) control."
  is_abstract: true
  implements:
  - OPERATIONAL
  uses:
  - chilled_water_valve_command
  - zone_air_cooling_temperature_setpoint
  - zone_air_temperature_sensor
  opt_uses:
  - failed_chilled_water_valve_alarm
  - failed_zone_air_temperature_alarm
  - high_zone_air_temperature_alarm
  - low_zone_air_temperature_alarm


CHWBYPVPM:
  guid: "68cd5104-bf2e-48f3-8b88-c12192509393"
  description: "Chilled water bypass valve percentage monitoring."
  is_abstract: true
  uses:
  - chilled_water_bypass_valve_percentage_command
  - chilled_water_bypass_valve_percentage_sensor
  implements:
  - MONITORING


MXVPM:
  guid: "4bb25777-d661-4fd3-9f8f-a84b349ada87"
  description: "Mixing valve percent monitoring."
  is_abstract: true
  uses:
  - mixing_valve_percentage_command
  implements:
  - MONITORING


WFRM:
  guid: "f92ea2a3-9bbf-4559-b26d-2864a0a9f973"
  description: "Water flowrate monitoring."
  is_abstract: true
  uses:
  - flowrate_sensor
  implements:
  - MONITORING
  opt_uses:
  - low_flowrate_alarm


WFRC:
  guid: "55e5d148-7001-40e2-b082-d17cafb3309a"
  description: "Water flowrate control."
  is_abstract: true
  uses:
  - flowrate_sensor
  - flowrate_setpoint
  implements:
  - OPERATIONAL
  opt_uses:
  - low_flowrate_alarm


MWFRC:
  guid: "b98a5846-1b69-47e4-8913-87beb392ddcb"
  description: "Minimum water flowrate control."
  is_abstract: true
  uses:
  - flowrate_sensor
  - low_limit_flowrate_setpoint
  implements:
  - OPERATIONAL
  opt_uses:
  - low_flowrate_alarm


CHWFRM:
  guid: "3a9f9c94-7d1e-4ed2-839f-66ce995e58fd"
  description: "Chilled water flowrate monitoring."
  is_abstract: true
  uses:
  - chilled_water_flowrate_sensor
  implements:
  - MONITORING


CHWFRSM:
  guid: "b980da9b-c3de-4aab-b6de-8ab6cbc53178"
  description: "Chilled water flowrate status monitoring."
  is_abstract: true
  uses:
  - chilled_water_flowrate_status
  implements:
  - MONITORING


SEPM:
  guid: "a4c57915-39de-47ef-ae66-643b4e12b180"
  description: "Shade extent monitoring."
  is_abstract: true
  uses:
  - shade_extent_percentage_command
  implements:
  - MONITORING


STPM:
  guid: "8221a52f-102f-486e-8ae2-1c5eee8c31d0"
  description: "Shade tilt monitoring."
  is_abstract: true
  uses:
  - shade_tilt_percentage_command
  implements:
  - MONITORING


IGM:
  guid: "ae569be0-3ab9-4f9e-904e-6839aca72b72"
  description: "Inlet guidevane monitoring."
  is_abstract: true
  uses:
  - inlet_guidevane_percentage_sensor
  implements:
  - OPERATIONAL


CLPM:
  guid: "603cc89d-c8f4-4ab6-bba2-447a2bd2bbab"
  description: "Cooling thermal monitoring."
  is_abstract: true
  uses:
  - cooling_thermal_power_sensor
  implements:
  - MONITORING


PCLPM:
  guid: "876a8eaa-b0a3-4af7-bdf8-fbef6a93aca5"
  description: "Process cooling thermal monitoring."
  is_abstract: true
  uses:
  - process_cooling_thermal_power_sensor
  implements:
  - MONITORING

### POTENTIALLY ONE-OFF TYPES ###
DDCO:
  guid: "0a322cf2-ad41-40f5-9d2f-d2ed8c4d67a8"
  description: "Flow control - dual duct, but only cooling."
  is_abstract: true
  uses:
  - cooling_air_damper_percentage_command_1
  - cooling_air_damper_percentage_command_2
  - cooling_air_flowrate_sensor_1
  - cooling_air_flowrate_sensor_2
  - cooling_air_flowrate_setpoint_1
  - cooling_air_flowrate_setpoint_2
  implements:
  - CONTROL


FDPM2X:
  guid: "7ac01e64-eadc-4690-8c12-1bd9f48cd9b3"
  description: "Filter pressure monitoring (2 sensors)."
  is_abstract: true
  uses:
  - filter_differential_pressure_sensor_1
  - filter_differential_pressure_sensor_2
  implements:
  - MONITORING


FDPSM2X:
  guid: "2d883683-d3fc-47c3-8efd-163df172ae9c"
  description: "Filter pressure status monitoring (2 sensors)."
  is_abstract: true
  uses:
  - filter_differential_pressure_status_1
  - filter_differential_pressure_status_2
  opt_uses:
  - filter_alarm_1
  - filter_alarm_2
  implements:
  - MONITORING


FDPSM4X:
  guid: "1f150c97-8cd5-436c-ba94-f249c076f498"
  description: "Filter pressure status monitoring (4 sensors)."
  is_abstract: true
  uses:
  - filter_differential_pressure_status_1
  - filter_differential_pressure_status_2
  - filter_differential_pressure_status_3
  - filter_differential_pressure_status_4
  opt_uses:
  - filter_alarm_1
  - filter_alarm_2
  - filter_alarm_3
  - filter_alarm_4
  implements:
  - MONITORING


FDPM3X:
  guid: "6b97820b-c413-4c11-ae60-00da68a99b2a"
  description: "Filter pressure monitoring (3 sensors)."
  is_abstract: true
  uses:
  - filter_differential_pressure_sensor_1
  - filter_differential_pressure_sensor_2
  - filter_differential_pressure_sensor_3
  implements:
  - MONITORING


FDPM4X:
  guid: "8d9c1975-d7e4-4e90-829c-8d8454b4bb9d"
  description: "Filter pressure monitoring (4 sensors)."
  is_abstract: true
  uses:
  - filter_differential_pressure_sensor_1
  - filter_differential_pressure_sensor_2
  - filter_differential_pressure_sensor_3
  - filter_differential_pressure_sensor_4
  implements:
  - MONITORING


CO2C2X:
  guid: "4f712687-0690-485d-9e73-4880d30eebf4"
  description: "Carbon dioxide control with dual zone sensors."
  is_abstract: true
  uses:
  - zone_air_co2_concentration_sensor_1
  - zone_air_co2_concentration_sensor_2
  - zone_air_co2_concentration_setpoint
  implements:
  - OPERATIONAL


DSP3X:
  guid: "c3a47cb2-1af2-4bc0-ac17-59fcb019d09f"
  description: "Dual setpoint zone temp control with 3 temp sensors."
  is_abstract: true
  opt_uses:
  - discharge_air_temperature_sensor
  - failed_discharge_air_temperature_alarm
  uses:
  - zone_air_cooling_temperature_setpoint
  - zone_air_heating_temperature_setpoint
  - zone_air_temperature_sensor_1
  - zone_air_temperature_sensor_2
  - zone_air_temperature_sensor_3
  implements:
  - OPERATIONAL


EFSS2X:
  guid: "2088a8dd-7821-4782-be8c-6396601bff6e"
  description: "Exhaust fan start-stop and feedback with two fans."
  is_abstract: true
  opt_uses:
  - exhaust_air_flowrate_capacity
  - exhaust_fan_current_sensor_1
  - exhaust_fan_current_sensor_2
  - exhaust_fan_power_capacity
  - exhaust_fan_power_sensor_1
  - exhaust_fan_power_sensor_2
  uses:
  - exhaust_fan_run_command_1
  - exhaust_fan_run_command_2
  - exhaust_fan_run_status_1
  - exhaust_fan_run_status_2
  implements:
  - OPERATIONAL


EFSS3X:
  guid: "48635fa0-7a1a-4266-96a1-af3a61f172b8"
  description: "Exhaust fan start-stop and feedback with three fans."
  is_abstract: true
  opt_uses:
  - exhaust_air_flowrate_capacity
  - exhaust_fan_current_sensor_1
  - exhaust_fan_current_sensor_2
  - exhaust_fan_current_sensor_3
  - exhaust_fan_power_capacity
  - exhaust_fan_power_sensor_1
  - exhaust_fan_power_sensor_2
  - exhaust_fan_power_sensor_3
  uses:
  - exhaust_fan_run_command_1
  - exhaust_fan_run_command_2
  - exhaust_fan_run_command_3
  - exhaust_fan_run_status_1
  - exhaust_fan_run_status_2
  - exhaust_fan_run_status_3
  implements:
  - OPERATIONAL


EFSS4X:
  guid: "fd0fd629-4909-4bbe-aaae-3210ba66c6fb"
  description: "Exhaust fan start-stop and feedback with four fans."
  is_abstract: true
  opt_uses:
  - exhaust_air_flowrate_capacity
  - exhaust_fan_current_sensor_1
  - exhaust_fan_current_sensor_2
  - exhaust_fan_current_sensor_3
  - exhaust_fan_current_sensor_4
  - exhaust_fan_power_capacity
  - exhaust_fan_power_sensor_1
  - exhaust_fan_power_sensor_2
  - exhaust_fan_power_sensor_3
  - exhaust_fan_power_sensor_4
  uses:
  - exhaust_fan_run_command_1
  - exhaust_fan_run_command_2
  - exhaust_fan_run_command_3
  - exhaust_fan_run_command_4
  - exhaust_fan_run_status_1
  - exhaust_fan_run_status_2
  - exhaust_fan_run_status_3
  - exhaust_fan_run_status_4
  implements:
  - OPERATIONAL


DF2XSS:
  guid: "d869bbc9-3715-498f-a923-94f436664cd0"
  description: "Discharge fan start-stop and feedback (2 pts)."
  is_abstract: true
  opt_uses:
  - discharge_fan_current_sensor
  - discharge_fan_power_sensor
  - discharge_fan_lost_power_alarm
  uses:
  - discharge_fan_run_command_1
  - discharge_fan_run_command_2
  - discharge_fan_run_status_1
  - discharge_fan_run_status_2
  implements:
  - OPERATIONAL


SFSS2X:
  guid: "85ace121-6411-41f7-aea0-03440c7d1352"
  description: "Supply fan start-stop and feedback for two fans."
  is_abstract: true
  opt_uses:
  - supply_air_flowrate_capacity
  - supply_fan_current_sensor_1
  - supply_fan_current_sensor_2
  - supply_fan_power_capacity
  - supply_fan_power_sensor_1
  - supply_fan_power_sensor_2
  - failed_supply_fan_alarm_1
  - failed_supply_fan_alarm_2
  uses:
  - supply_fan_run_command_1
  - supply_fan_run_command_2
  - supply_fan_run_status_1
  - supply_fan_run_status_2
  implements:
  - OPERATIONAL


SFSS3X:
  guid: "e1fba819-60f4-459e-ad37-5da8828618dd"
  description: "Supply fan start-stop and feedback for three fans."
  is_abstract: true
  opt_uses:
  - supply_air_flowrate_capacity
  - supply_fan_current_sensor_1
  - supply_fan_current_sensor_2
  - supply_fan_current_sensor_3
  - supply_fan_power_capacity
  - supply_fan_power_sensor_1
  - supply_fan_power_sensor_2
  - supply_fan_power_sensor_3
  uses:
  - supply_fan_run_command_1
  - supply_fan_run_command_2
  - supply_fan_run_command_3
  - supply_fan_run_status_1
  - supply_fan_run_status_2
  - supply_fan_run_status_3
  implements:
  - OPERATIONAL


SFSS4X:
  guid: "beae050d-0e1e-4a46-a10e-70cf833126a2"
  description: "Supply fan start-stop and feedback for four fans."
  is_abstract: true
  opt_uses:
  - supply_air_flowrate_capacity
  - supply_fan_current_sensor_1
  - supply_fan_current_sensor_2
  - supply_fan_current_sensor_3
  - supply_fan_current_sensor_4
  - supply_fan_power_capacity
  - supply_fan_power_sensor_1
  - supply_fan_power_sensor_2
  - supply_fan_power_sensor_3
  - supply_fan_power_sensor_4
  uses:
  - supply_fan_run_command_1
  - supply_fan_run_command_2
  - supply_fan_run_command_3
  - supply_fan_run_command_4
  - supply_fan_run_status_1
  - supply_fan_run_status_2
  - supply_fan_run_status_3
  - supply_fan_run_status_4
  implements:
  - OPERATIONAL


EFVSC2X:
  guid: "71c4f49c-a3be-4f1b-bbf2-dbbda9a13ec2"
  description: "Exhaust fan variable speed control with feedback and sensoring for two fans."
  is_abstract: true
  opt_uses:
  - exhaust_fan_current_sensor_1
  - exhaust_fan_current_sensor_2
  - exhaust_fan_power_sensor_1
  - exhaust_fan_power_sensor_2
  - exhaust_fan_speed_frequency_sensor_1
  - exhaust_fan_speed_frequency_sensor_2
  - exhaust_fan_speed_percentage_sensor_1
  - exhaust_fan_speed_percentage_sensor_2
  uses:
  - exhaust_fan_run_command_1
  - exhaust_fan_run_command_2
  - exhaust_fan_run_status_1
  - exhaust_fan_run_status_2
  - exhaust_fan_speed_percentage_command_1
  - exhaust_fan_speed_percentage_command_2
  implements:
  - OPERATIONAL


EFVSC3X:
  guid: "d199dfe8-97a9-4f29-aa27-9f48dafef3fd"
  description: "Exhaust fan variable speed control with feedback and sensoring for three fans."
  is_abstract: true
  opt_uses:
  - exhaust_fan_current_sensor_1
  - exhaust_fan_current_sensor_2
  - exhaust_fan_current_sensor_3
  - exhaust_fan_power_sensor_1
  - exhaust_fan_power_sensor_2
  - exhaust_fan_power_sensor_3
  - exhaust_fan_speed_frequency_sensor_1
  - exhaust_fan_speed_frequency_sensor_2
  - exhaust_fan_speed_frequency_sensor_3
  - exhaust_fan_speed_percentage_sensor_1
  - exhaust_fan_speed_percentage_sensor_2
  - exhaust_fan_speed_percentage_sensor_3
  uses:
  - exhaust_fan_run_command_1
  - exhaust_fan_run_command_2
  - exhaust_fan_run_command_3
  - exhaust_fan_run_status_1
  - exhaust_fan_run_status_2
  - exhaust_fan_run_status_3
  - exhaust_fan_speed_percentage_command_1
  - exhaust_fan_speed_percentage_command_2
  - exhaust_fan_speed_percentage_command_3
  implements:
  - OPERATIONAL


EFVSC4X:
  guid: "5c932992-91c9-4184-9f5f-24d62a99e559"
  description: "Exhaust fan variable speed control with feedback and sensoring for four fans."
  is_abstract: true
  opt_uses:
  - exhaust_fan_current_sensor_1
  - exhaust_fan_current_sensor_2
  - exhaust_fan_current_sensor_3
  - exhaust_fan_current_sensor_4
  - exhaust_fan_power_sensor_1
  - exhaust_fan_power_sensor_2
  - exhaust_fan_power_sensor_3
  - exhaust_fan_power_sensor_4
  - exhaust_fan_speed_frequency_sensor_1
  - exhaust_fan_speed_frequency_sensor_2
  - exhaust_fan_speed_frequency_sensor_3
  - exhaust_fan_speed_frequency_sensor_4
  - exhaust_fan_speed_percentage_sensor_1
  - exhaust_fan_speed_percentage_sensor_2
  - exhaust_fan_speed_percentage_sensor_3
  - exhaust_fan_speed_percentage_sensor_4
  uses:
  - exhaust_fan_run_command_1
  - exhaust_fan_run_command_2
  - exhaust_fan_run_command_3
  - exhaust_fan_run_command_4
  - exhaust_fan_run_status_1
  - exhaust_fan_run_status_2
  - exhaust_fan_run_status_3
  - exhaust_fan_run_status_4
  - exhaust_fan_speed_percentage_command_1
  - exhaust_fan_speed_percentage_command_2
  - exhaust_fan_speed_percentage_command_3
  - exhaust_fan_speed_percentage_command_4
  implements:
  - OPERATIONAL


SFVSC2X:
  guid: "4ec491a2-e832-4994-8496-e1034006495e"
  description: "Supply fan variable speed control with feedback and sensoring with two fans."
  is_abstract: true
  opt_uses:
  - supply_fan_current_sensor_1
  - supply_fan_current_sensor_2
  - supply_fan_power_sensor_1
  - supply_fan_power_sensor_2
  - supply_fan_speed_frequency_sensor_1
  - supply_fan_speed_frequency_sensor_2
  - supply_fan_speed_percentage_sensor_1
  - supply_fan_speed_percentage_sensor_2
  uses:
  - supply_fan_run_command_1
  - supply_fan_run_command_2
  - supply_fan_run_status_1
  - supply_fan_run_status_2
  - supply_fan_speed_percentage_command_1
  - supply_fan_speed_percentage_command_2
  implements:
  - OPERATIONAL


SFVSC3X:
  guid: "d60c4c55-8265-4ce8-b7a0-b63b93e2c11e"
  description: "Supply fan variable speed control with feedback and sensoring with three fans."
  is_abstract: true
  opt_uses:
  - ac_voltage_sensor_1
  - ac_voltage_sensor_2
  - ac_voltage_sensor_3
  - dc_voltage_sensor_1
  - dc_voltage_sensor_2
  - dc_voltage_sensor_3
  - supply_fan_current_sensor_1
  - supply_fan_current_sensor_2
  - supply_fan_current_sensor_3
  - supply_fan_power_sensor_1
  - supply_fan_power_sensor_2
  - supply_fan_power_sensor_3
  - supply_fan_run_mode_1
  - supply_fan_run_mode_2
  - supply_fan_run_mode_3
  - supply_fan_run_time_accumulator_1
  - supply_fan_run_time_accumulator_2
  - supply_fan_run_time_accumulator_3
  - supply_fan_speed_frequency_sensor_1
  - supply_fan_speed_frequency_sensor_2
  - supply_fan_speed_frequency_sensor_3
  - supply_fan_speed_percentage_sensor_1
  - supply_fan_speed_percentage_sensor_2
  - supply_fan_speed_percentage_sensor_3
  uses:
  - supply_fan_run_command_1
  - supply_fan_run_command_2
  - supply_fan_run_command_3
  - supply_fan_run_status_1
  - supply_fan_run_status_2
  - supply_fan_run_status_3
  - supply_fan_speed_percentage_command_1
  - supply_fan_speed_percentage_command_2
  - supply_fan_speed_percentage_command_3
  implements:
  - OPERATIONAL


SFVSC4X:
  guid: "8649a013-b152-4412-bfa6-f681d8a962df"
  description: "Supply fan variable speed control with feedback and sensoring with four fans."
  is_abstract: true
  opt_uses:
  - supply_fan_current_sensor_1
  - supply_fan_current_sensor_2
  - supply_fan_current_sensor_3
  - supply_fan_current_sensor_4
  - supply_fan_power_sensor_1
  - supply_fan_power_sensor_2
  - supply_fan_power_sensor_3
  - supply_fan_power_sensor_4
  - supply_fan_speed_frequency_sensor_1
  - supply_fan_speed_frequency_sensor_2
  - supply_fan_speed_frequency_sensor_3
  - supply_fan_speed_frequency_sensor_4
  - supply_fan_speed_percentage_sensor_1
  - supply_fan_speed_percentage_sensor_2
  - supply_fan_speed_percentage_sensor_3
  - supply_fan_speed_percentage_sensor_4
  uses:
  - supply_fan_run_command_1
  - supply_fan_run_command_2
  - supply_fan_run_command_3
  - supply_fan_run_command_4
  - supply_fan_run_status_1
  - supply_fan_run_status_2
  - supply_fan_run_status_3
  - supply_fan_run_status_4
  - supply_fan_speed_percentage_command_1
  - supply_fan_speed_percentage_command_2
  - supply_fan_speed_percentage_command_3
  - supply_fan_speed_percentage_command_4
  implements:
  - OPERATIONAL


BYPSSPC:
  guid: "1811cdec-15d7-4d1d-b819-f7673aa694c2"
  description: "Supply static pressure control with bypass damper."
  is_abstract: true
  opt_uses:
  - supply_air_flowrate_sensor
  - failed_supply_fan_alarm
  - high_supply_air_static_pressure_alarm
  - low_supply_air_static_pressure_alarm
  uses:
  - bypass_air_damper_percentage_command
  - supply_air_static_pressure_sensor
  - supply_air_static_pressure_setpoint
  - supply_fan_run_command
  - supply_fan_run_status
  implements:
  - CONTROL


BYPSSPC2X: # Consider virtual point for instances where dampers control to same value.
  guid: "f4de1232-617b-49c9-adc9-be8810631dbc"
  description: "Supply static pressure control with bypass damper."
  is_abstract: true
  opt_uses:
  - supply_air_flowrate_sensor
  - failed_supply_fan_alarm
  - high_supply_air_static_pressure_alarm
  - low_supply_air_static_pressure_alarm
  uses:
  - bypass_air_damper_percentage_command_1
  - bypass_air_damper_percentage_command_2
  - supply_air_static_pressure_sensor
  - supply_air_static_pressure_setpoint
  - supply_fan_run_command
  - supply_fan_run_status
  implements:
  - CONTROL


SWISOVM:
  guid: "650f3451-5e49-4161-b257-cfc578fb54b4"
  description: "Supply side isolation valve monitoring."
  is_abstract: true
  uses:
  - supply_water_isolation_valve_command
  - supply_water_isolation_valve_status
  implements:
  - MONITORING
  opt_uses:
  - failed_isolation_valve_alarm
  - local_override_isolation_valve_alarm


SWISOVPM:
  guid: "33856563-ebe5-42ee-a928-e8b46d81772d"
  description: "Supply side isolation valve monitoring."
  is_abstract: true
  uses:
  - supply_water_isolation_valve_percentage_command
  - supply_water_isolation_valve_percentage_sensor
  implements:
  - MONITORING


RWISOVM:
  guid: "2d35bbb0-bcad-4f36-a8cb-0c9031d81886"
  description: "Return side isolation valve monitoring."
  is_abstract: true
  uses:
  - return_water_isolation_valve_command
  - return_water_isolation_valve_status
  implements:
  - MONITORING


RWISOVPM:
  guid: "a20fce9d-f8c0-4324-9ffd-8aaa3729b32d"
  description: "Return side isolation valve monitoring."
  is_abstract: true
  uses:
  - return_water_isolation_valve_percentage_command
  - return_water_isolation_valve_percentage_sensor
  implements:
  - MONITORING


CICHVISOVM3X:
  guid: "2fb6be93-58f7-4544-ad33-bae7bf47ff0a"
  description: "Circuit changeover valve for switching between Hot water system and Chiller "
  is_abstract: true
  uses:
  - circulation_changeover_isolation_valve_status_1
  - circulation_changeover_isolation_valve_status_2
  - circulation_changeover_isolation_valve_status_3
  implements:
  - MONITORING


CHWRWISOVPM:
  guid: "0a8333ee-fdc9-440b-9ebc-fb0e19e8cf5c"
  description: "Return side isolation valve monitoring."
  is_abstract: true
  uses:
  - chilled_return_water_isolation_valve_percentage_command
  - chilled_return_water_isolation_valve_percentage_sensor
  implements:
  - MONITORING


CHWRWISOVM:
  guid: "e9680821-b425-4b3f-bef2-b89795524460"
  description: "Return side isolation valve monitoring."
  is_abstract: true
  uses:
  - chilled_return_water_isolation_valve_command
  - chilled_return_water_isolation_valve_status
  implements:
  - MONITORING


CHWSWISOVPM:
  guid: "5f1963bf-1148-4881-8c6f-a20b39600e7e"
  description: "Supply side isolation valve monitoring."
  is_abstract: true
  uses:
  - chilled_supply_water_isolation_valve_percentage_command
  - chilled_supply_water_isolation_valve_percentage_sensor
  implements:
  - MONITORING


CHWSWISOVM:
  guid: "1a187792-767f-4132-9333-161c6db07ce4"
  description: "Supply side isolation valve monitoring."
  is_abstract: true
  uses:
  - chilled_supply_water_isolation_valve_command
  - chilled_supply_water_isolation_valve_status
  implements:
  - MONITORING


PRWDT:
  guid: "cc3605dc-b8bc-4e50-a97c-6a450040bda1"
  description: "Temperature differential across process water."
  is_abstract: true
  implements:
  - MONITORING
  opt_uses:
  - process_cooling_thermal_power_sensor
  uses:
  - process_return_water_temperature_sensor
  - process_supply_water_temperature_sensor


PRWDT2X:
  guid: "a84edaa6-abe2-4496-9d44-9d5210573b13"
  description: "Temperature differential across 2 process water headers."
  is_abstract: true
  implements:
  - MONITORING
  opt_uses:
  - process_cooling_thermal_power_sensor_1
  - process_cooling_thermal_power_sensor_2
  uses:
  - process_return_water_temperature_sensor_1
  - process_return_water_temperature_sensor_2
  - process_supply_water_temperature_sensor_1
  - process_supply_water_temperature_sensor_2


PWFRM:
  guid: "617bdc3e-24b2-4e1f-b03e-9a179ce4fccd"
  description: "Flowrate monitoring for process water."
  is_abstract: true
  implements:
  - MONITORING
  uses:
  - process_water_flowrate_sensor


PWFRM2X:
  guid: "7ee01573-42e1-4b4b-9dae-8c4950ce6e29"
  description: "Flowrate monitoring for 2 process water headers."
  is_abstract: true
  implements:
  - MONITORING
  uses:
  - process_water_flowrate_sensor_1
  - process_water_flowrate_sensor_2


PWDPM:
  guid: "f6ba0e90-e329-4170-96db-1b0ea822db23"
  description: "Differential pressure monitoring for process water."
  is_abstract: true
  implements:
  - MONITORING
  uses:
  - process_water_differential_pressure_sensor


PWDPM2X:
  guid: "95241eea-6d22-400c-aa92-c0e7caf8a4d1"
  description: "Differential pressure monitoring for 2 process water headers."
  is_abstract: true
  implements:
  - MONITORING
  uses:
  - process_water_differential_pressure_sensor_1
  - process_water_differential_pressure_sensor_2


CWRISOVPM:
  guid: "ec4e3b78-417d-47a3-bbbf-d031f31d2d3d"
  description: "Condensing water return isolation monitoring."
  is_abstract: true
  uses:
  - condensing_return_water_isolation_valve_percentage_command
  - condensing_return_water_isolation_valve_percentage_sensor
  implements:
  - MONITORING


CWRISOVM:
  guid: "cb8b8c1e-30c2-48fc-b6c0-44d73468d994"
  description: "Condensing water return isolation monitoring."
  is_abstract: true
  uses:
  - condensing_return_water_isolation_valve_command
  - condensing_return_water_isolation_valve_status
  implements:
  - MONITORING


CWSISOVPM:
  guid: "3221aa75-8df4-4964-82dd-9a5c59c3a73b"
  description: "Condensing water supply isolation monitoring."
  is_abstract: true
  uses:
  - condensing_supply_water_isolation_valve_percentage_command
  - condensing_supply_water_isolation_valve_percentage_sensor
  implements:
  - MONITORING


CWSISOVM:
  guid: "6284c4c0-1261-44f7-bebb-ab6aa11443ca"
  description: "Condensing water supply isolation monitoring."
  is_abstract: true
  uses:
  - condensing_supply_water_isolation_valve_command
  - condensing_supply_water_isolation_valve_status
  implements:
  - MONITORING


CHWRISOVPM:
  guid: "e9fd8609-a3da-4c2a-bd3b-df8692285add"
  description: "Chilled water return isolation monitoring."
  is_abstract: true
  uses:
  - chilled_return_water_isolation_valve_percentage_command
  - chilled_return_water_isolation_valve_percentage_sensor
  implements:
  - MONITORING


WDPM:
  guid: "417a56f9-4c22-454a-8aa9-e6764d9fea8e"
  description: "Differential pressure monitoring."
  is_abstract: true
  uses:
  - differential_pressure_sensor
  opt_uses:
  - high_differential_pressure_alarm
  - low_differential_pressure_alarm

CHWDPM:
  guid: "dcdb66fc-576b-4475-a1cd-f143e16edcde"
  description: "Differential pressure monitoring for chilled water."
  is_abstract: true
  uses:
  - chilled_water_differential_pressure_sensor


CHDX4SC:
  guid: "52c7a4a2-d587-46d5-96c9-d1bdf60daa81"
  description: "Chiller control."
  is_abstract: true
  opt_uses:
  - chilled_return_water_temperature_sensor
  - compressor_speed_frequency_sensor
  - compressor_speed_percentage_command
  - compressor_speed_percentage_sensor
  - cooling_percentage_command
  uses:
  - chilled_supply_water_temperature_sensor
  - chilled_supply_water_temperature_setpoint
  - compressor_run_command_1
  - compressor_run_command_2
  - compressor_run_command_3
  - compressor_run_command_4
  - compressor_run_status_1
  - compressor_run_status_2
  - compressor_run_status_3
  - compressor_run_status_4


CHDX2SC:
  guid: "7383de4b-4fcd-4504-b91a-3fd2576845fb"
  description: "Chiller control."
  is_abstract: true
  opt_uses:
  - chilled_return_water_temperature_sensor
  - compressor_speed_frequency_sensor
  - compressor_speed_percentage_command
  - compressor_speed_percentage_sensor
  - cooling_percentage_command
  - cooling_request_count
  uses:
  - chilled_supply_water_temperature_sensor
  - chilled_supply_water_temperature_setpoint
  - compressor_run_command_1
  - compressor_run_command_2
  - compressor_run_status_1
  - compressor_run_status_2


CHDXSC:
  guid: "cc5a8afe-0752-4b8d-846a-5848bf056ddd"
  description: "Chiller control single stage."
  is_abstract: true
  opt_uses:
  - chilled_return_water_temperature_sensor
  - compressor_speed_frequency_sensor
  - compressor_speed_percentage_command
  - compressor_speed_percentage_sensor
  - cooling_percentage_command
  - compressor_lost_power_alarm
  - failed_compressor_alarm
  - overload_compressor_alarm
  uses:
  - chilled_supply_water_temperature_sensor
  - chilled_supply_water_temperature_setpoint
  - compressor_run_command
  - compressor_run_status


CHDXVSC:
  guid: "7a5e238a-a1b2-4aac-88e3-cffc18960489"
  description: "Variable speed compressor control."
  is_abstract: true
  uses:
  - compressor_run_command
  - compressor_run_status
  - compressor_speed_percentage_sensor
  opt_uses:
  - compressor_current_sensor
  - compressor_speed_frequency_sensor
  - compressor_voltage_sensor
  - compressor_lost_power_alarm
  - failed_compressor_alarm
  - overload_compressor_alarm

CDWFRM:
  guid: "b4cd6a63-df02-4c7b-bf81-3902cd827241"
  description: "Condenser water flowrate monitoring."
  is_abstract: true
  uses:
  - condensing_water_flowrate_sensor
  implements:
  - MONITORING


REFSM:
  guid: "dfcadf28-6b6f-405b-b6f9-c6ac4f445e96"
  description: "Refrigerant saturation monitoring."
  is_abstract: true
  opt_uses:
  - refrigerant_discharge_temperature_sensor
  - refrigerant_suction_temperature_sensor
  uses:
  - refrigerant_condenser_saturation_temperature_sensor
  - refrigerant_evaporator_saturation_temperature_sensor
  implements:
  - MONITORING


PDSCV:
  guid: "b1eac019-247c-4669-bd66-f70f262f9af7"
  description: "Pressure-dependent supply damper control for ventilation purposes (CO2 or VOC)."
  is_abstract: true
  uses:
  - supply_air_damper_percentage_command
  - supply_air_damper_percentage_sensor
  implements:
  - CONTROL


SDBPC:
  guid: "881f3d79-d107-4268-83c6-f16e3ae7fb5a"
  description: "Back-pressure controlling supply damper."
  is_abstract: true
  opt_uses:
  - supply_air_flowrate_sensor
  - high_supply_air_static_pressure_alarm
  - low_supply_air_static_pressure_alarm
  uses:
  - supply_air_damper_percentage_command
  - supply_air_damper_percentage_sensor
  - supply_air_static_pressure_sensor
  - supply_air_static_pressure_setpoint
  implements:
  - MONITORING


HWVM:
  guid: "9e86fa93-01d8-4536-815b-1b031b165f3f"
  description: "Heating water valve command and position monitoring (without regard to what controls it)."
  is_abstract: true
  opt_uses:
  - heating_thermal_power_capacity
  - heating_water_flowrate_sensor
  uses:
  - heating_water_valve_percentage_command
  - heating_water_valve_percentage_sensor
  implements:
  - OPERATIONAL


CHWVM:
  guid: "73411f3e-5c42-40cb-8d6c-82f1e2358844"
  description: "Chilled water valve command and position monitoring (without regard to what controls it)."
  is_abstract: true
  opt_uses:
  - chilled_water_flowrate_sensor
  - cooling_thermal_power_capacity
  - failed_chilled_water_valve_alarm
  uses:
  - chilled_water_valve_percentage_command
  - chilled_water_valve_percentage_sensor
  implements:
  - OPERATIONAL


RMM:
  guid: "162df361-7593-4e36-bf41-e7fa667244dd"
  description: "Run mode monitoring."
  is_abstract: true
  uses:
  - run_mode


DSPZDHC:
  guid: "365e7bc0-cc71-4fdd-937c-c8be0011636e"
  description: "Zone dual setpoint humidification/dehumidification control."
  is_abstract: true
  opt_uses:
  - humidification_percentage_command
  - failed_humidifier_alarm
  uses:
  - dehumidification_run_command
  - humidification_run_command
  - zone_air_dehumidification_relative_humidity_setpoint
  - zone_air_humidification_relative_humidity_setpoint
  - zone_air_relative_humidity_sensor
  implements:
  - CONTROL


EFC:
  guid: "12587490-2e23-4c9c-9b4f-6980f855ed41"
  description: "Exhaust air flow control."
  is_abstract: true
  uses:
  - exhaust_air_flowrate_sensor
  - exhaust_air_flowrate_setpoint
  implements:
  - OPERATIONAL


DXDDC:
  guid: "a3f8ff4c-3cfc-4832-a0f3-1526c82b4e9e"
  description: "DX cooling dual setpoint control on discharge side"
  is_abstract: true
  opt_uses:
  - compressor_run_status
  - cooling_percentage_command
  - compressor_lost_power_alarm
  - failed_compressor_alarm
  - failed_discharge_air_temperature_alarm
  - overload_compressor_alarm
  uses:
  - compressor_run_command
  - discharge_air_cooling_temperature_setpoint
  - discharge_air_heating_temperature_setpoint
  - discharge_air_temperature_sensor
  implements:
  - CONTROL


HTDDC:
  guid: "9e35fc23-e57e-461a-8ad0-09d91a86bb78"
  description: "gas or electric heating dual setpoint control on discharge side"
  is_abstract: true
  opt_uses:
  - heater_run_status
  - heating_percentage_command
  - failed_discharge_air_temperature_alarm
  uses:
  - discharge_air_cooling_temperature_setpoint
  - discharge_air_heating_temperature_setpoint
  - discharge_air_temperature_sensor
  - heater_run_command
  implements:
  - CONTROL


REFSM2X:
  guid: "4690aaf5-e70c-43e0-aabb-38d209b8c2aa"
  description: "Refrigerant temperature monitoring for 2 circuits."
  is_abstract: true
  opt_uses:
  - refrigerant_discharge_temperature_sensor_1
  - refrigerant_discharge_temperature_sensor_2
  - refrigerant_suction_temperature_sensor_1
  - refrigerant_suction_temperature_sensor_2
  uses:
  - refrigerant_condenser_saturation_temperature_sensor_1
  - refrigerant_condenser_saturation_temperature_sensor_2
  - refrigerant_evaporator_saturation_temperature_sensor_1
  - refrigerant_evaporator_saturation_temperature_sensor_2
  implements:
  - MONITORING


REFPM:
  guid: "a2aeaac3-35be-4e06-89fe-560d7ec5935e"
  description: "Refrigerant pressure monitoring for single circuits."
  is_abstract: true
  opt_uses:
  - refrigerant_differential_pressure_sensor
  - refrigerant_high_pressure_status
  - refrigerant_low_pressure_status
  uses:
  - refrigerant_condenser_pressure_sensor
  - refrigerant_evaporator_pressure_sensor
  implements:
  - MONITORING


REFPM2X:
  guid: "6f2fadec-2b16-4410-8fb5-f6e52c6f13e4"
  description: "Refrigerant pressure monitoring for 2 circuits."
  is_abstract: true
  uses:
  - refrigerant_condenser_pressure_sensor_1
  - refrigerant_condenser_pressure_sensor_2
  - refrigerant_evaporator_pressure_sensor_1
  - refrigerant_evaporator_pressure_sensor_2
  implements:
  - MONITORING


SWPSS:
  guid: "0647053a-4f19-483a-9ad4-4dc4d1472775"
  description: "Sweeper pump start stop monitoring."
  is_abstract: true
  uses:
  - sweeper_pump_run_command
  - sweeper_pump_run_status
  implements:
  - OPERATIONAL


DRPM:
  guid: "ae1c0c1a-981c-4a56-9640-afd961cf0f9a"
  description: "Drain pump monitoring."
  is_abstract: true
  opt_uses:
  - input_motor_power_status
  - water_high_level_status
  - water_low_level_status
  - failed_drain_pump_alarm
  uses:
  - drain_pump_run_status
  implements:
  - MONITORING


SDM:
  guid: "40dc57c7-1efd-483d-a2c0-46077595b2b8"
  description: "Supply air damper monitoring."
  is_abstract: true
  uses:
  - supply_air_damper_command
  - supply_air_damper_status


ECDDC:
  guid: "4874434d-75fd-4a18-aca5-70851c77ea0b"
  description: "Evaporative cooler control on discharge side."
  is_abstract: true
  opt_uses:
  - cooling_percentage_sensor
  - evaporative_cooler_run_status
  - failed_discharge_air_temperature_alarm
  uses:
  - discharge_air_cooling_temperature_setpoint
  - discharge_air_heating_temperature_setpoint
  - discharge_air_temperature_sensor
  - evaporative_cooler_run_command
  implements:
  - CONTROL


DXSDC:
  guid: "ea721fc2-16b9-4bb9-9b59-09c9e1ae1362"
  description: "Compressor run control on supply side, dual setpoints."
  is_abstract: true
  opt_uses:
  - compressor_run_status
  - compressor_speed_percentage_command
  - cooling_percentage_command #Serves as a duty cycle for single-stage DX sections.
  - cooling_thermal_power_capacity
  - leaving_cooling_coil_temperature_sensor
  - compressor_lost_power_alarm
  - failed_compressor_alarm
  - high_supply_air_temperature_alarm
  - low_supply_air_temperature_alarm
  - overload_compressor_alarm
  uses:
  - compressor_run_command
  - supply_air_cooling_temperature_setpoint
  - supply_air_heating_temperature_setpoint
  - supply_air_temperature_sensor
  implements:
  - CONTROL


ETM4X:
  guid: "56fb8b0b-74c6-47be-ad97-189b89c4c78a"
  description: "Basic exhaust temperature monitoring."
  is_abstract: true
  uses:
  - exhaust_air_temperature_sensor_1
  - exhaust_air_temperature_sensor_2
  - exhaust_air_temperature_sensor_3
  - exhaust_air_temperature_sensor_4
  implements:
  - MONITORING


DX6SC:
  guid: "f2fed45c-84e5-4905-b01d-5397cffb7a0e"
  description: "Six compressor run control on supply air side."
  is_abstract: true
  opt_uses:
  - compressor_speed_percentage_command
  - cooling_percentage_command
  - cooling_request_count
  - cooling_thermal_power_capacity
  - leaving_cooling_coil_temperature_sensor
  - high_supply_air_temperature_alarm
  - low_supply_air_temperature_alarm
  uses:
  - compressor_run_command_1
  - compressor_run_command_2
  - compressor_run_command_3
  - compressor_run_command_4
  - compressor_run_command_5
  - compressor_run_command_6
  - compressor_run_status_1
  - compressor_run_status_2
  - compressor_run_status_3
  - compressor_run_status_4
  - compressor_run_status_5
  - compressor_run_status_6
  - supply_air_temperature_sensor
  - supply_air_temperature_setpoint
  implements:
  - CONTROL


DX2DSPRTC:
  guid: "d0ac0571-5f48-464c-bd43-dc58ac879fa9"
  description: "Two-stage compressor run control with dual return temp control."
  is_abstract: true
  opt_uses:
  - compressor_speed_percentage_command
  - cooling_percentage_command
  - cooling_stage_run_count
  - cooling_thermal_power_capacity
  - leaving_cooling_coil_temperature_sensor
  - high_return_air_temperature_alarm
  - low_return_air_temperature_alarm
  uses:
  - compressor_run_command_1
  - compressor_run_command_2
  - compressor_run_status_1
  - compressor_run_status_2
  - return_air_cooling_temperature_setpoint
  - return_air_heating_temperature_setpoint
  - return_air_temperature_sensor
  implements:
  - CONTROL


HPDSPRTC:
  guid: "211fecae-8082-4a69-b27d-e39cdaf65362"
  description: "Heat pump run control with dual return temp control."
  is_abstract: true
  opt_uses:
  - compressor_speed_percentage_command
  - cooling_percentage_command
  - cooling_thermal_power_capacity
  - discharge_air_temperature_sensor
  - leaving_cooling_coil_temperature_sensor
  - compressor_lost_power_alarm
  - failed_compressor_alarm
  - failed_discharge_air_temperature_alarm
  - high_return_air_temperature_alarm
  - low_return_air_temperature_alarm
  - overload_compressor_alarm
  uses:
  - compressor_run_command
  - compressor_run_status
  - reversing_valve_command
  - return_air_cooling_temperature_setpoint
  - return_air_heating_temperature_setpoint
  - return_air_temperature_sensor
  implements:
  - CONTROL


DX4DC:
  guid: "f833b8eb-fdb9-4680-893f-77f87a0a991e"
  description: "Compressor run control on discharge air side (DTC)."
  is_abstract: true
  opt_uses:
  - compressor_speed_percentage_command
  - cooling_percentage_command
  - cooling_thermal_power_capacity
  - leaving_cooling_coil_temperature_sensor
  - failed_discharge_air_temperature_alarm
  uses:
  - compressor_run_command_1
  - compressor_run_command_2
  - compressor_run_command_3
  - compressor_run_command_4
  - compressor_run_status_1
  - compressor_run_status_2
  - compressor_run_status_3
  - compressor_run_status_4
  - discharge_air_temperature_sensor
  - discharge_air_temperature_setpoint
  implements:
  - CONTROL


DX6SWC:
  guid: "8b0ee974-bc6c-445f-9f5a-25b311e80740"
  description: "Six compressor run control on supply water side."
  is_abstract: true
  opt_uses:
  - compressor_speed_percentage_command
  - compressor_speed_percentage_sensor
  - cooling_percentage_command
  - cooling_thermal_power_capacity
  - high_supply_water_temperature_alarm
  - low_supply_water_temperature_alarm
  uses:
  - compressor_run_command_1
  - compressor_run_command_2
  - compressor_run_command_3
  - compressor_run_command_4
  - compressor_run_command_5
  - compressor_run_command_6
  - compressor_run_status_1
  - compressor_run_status_2
  - compressor_run_status_3
  - compressor_run_status_4
  - compressor_run_status_5
  - compressor_run_status_6
  - supply_water_temperature_sensor
  - supply_water_temperature_setpoint
  implements:
  - CONTROL


DRSM5X:
  guid: "24163e23-9488-4804-9d07-9a40ae3f693e"
  description: "Dryer status monitoring."
  is_abstract: true
  uses:
  - dryer_run_status_1
  - dryer_run_status_2
  - dryer_run_status_3
  - dryer_run_status_4
  - dryer_run_status_5
  implements:
  - MONITORING


DRSM8X:
  guid: "69f3f878-0bf0-4544-adbc-2192ac3b6138"
  description: "Dryer status monitoring."
  is_abstract: true
  uses:
  - dryer_run_status_1
  - dryer_run_status_2
  - dryer_run_status_3
  - dryer_run_status_4
  - dryer_run_status_5
  - dryer_run_status_6
  - dryer_run_status_7
  - dryer_run_status_8
  implements:
  - MONITORING


AHAC:
  guid: "f34854e7-cf5e-4477-baaa-e72f80a28bcd"
  description: "Tag to indicate an after hours activation method e.g. push button associated with this device."
  is_abstract: true
  uses:
  - user_occupancy_override_status
  - zone_occupancy_status
  implements:
  - OPERATIONAL


DFFC:
  guid: "118449f6-f7e1-4c5b-ab15-fe67d43a2718"
  description: "Discharge fan flow control"
  is_abstract: true
  uses:
  - discharge_air_flowrate_sensor
  - discharge_air_flowrate_setpoint
  - discharge_fan_run_command
  - discharge_fan_run_status
  - discharge_fan_speed_percentage_command
  implements:
  - CONTROL
  opt_uses:
  - failed_discharge_fan_alarm
  - low_discharge_air_flowrate_alarm


EFM:
  guid: "2dba33f6-54ef-47eb-93ca-d8892ee84a06"
  description: "Exhaust air flow monitoring"
  is_abstract: true
  uses:
  - exhaust_air_flowrate_sensor
  implements:
  - OPERATIONAL


SWTM:
  guid: "353200de-deca-44b5-a664-e725c857a24f"
  description: "Supply water temperature monitoring."
  is_abstract: true
  implements:
  - MONITORING
  opt_uses:
  - cooling_request_count
  - heating_request_count
  - return_water_temperature_sensor
  - high_supply_water_temperature_alarm
  - low_supply_water_temperature_alarm
  uses:
  - supply_water_temperature_sensor


CWDPM:
  guid: "d71e1e0d-35d6-4b53-a570-2e12959c951b"
  description: "Differential pressure monitoring for condenser water."
  is_abstract: true
  implements:
  - MONITORING
  uses:
  - condensing_water_differential_pressure_sensor


DICM:
  guid: "0c42ee3c-eb6c-4624-a4ab-4f8f0f483778"
  description: "Damper isolation control and monitoring. "
  is_abstract: true
  uses:
  - supply_air_isolation_damper_closed_status
  - supply_air_isolation_damper_command
  - supply_air_isolation_damper_open_status


UV:
  guid: "6f7a15ff-40b1-4c49-b70b-18e409db171b"
  description: "Ultraviolet lamp operation."
  is_abstract: true
  opt_uses:
  - ultraviolet_lamp_run_mode
  uses:
  - ultraviolet_lamp_run_command
  - ultraviolet_lamp_run_status


H3X:
  guid: "dd956d92-525a-4970-86f8-c48ed8e5282a"
  description: "Heater monitoring."
  is_abstract: true
  implements:
  - MONITORING
  uses:
  - heater_run_command_1
  - heater_run_command_2
  - heater_run_command_3
  - heater_run_status_1
  - heater_run_status_2
  - heater_run_status_3


CHWBRC:
  guid: "4732dcec-2cab-418e-8c7c-d805f86905e7"
  description: "Chilled water valve binary (open/closed) monitoring/controlling. Return air temperature control."
  is_abstract: true
  implements:
  - OPERATIONAL
  uses:
  - chilled_water_valve_command
  - return_air_temperature_sensor
  - return_air_temperature_setpoint
  opt_uses:
  - failed_chilled_water_valve_alarm
  - high_return_air_temperature_alarm
  - low_return_air_temperature_alarm


CHWISOVPM:
  guid: "d9f7e2fd-391e-48cf-9483-f3f6e19b1b6d"
  description: "Chllled water isolation valve control."
  is_abstract: true
  implements:
  - OPERATIONAL
  uses:
  - chilled_water_isolation_valve_percentage_command
  - chilled_water_isolation_valve_percentage_sensor


CWCS:
  guid: "e186aea0-5702-4c18-b384-0d95851764c2"
  description: "Condensing water valve control."
  is_abstract: true
  implements:
  - OPERATIONAL
  uses:
  - condensing_water_valve_percentage_command
  - condensing_water_valve_percentage_sensor


DPM:
  guid: "b848804b-3954-4982-9333-5232eae0bd00"
  description: "Damper percentage control."
  is_abstract: true
  implements:
  - OPERATIONAL
  uses:
  - damper_percentage_command
  - damper_percentage_sensor


DFVSMC:
  guid: "1e59e4d6-d645-4685-b1a5-e113d5e2100f"
  description: "Variable speed control mode for discharge fans."
  is_abstract: true
  uses:
  - discharge_fan_run_command
  - discharge_fan_run_status
  - discharge_fan_speed_mode
  implements:
  - OPERATIONAL
  opt_uses:
  - failed_discharge_fan_alarm


DFVDSC:
  guid: "38648763-53c2-4464-9133-b42d40dcead3"
  description: "Discharge fan control with toggled variable or discrete speed control. This allows the fan to run either VFD or discrete speed stages (LOW/MED/HIGH, etc.) and to switch between the mode."
  is_abstract: true
  uses:
  - discharge_fan_run_command
  - discharge_fan_run_status
  - discharge_fan_speed_mode
  - discharge_fan_speed_percentage_command
  implements:
  - OPERATIONAL
  opt_uses:
  - failed_discharge_fan_alarm


DFVDSFC:
  guid: "a59a9de7-dd3b-4503-b4fe-49a747fd4a32"
  description: "Discharge fan control with toggled variable or discrete speed (frequency) control. This allows the fan to run either VFD or discrete speed stages (LOW/MED/HIGH, etc.) and to switch between the mode."
  is_abstract: true
  uses:
  - discharge_fan_run_command
  - discharge_fan_run_status
  - discharge_fan_speed_frequency_command
  - discharge_fan_speed_mode
  implements:
  - OPERATIONAL
  opt_uses:
  - failed_discharge_fan_alarm


SSPCSCM:
  guid: "68f3b34c-09a7-45d5-ad58-79ae6bd78e0b"
  description: "Supply air static pressure control for supervisor control (Machine learning)."
  is_abstract: true
  uses:
  - program_supply_air_static_pressure_setpoint
  - supervisor_control_mode
  - supervisor_supply_air_static_pressure_setpoint
  - supply_air_static_pressure_setpoint
  opt_uses:
  - supervisor_alarm


STCSCM:
  guid: "73c2d23e-eb23-41eb-8b1e-f657a2e6fc89"
  description: "Supply air temperature control for supervisor control (Machine learning)."
  is_abstract: true
  uses:
  - program_supply_air_temperature_setpoint
  - supervisor_control_mode
  - supervisor_supply_air_temperature_setpoint
  - supply_air_temperature_setpoint
  opt_uses:
  - supervisor_alarm


SWTCSCM:
  guid: "f612f2d0-4b59-4036-ba7d-c1398d12de27"
  description: "Supply water temperature control for supervisor control (Machine learning)."
  is_abstract: true
  uses:
  - program_supply_water_temperature_setpoint
  - supervisor_control_mode
  - supervisor_supply_water_temperature_setpoint
  - supply_water_temperature_setpoint
  opt_uses:
  - supervisor_alarm


WDPCSCM:
  guid: "40d1d42d-50b9-4c13-8213-fa836e3069de"
  description: "Water differential pressure control for supervisor control (Machine learning)."
  is_abstract: true
  uses:
  - differential_pressure_setpoint
  - program_differential_pressure_setpoint
  - supervisor_control_mode
  - supervisor_differential_pressure_setpoint
  opt_uses:
  - supervisor_alarm


CSWIVS:
  guid: "e1e35fec-c621-4346-9992-4c85d31acaac"
  description: "Condensing return water isolation valve control."
  is_abstract: true
  implements:
  - OPERATIONAL
  uses:
  - condensing_return_water_isolation_valve_command_1
  - condensing_return_water_isolation_valve_command_2
  - condensing_return_water_isolation_valve_command_3
  - condensing_return_water_isolation_valve_command_4
  - condensing_return_water_isolation_valve_command_5
  - condensing_return_water_isolation_valve_command_6
  - condensing_return_water_isolation_valve_command_7
  - condensing_return_water_isolation_valve_status_1
  - condensing_return_water_isolation_valve_status_10
  - condensing_return_water_isolation_valve_status_11
  - condensing_return_water_isolation_valve_status_12
  - condensing_return_water_isolation_valve_status_13
  - condensing_return_water_isolation_valve_status_14
  - condensing_return_water_isolation_valve_status_2
  - condensing_return_water_isolation_valve_status_3
  - condensing_return_water_isolation_valve_status_4
  - condensing_return_water_isolation_valve_status_5
  - condensing_return_water_isolation_valve_status_6
  - condensing_return_water_isolation_valve_status_7
  - condensing_return_water_isolation_valve_status_8
  - condensing_return_water_isolation_valve_status_9


CRWIVS:
  guid: "8ea0f73c-6a13-4196-a63d-f68011597239"
  description: "Condensing supply water isolation valve control."
  is_abstract: true
  implements:
  - OPERATIONAL
  uses:
  - condensing_supply_water_isolation_valve_command_1
  - condensing_supply_water_isolation_valve_command_2
  - condensing_supply_water_isolation_valve_command_3
  - condensing_supply_water_isolation_valve_command_4
  - condensing_supply_water_isolation_valve_command_5
  - condensing_supply_water_isolation_valve_command_6
  - condensing_supply_water_isolation_valve_command_7
  - condensing_supply_water_isolation_valve_status_1
  - condensing_supply_water_isolation_valve_status_10
  - condensing_supply_water_isolation_valve_status_11
  - condensing_supply_water_isolation_valve_status_12
  - condensing_supply_water_isolation_valve_status_13
  - condensing_supply_water_isolation_valve_status_14
  - condensing_supply_water_isolation_valve_status_2
  - condensing_supply_water_isolation_valve_status_3
  - condensing_supply_water_isolation_valve_status_4
  - condensing_supply_water_isolation_valve_status_5
  - condensing_supply_water_isolation_valve_status_6
  - condensing_supply_water_isolation_valve_status_7
  - condensing_supply_water_isolation_valve_status_8
  - condensing_supply_water_isolation_valve_status_9


CSWTC:
  guid: "1e4bca21-e4df-42e2-86ac-d3b2db91e7d2"
  description: "Condensing supply water temperature control."
  is_abstract: true
  implements:
  - OPERATIONAL
  uses:
  - condensing_supply_water_temperature_sensor
  - condensing_supply_water_temperature_setpoint


HTWHLSTC:
  guid: "f05a9fca-0e82-41d5-bee2-2db157b5630b"
  description: "Heat wheel which controls supply temperature using speed control."
  is_abstract: true
  implements:
  - CONTROL
  opt_uses:
  - exhaust_air_temperature_sensor
  - heat_wheel_speed_percentage_sensor
  - return_air_temperature_sensor
  - failed_exhaust_air_temperature_alarm
  - high_return_air_temperature_alarm
  - high_supply_air_temperature_alarm
  - low_return_air_temperature_alarm
  - low_supply_air_temperature_alarm
  uses:
  - heat_wheel_run_command
  - heat_wheel_run_status
  - heat_wheel_speed_percentage_command
  - outside_air_temperature_sensor
  - supply_air_temperature_sensor
  - supply_air_temperature_setpoint

#New abstracts for CH ZRH EURD
CAM:
  guid: "c37a0e19-19c0-4246-8a8b-f376aa089d56"
  description: "ztc alarm monitoring based on moisture sensor on coil or in pan."
  is_abstract: true
  implements:
  - MONITORING
  uses:
  - condensate_water_alarm


DPHCC:
  guid: "4719b91a-9a90-4336-a6cb-8d2109d8e572"
  description: "Two-pipe heating and cooling control. Has a single control valve
    that is fed by two separate headers for heating and cooling water. There is an
    isolation valve for each incoming system and a single control valve. Valve and
    mode control to zone temperature (heating/cooling setpoint configuration)."
  is_abstract: true
  opt_uses:
  - chilled_return_water_isolation_valve_percentage_command
  - chilled_supply_water_isolation_valve_percentage_command
  - heating_return_water_isolation_valve_percentage_command
  - heating_supply_water_isolation_valve_percentage_command
  - supply_water_valve_flowrate_sensor
  - zone_air_cooling_temperature_setpoint
  - zone_air_heating_temperature_setpoint
  - zone_conditioning_mode
  - condensate_water_alarm
  - failed_zone_air_temperature_alarm
  - high_zone_air_temperature_alarm
  - low_zone_air_temperature_alarm
  uses:
  - supply_water_valve_percentage_command
  - water_riser_mode
  - zone_air_temperature_sensor


HHCDM:
  guid: "60e8ae3a-2331-40e2-828c-e9b61a560352"
  description: "Hydronic heating and cooling distribution monitoring"
  is_abstract: true
  implements:
  - MONITORING
  uses:
  - chilled_return_water_isolation_valve_percentage_command
  - chilled_supply_water_isolation_valve_percentage_command
  - cooling_request_count
  - heating_request_count
  - heating_return_water_isolation_valve_percentage_command
  - heating_supply_water_isolation_valve_percentage_command
  opt_uses:
  - average_zone_air_temperature_sensor


HHRU:
  guid: "29f20adc-716d-43ce-81a7-3a8af3bc039d"
  description: "Hydronic heat recovery unit for ahu's with bypass valve and circulation pump"
  is_abstract: true
  implements:
  - MONITORING
  uses:
  - return_air_temperature_sensor
  - supply_air_temperature_sensor
  - supply_air_temperature_setpoint
  - supply_water_temperature_sensor
  - supply_water_valve_percentage_command
  - supply_water_valve_percentage_sensor
  opt_uses:
  - exhaust_air_temperature_sensor
  - outside_air_temperature_sensor
  - failed_exhaust_air_temperature_alarm
  - high_return_air_temperature_alarm
  - high_supply_air_temperature_alarm
  - high_supply_water_temperature_alarm
  - low_return_air_temperature_alarm
  - low_supply_air_temperature_alarm
  - low_supply_water_temperature_alarm


PHRU:
  guid: "708f68a9-f6f6-4563-b3a0-9d8f17637ced"
  description: "heat recovery unit for ahu's with plate heat exchanger valve and  bypass damper"
  is_abstract: true
  implements:
  - MONITORING
  uses:
  - bypass_air_damper_percentage_command
  - return_air_temperature_sensor
  - supply_air_temperature_sensor
  - supply_air_temperature_setpoint
  opt_uses:
  - bypass_air_damper_command
  - bypass_air_damper_status
  - bypass_air_damper_percentage_sensor
  - exhaust_air_temperature_sensor
  - outside_air_temperature_sensor
  - failed_exhaust_air_temperature_alarm
  - high_return_air_temperature_alarm
  - high_supply_air_temperature_alarm
  - low_return_air_temperature_alarm
  - low_supply_air_temperature_alarm

PHRUD:
  guid: "a43c1a7c-ec35-4eb8-8c3a-b6291ef79d31"
  description: "single zone heat recovery unit for ahu's with plate heat exchanger valve and bypass damper"
  is_abstract: true
  implements:
  - MONITORING
  uses:
  - bypass_air_damper_percentage_command
  - return_air_temperature_sensor
  - discharge_air_temperature_sensor
  - discharge_air_temperature_setpoint
  opt_uses:
  - bypass_air_damper_command
  - bypass_air_damper_status
  - bypass_air_damper_percentage_sensor
  - exhaust_air_temperature_sensor
  - outside_air_temperature_sensor
  - failed_exhaust_air_temperature_alarm
  - high_return_air_temperature_alarm
  - high_discharge_air_temperature_alarm
  - low_return_air_temperature_alarm
  - low_discharge_air_temperature_alarm
  
CHWDT2X:
  guid: "956a597b-e5e5-4c1c-9c06-834b7b8d28b4"
  description: "Temperature differential across chilled water with two sets of sensors."
  is_abstract: true
  implements:
  - MONITORING
  uses:
  - chilled_return_water_temperature_sensor_1
  - chilled_return_water_temperature_sensor_2
  - chilled_supply_water_temperature_sensor_1
  - chilled_supply_water_temperature_sensor_2


HLSAFS:
  guid: "15bc5aa4-939f-420f-9146-17f6835badc0"
  description: "Duct VAV type with high and low limit setpoint"
  is_abstract: true
  uses:
  - high_limit_supply_air_flowrate_setpoint
  - low_limit_supply_air_flowrate_setpoint
  - supply_air_flowrate_setpoint
  implements:
  - CONTROL


RHDHS:
  guid: "8b06668f-b1c3-4cda-9fc6-967d06239ae8"
  description: "Return humidification/dehumidification monitor."
  is_abstract: true
  uses:
  - dehumidification_run_status
  - humidification_run_status
  - return_air_relative_humidity_sensor
  - return_air_relative_humidity_setpoint
  implements:
  - MONITORING
  opt_uses:
  - failed_humidifier_alarm
  - high_return_air_relative_humidity_alarm
  - low_return_air_relative_humidity_alarm


CO2DFVSC:
  guid: "e52dd216-585b-447a-9f30-2efe9639f949"
  description: "Carbon dioxide levels controlled by a variable speed discharge fan."
  is_abstract: true
  uses:
  - discharge_fan_speed_percentage_command
  - zone_air_co2_concentration_sensor
  - zone_air_co2_concentration_setpoint
  implements:
  - CONTROL
  opt_uses:
  - high_zone_air_co2_concentration_alarm


CO2EFVSC:
  guid: "9100a54f-3a01-439a-b009-7b4df6bedc1c"
  description: "Carbon dioxide levels controlled by a variable speed exhaust fan."
  is_abstract: true
  opt_uses:
  - exhaust_fan_speed_percentage_sensor
  - high_zone_air_co2_concentration_alarm
  uses:
  - exhaust_fan_speed_percentage_command
  - zone_air_co2_concentration_sensor
  - zone_air_co2_concentration_setpoint
  implements:
  - CONTROL


RACO2C:
  guid: "38ba1a66-8aa5-4c79-b755-734804901626"
  description: "Returned air carbon dioxide levels controls."
  is_abstract: true
  uses:
  - return_air_co2_concentration_sensor
  - return_air_co2_concentration_setpoint


DX2DDC:
  guid: "fbee3bb9-dc8b-4a49-a3eb-97439d0851bc"
  description: "Two compressor run control with dual setpoint control on discharge side"
  is_abstract: true
  opt_uses:
  - compressor_speed_percentage_command
  - cooling_percentage_command
  - failed_discharge_air_temperature_alarm
  uses:
  - compressor_run_command_1
  - compressor_run_command_2
  - compressor_run_status_1
  - compressor_run_status_2
  - discharge_air_cooling_temperature_setpoint
  - discharge_air_heating_temperature_setpoint
  - discharge_air_temperature_sensor
  implements:
  - CONTROL


HWDT:
  guid: "197d48e2-b069-492d-8ae4-4545b844e3a8"
  description: "Temperature differential across heating water for heat recovery chiller."
  is_abstract: true
  implements:
  - MONITORING
  uses:
  - heating_return_water_temperature_sensor
  - heating_supply_water_temperature_sensor


HPDDC:
  guid: "002edb3a-e58d-4802-9c4b-6dc924d261dc"
  description: "Dual setpoint discharge side heat pump control."
  is_abstract: true
  opt_uses:
  - compressor_speed_percentage_command
  - cooling_percentage_command
  - cooling_thermal_power_capacity
  - heating_thermal_power_capacity
  - compressor_lost_power_alarm
  - failed_compressor_alarm
  - failed_discharge_air_temperature_alarm
  - overload_compressor_alarm
  uses:
  - compressor_run_command
  - compressor_run_status
  - discharge_air_cooling_temperature_setpoint
  - discharge_air_heating_temperature_setpoint
  - discharge_air_temperature_sensor
  - reversing_valve_command
  implements:
  - CONTROL


EC2SC:
  guid: "6bf5cfa7-5659-4919-8c34-d60c8e931492"
  description: "Evaporative cooler control on supply side."
  is_abstract: true
  opt_uses:
  - cooling_percentage_sensor
  - cooling_request_count
  - evaporative_cooler_run_status_1
  - evaporative_cooler_run_status_2
  - high_supply_air_temperature_alarm
  - low_supply_air_temperature_alarm
  uses:
  - evaporative_cooler_run_command_1
  - evaporative_cooler_run_command_2
  - supply_air_temperature_sensor
  - supply_air_temperature_setpoint
  implements:
  - CONTROL


HWDDC:
  guid: "b257d777-1ff2-41d7-8230-58a18d568f40"
  description: "Heating water valve with dual setpoint control on discharge side."
  is_abstract: true
  opt_uses:
  - discharge_air_relative_humidity_sensor
  - heating_thermal_power_capacity
  - heating_water_flowrate_sensor
  - heating_water_valve_percentage_sensor
  - failed_discharge_air_temperature_alarm
  uses:
  - discharge_air_heating_temperature_setpoint
  - discharge_air_temperature_sensor
  - heating_water_valve_percentage_command
  implements:
  - CONTROL


CFDPM:
  guid: "be3e3bc0-e927-46a1-9b63-62717fa740ca"
  description: "Carbon filter pressure monitoring, where specific filter type is required."
  is_abstract: true
  uses:
  - carbon_filter_differential_pressure_sensor
  implements:
  - MONITORING


VOADM2X:
  guid: "bce9e194-e5cc-459f-be23-d73af8394b25"
  description: "Variable outside air damper monitoring, where there are two separate, equal sets of dampers that operate in conjunction."
  is_abstract: true
  opt_uses:
  - economizer_mode
  - low_limit_outside_air_damper_percentage_command
  - mixed_air_temperature_sensor
  - outside_air_damper_percentage_sensor_1
  - outside_air_damper_percentage_sensor_2
  - outside_air_flowrate_sensor_1
  - outside_air_flowrate_sensor_2
  - failed_mixed_air_temperature_alarm
  uses:
  - outside_air_damper_percentage_command_1
  - outside_air_damper_percentage_command_2
  - outside_air_temperature_sensor
  implements:
  - MONITORING


EHHRC:
  guid: "350243a7-bac9-45b8-b614-6ada6cf48ef6"
  description: "Exhaust hydronic heat recovery coil with an isolation valve."
  is_abstract: true
  uses:
  - entering_heat_recovery_coil_temperature_sensor
  - exhaust_air_flowrate_sensor
  - heat_recovery_water_isolation_valve_command
  - leaving_heat_recovery_coil_temperature_sensor
  implements:
  - MONITORING


DPBHCC:
  guid: "064adc2f-b5aa-4bc6-bd8e-4d72bed60070"
  description: "Two-pipe binary (open/closed) heating and cooling control. There
    is an isolation valve for each incoming system. Valve and mode control to zone
    temperature (heating/cooling setpoint configuration)."
  is_abstract: true
  opt_uses:
  - cooling_request_count
  - heating_request_count
  - zone_air_relative_humidity_sensor
  - failed_zone_air_temperature_alarm
  - high_zone_air_temperature_alarm
  - low_zone_air_temperature_alarm
  uses:
  - chilled_supply_water_isolation_valve_command
  - chilled_supply_water_isolation_valve_status
  - heating_supply_water_isolation_valve_command
  - heating_supply_water_isolation_valve_status
  - zone_air_cooling_temperature_setpoint
  - zone_air_heating_temperature_setpoint
  - zone_air_temperature_sensor
  implements:
  - CONTROL


FTC:
  guid: "26877aed-9bea-44a8-afca-c7dea27d9b35"
  description: "Floor temperature control, where the temperature sensors are embedded in the floor (as opposed to open to the air)."
  is_abstract: true
  uses:
  - zone_floor_temperature_sensor
  - zone_floor_temperature_setpoint
  implements:
  - OPERATIONAL


DPCHWHRWSC:
  guid: "e7feffef-9d26-4393-b02c-8b5a26be97d6"
  description: "Two-pipe chilled water and heat recovery water control using the same coils."
  is_abstract: true
  opt_uses:
  - chilled_return_water_isolation_valve_status
  - chilled_return_water_temperature_sensor
  - chilled_supply_water_isolation_valve_status
  - chilled_supply_water_temperature_sensor
  - heat_recovery_return_water_isolation_valve_status
  - heat_recovery_return_water_temperature_sensor
  - heat_recovery_supply_water_isolation_valve_status
  - heat_recovery_supply_water_temperature_sensor
  - leaving_coil_temperature_sensor
  - supply_water_valve_percentage_sensor
  - high_supply_air_temperature_alarm
  - low_supply_air_temperature_alarm
  uses:
  - chilled_supply_water_isolation_valve_command
  - heat_recovery_run_command
  - heat_recovery_supply_water_isolation_valve_command
  - supply_air_temperature_sensor
  - supply_air_temperature_setpoint
  - supply_water_valve_percentage_command
  implements:
  - CONTROL


CPVSC2X:
  guid: "1be3e1ba-1a25-4b9a-9784-e4bbd9313db5"
  description: "Circulation pump variable speed control with 2 circulation pumps."
  is_abstract: true
  uses:
  - circulation_pump_run_command_1
  - circulation_pump_run_command_2
  - circulation_pump_run_status_1
  - circulation_pump_run_status_2
  - circulation_pump_speed_percentage_command_1
  - circulation_pump_speed_percentage_command_2
  implements:
  - OPERATIONAL


HWTTC:
  guid: "141c33da-9691-4e45-a572-3b06402a54d7"
  description: "Hot water tank temperature control."
  is_abstract: true
  opt_uses:
  - high_water_temperature_alarm
  uses:
  - hot_water_tank_temperature_sensor
  - hot_water_tank_temperature_setpoint
  implements:
  - OPERATIONAL


PHWTTC:
  guid: "8da5a38c-e6de-43c1-9888-689c7cd35ff2"
  description: "Preheating water tank temperature control."
  is_abstract: true
  uses:
  - preheating_water_tank_temperature_sensor
  - preheating_water_tank_temperature_setpoint
  implements:
  - OPERATIONAL


RCKTM:
  guid: "8ea49daa-0f94-46fe-a919-8614752b1f9f"
  description: "Refrigeration circuit monitoring for a DX compressor loop."
  is_abstract: true
  uses:
  - refrigerant_discharge_pressure_sensor
  - refrigerant_discharge_temperature_sensor
  - refrigerant_liquid_pressure_sensor
  - refrigerant_liquid_saturation_temperature_sensor
  - refrigerant_liquid_temperature_sensor
  - refrigerant_subcooling_temperature_sensor
  - refrigerant_suction_pressure_sensor
  - refrigerant_suction_saturation_temperature_sensor
  - refrigerant_suction_superheat_temperature_sensor
  - refrigerant_suction_temperature_sensor


RCKTM2X:
  guid: "c8303789-9f0f-4a0f-9f27-474771b554a3"
  description: "Refrigeration circuits (2x) monitoring for a DX compressor loop."
  is_abstract: true
  uses:
  - refrigerant_discharge_pressure_sensor_1
  - refrigerant_discharge_pressure_sensor_2
  - refrigerant_discharge_temperature_sensor_1
  - refrigerant_discharge_temperature_sensor_2
  - refrigerant_liquid_pressure_sensor_1
  - refrigerant_liquid_pressure_sensor_2
  - refrigerant_liquid_saturation_temperature_sensor_1
  - refrigerant_liquid_saturation_temperature_sensor_2
  - refrigerant_liquid_temperature_sensor_1
  - refrigerant_liquid_temperature_sensor_2
  - refrigerant_subcooling_temperature_sensor_1
  - refrigerant_subcooling_temperature_sensor_2
  - refrigerant_suction_pressure_sensor_1
  - refrigerant_suction_pressure_sensor_2
  - refrigerant_suction_saturation_temperature_sensor_1
  - refrigerant_suction_saturation_temperature_sensor_2
  - refrigerant_suction_superheat_temperature_sensor_1
  - refrigerant_suction_superheat_temperature_sensor_2
  - refrigerant_suction_temperature_sensor_1
  - refrigerant_suction_temperature_sensor_2


CCM:
  guid: "4690242f-f5fe-47cb-9340-771cfc6cecb3"
  description: "Compressor current monitoring."
  is_abstract: true
  uses:
  - compressor_current_sensor
  - compressor_run_command


CC2XM:
  guid: "6eabfba1-1cc6-43d7-a46a-baaaeb0782d5"
  description: "Compressor current monitoring for 2 compressors."
  is_abstract: true
  uses:
  - compressor_current_sensor_1
  - compressor_current_sensor_2
  - compressor_run_command_1
  - compressor_run_command_2

CFCM:
  guid: "6e4901e4-67f5-44d9-8239-84a1a2379419"
  description: "Condenser fan current monitoring for a single fan."
  is_abstract: true
  uses:
  - condensing_fan_current_sensor
  
CFCM4X:
  guid: "3b5df213-0616-400f-a025-69e72cda4d7b"
  description: "Condenser fan current monitoring for 4 fans."
  is_abstract: true
  uses:
  - condensing_fan_current_sensor_1
  - condensing_fan_current_sensor_2
  - condensing_fan_current_sensor_3
  - condensing_fan_current_sensor_4

CFCM6X:
  guid: "47dcd13d-d95c-44bf-988b-ce8ec32cebe2"
  description: "Condenser fan current monitoring for 6 fans."
  is_abstract: true
  uses:
  - condensing_fan_current_sensor_1
  - condensing_fan_current_sensor_2
  - condensing_fan_current_sensor_3
  - condensing_fan_current_sensor_4
  - condensing_fan_current_sensor_5
  - condensing_fan_current_sensor_6

SSSPC:
  guid: "f933f42e-faf1-4039-801a-83f3eff24461"
  description: "Supply static steam pressure control for steam/water heat exchanger"
  is_abstract: true
  uses:
  - steam_valve_percentage_command
  - supply_steam_static_pressure_sensor
  - supply_steam_static_pressure_setpoint
  implements:
  - CONTROL


SCHWISOVPM:
  guid: "39e76027-e924-48af-a507-dd33948e455b"
  description: "Secondary chilled water return side isolation valve percentage monitoring."
  is_abstract: true
  uses:
  - secondary_chilled_return_water_isolation_valve_percentage_command
  - secondary_chilled_return_water_isolation_valve_percentage_sensor
  implements:
  - MONITORING


SCHWDT:
  guid: "bafc8c7a-fd40-4cd6-8b95-e3beb268eac9"
  description: "Secondary-side chilled water delta-T monitoring."
  is_abstract: true
  implements:
  - MONITORING
  uses:
  - secondary_chilled_return_water_temperature_sensor
  - secondary_chilled_supply_water_temperature_sensor


SHWDT:
  guid: "6dd5a198-e339-406e-9f43-f2682218bd9c"
  description: "Secondary-side heating water delta-T monitoring."
  is_abstract: true
  implements:
  - MONITORING
  uses:
  - secondary_heating_return_water_temperature_sensor
  - secondary_heating_supply_water_temperature_sensor


PCHWDT:
  guid: "cfb74347-2e51-4034-8e5d-0015bdbe59a5"
  description: "Temperature differential across primary chilled water loop."
  is_abstract: true
  implements:
  - MONITORING
  uses:
  - primary_chilled_return_water_temperature_sensor
  - primary_chilled_supply_water_temperature_sensor


PHWDT:
  guid: "06e84e2c-8935-4c9a-80cb-f08890005f4a"
  description: "Temperature differential across primary heating water loop."
  is_abstract: true
  implements:
  - MONITORING
  uses:
  - primary_heating_return_water_temperature_sensor
  - primary_heating_supply_water_temperature_sensor


TDTM:
  guid: "5c4a89f4-a163-4b73-9064-aa3dfd8361e7"
  description: "water tank delta-T monitoring."
  is_abstract: true
  uses:
  - entering_water_tank_temperature_sensor
  - leaving_water_tank_temperature_sensor
  implements:
  - MONITORING


HLPM:
  guid: "ae617b98-6deb-4c17-8d63-4504feea2988"
  description: "Heating thermal power sensor."
  is_abstract: true
  uses:
  - heating_thermal_power_sensor
  implements:
  - MONITORING


CWRWISOVM:
  guid: "857f28d7-c853-41bb-929c-23b942bcb5b8"
  description: "Condensing water supply side isolation valve monitoring."
  is_abstract: true
  uses:
  - condensing_return_water_isolation_valve_command
  - condensing_return_water_isolation_valve_status
  implements:
  - MONITORING


CWRWISOVPM:
  guid: "f9c6f9f6-aad8-4ea8-ab7d-fbd343a53830"
  description: "Condensing water return side isolation valve percentage monitoring."
  is_abstract: true
  uses:
  - condensing_return_water_isolation_valve_percentage_command
  - condensing_return_water_isolation_valve_percentage_sensor
  implements:
  - MONITORING


OCWRWISOVM:
  guid: "daec7559-f465-4117-9606-92353b8a1ae1"
  description: "Open-loop CDW return side isolation valve monitoring."
  is_abstract: true
  uses:
  - outside_condensing_loop_return_water_isolation_valve_command
  - outside_condensing_loop_return_water_isolation_valve_status
  implements:
  - MONITORING


OCWRWISOVPM:
  guid: "16a303e1-ab6a-49d1-8c3b-6e02c6a78cca"
  description: "Open-loop CDW return side isolation valve monitoring."
  is_abstract: true
  uses:
  - outside_condensing_loop_return_water_isolation_valve_percentage_command
  - outside_condensing_loop_return_water_isolation_valve_percentage_sensor
  implements:
  - MONITORING


HWRWISOVM:
  guid: "a2ca0c24-c44d-44ea-95cb-728da67d7c78"
  description: "Heating return side isolation valve monitoring."
  is_abstract: true
  uses:
  - heating_return_water_isolation_valve_command
  - heating_return_water_isolation_valve_status
  implements:
  - MONITORING


HWSWISOVM:
  guid: "1f0a45f0-b5fd-47b3-a870-bd11dccb7239"
  description: "Heating supply side isolation valve monitoring."
  is_abstract: true
  uses:
  - heating_supply_water_isolation_valve_command
  - heating_supply_water_isolation_valve_status
  implements:
  - MONITORING


HWRWISOVPM:
  guid: "b02b1e0e-ca30-4fb0-8700-84225bf8d635"
  description: "Heating return side isolation valve percentage monitoring."
  is_abstract: true
  uses:
  - heating_return_water_isolation_valve_percentage_command
  - heating_return_water_isolation_valve_percentage_sensor
  implements:
  - MONITORING


DEFSS:
  guid: "7102dc2c-4f27-4bbb-a9a4-965e71f3ac79"
  description: "defrost run command and status (start/stop) "
  is_abstract: true
  uses:
  - defrost_run_command
  - defrost_run_status
  implements:
  - MONITORING
  opt_uses:
  - frost_alarm


DEFSTC:
  guid: "c52e2a01-3e72-449c-9215-93d4af12ffc6"
  description: "Defrost temperature control."
  is_abstract: true
  uses:
  - defrost_temperature_sensor
  - defrost_temperature_setpoint
  opt_uses:
  - frost_alarm


VOADC2X:
  guid: "c3072c9a-71f4-41e8-a728-c2730f327fc6"
  description: "Variable outside air damper control and monitoring, where there are two separate, equal sets of dampers that operate in conjunction."
  is_abstract: true
  uses:
  - outside_air_damper_percentage_command_1
  - outside_air_damper_percentage_command_2
  - outside_air_damper_percentage_sensor_1
  - outside_air_damper_percentage_sensor_2
  implements:
  - OPERATIONAL


RAIDC:
  guid: "07b8b6ca-5fb7-471d-a50e-2ad266eb4a31"
  description: "Return air isolation damper control and monitoring."
  is_abstract: true
  uses:
  - return_air_isolation_damper_command
  - return_air_isolation_damper_status
  opt_uses:
  - failed_return_air_isolation_damper_alarm


RAIDC3X:
  guid: "8d678b8d-244a-41b3-9e2b-e72fd5dd1778"
  description: "Return air isolation damper control and monitoring, where there are three separate, equal sets of dampers that operate in conjunction."
  is_abstract: true
  uses:
  - return_air_isolation_damper_command_1
  - return_air_isolation_damper_command_2
  - return_air_isolation_damper_command_3
  - return_air_isolation_damper_status_1
  - return_air_isolation_damper_status_2
  - return_air_isolation_damper_status_3
  implements:
  - MONITORING


RAIDC2X:
  guid: "a75ae9d1-c1bd-4fb5-9908-cc59f6b2f321"
  description: "Return air isolation damper control and monitoring, where there are two separate, equal sets of dampers that operate in conjunction."
  is_abstract: true
  uses:
  - return_air_isolation_damper_command_1
  - return_air_isolation_damper_command_2
  - return_air_isolation_damper_status_1
  - return_air_isolation_damper_status_2
  implements:
  - MONITORING


DAIDC2X:
  guid: "a31bfc83-51f3-4c0f-8f60-eb21bf9e5688"
  description: "Discharge air isolation damper control and monitoring, where there are two separate, equal sets of dampers that operate in conjunction."
  is_abstract: true
  uses:
  - discharge_air_isolation_damper_command_1
  - discharge_air_isolation_damper_command_2
  - discharge_air_isolation_damper_status_1
  - discharge_air_isolation_damper_status_2
  implements:
  - MONITORING


DAIDC:
  guid: "35f6ae55-3f74-4fcc-bfb2-3412670f8d60"
  description: "Discharge air isolation damper control and monitoring."
  is_abstract: true
  uses:
  - discharge_air_isolation_damper_command
  - discharge_air_isolation_damper_status
  implements:
  - MONITORING
  opt_uses:
  - failed_discharge_air_isolation_damper_alarm


RAIDC4X:
  guid: "2a234621-dfb8-4aab-a825-49e3bfc107b6"
  description: "Return air isolation damper control and monitoring, where there are four separate, equal sets of dampers that operate in conjunction."
  is_abstract: true
  uses:
  - return_air_isolation_damper_command_1
  - return_air_isolation_damper_command_2
  - return_air_isolation_damper_command_3
  - return_air_isolation_damper_command_4
  - return_air_isolation_damper_status_1
  - return_air_isolation_damper_status_2
  - return_air_isolation_damper_status_3
  - return_air_isolation_damper_status_4
  implements:
  - MONITORING


SAIDC:
  guid: "9c0ec280-99e6-4f44-9b67-7ea5f4bdfeba"
  description: "isolation damper status monitoring and control on the supply side."
  is_abstract: true
  uses:
  - supply_air_isolation_damper_command
  - supply_air_isolation_damper_status
  implements:
  - MONITORING
  opt_uses:
  - failed_supply_air_isolation_damper_alarm


SAIDC2X:
  guid: "2fd14ae4-e0c5-4057-a998-9fe72d27a494"
  description: "isolation damper status monitoring and control on the supply side, where there are two separate, equal sets of dampers that operate in conjunction."
  is_abstract: true
  uses:
  - supply_air_isolation_damper_command_1
  - supply_air_isolation_damper_command_2
  - supply_air_isolation_damper_status_1
  - supply_air_isolation_damper_status_2
  implements:
  - MONITORING


SAIDC3X:
  guid: "2ad5c08c-1d77-4df3-af6b-92aecc5b8eaa"
  description: "isolation damper status monitoring and control on the supply side, where there are three separate, equal sets of dampers that operate in conjunction."
  is_abstract: true
  uses:
  - supply_air_isolation_damper_command_1
  - supply_air_isolation_damper_command_2
  - supply_air_isolation_damper_command_3
  - supply_air_isolation_damper_status_1
  - supply_air_isolation_damper_status_2
  - supply_air_isolation_damper_status_3
  implements:
  - MONITORING


SSPC2X:
  guid: "52328bf9-1e7e-42b3-a66d-fbdeabf1105f"
  description: "Supply static pressure control via supply fan speed with 2 sensors"
  is_abstract: true
  opt_uses:
  - average_supply_air_static_pressure_sensor
  - pressurization_request_count
  - supply_air_damper_percentage_command
  - supply_air_flowrate_sensor
  - supply_fan_run_command
  - supply_fan_run_status
  - supply_fan_speed_frequency_sensor
  - supply_fan_speed_percentage_command
  - failed_supply_fan_alarm
  uses:
  - supply_air_static_pressure_sensor_1
  - supply_air_static_pressure_sensor_2
  - supply_air_static_pressure_setpoint_1
  - supply_air_static_pressure_setpoint_2
  implements:
  - OPERATIONAL


SFMSC:
  guid: "b95a77b1-35fd-4447-8a8a-f156f6b363b6"
  description: "Supply fan multi-speed control."
  is_abstract: true
  uses:
  - supply_fan_run_command
  - supply_fan_run_mode
  - supply_fan_run_status
  - supply_fan_speed_mode
  opt_uses:
  - schedule_run_command
  - failed_supply_fan_alarm


MIPVCM:
  guid: "59c2ed91-daa7-4f30-916d-78ac67105014"
  description: "Motor phase-level input current and voltage monitoring."
  is_abstract: true
  implements:
  - MONITORING
  uses:
  - input_phase1_line_motor_current_sensor
  - input_phase1_phase2_line_motor_voltage_sensor
  - input_phase1_phase3_line_motor_voltage_sensor
  - input_phase2_line_motor_current_sensor
  - input_phase2_phase3_line_motor_voltage_sensor
  - input_phase3_line_motor_current_sensor
  opt_uses:
  - average_input_inter_line_motor_voltage_sensor
  - average_input_line_motor_current_sensor


MIPWM:
  guid: "c859ef99-c44d-4f64-9fa7-461af73ede05"
  description: "Motor input power monitoring."
  is_abstract: true
  implements:
  - MONITORING
  uses:
  - input_motor_power_sensor
  opt_uses:
  - input_motor_frequency_sensor
  - motor_powerfactor_sensor


MSM:
  guid: "6994d3a0-7a74-44df-b5d6-88ea384fa22a"
  description: "Motor speed monitoring for fan."
  is_abstract: true
  implements:
  - MONITORING
  uses:
  - discharge_fan_run_status
  - high_discharge_fan_speed_status
  - low_discharge_fan_speed_status
  opt_uses:
  - failed_discharge_fan_alarm


INVOPWM:
  guid: "3fe50f00-5db3-4fea-9838-111e78ce489f"
  description: "Inverter (VFD) output power monitoring."
  is_abstract: true
  implements:
  - MONITORING
  uses:
  - output_inverter_power_sensor
  opt_uses:
  - input_inverter_frequency_sensor
  - output_inverter_voltage_sensor


INVIPCM:
  guid: "d830e49e-08d3-4ae6-a741-7ac12f5215e8"
  description: "Inverter (VFD) 3-phase input current monitoring."
  is_abstract: true
  implements:
  - MONITORING
  uses:
  - input_phase1_line_inverter_current_sensor
  - input_phase2_line_inverter_current_sensor
  - input_phase3_line_inverter_current_sensor


CWSWISOVPM:
  guid: "70698046-b9b1-462c-bb75-3c06d9b7628c"
  description: "Condensing water supply side isolation valve percentage monitoring."
  is_abstract: true
  uses:
  - condensing_supply_water_isolation_valve_percentage_command
  - condensing_supply_water_isolation_valve_percentage_sensor
  implements:
  - MONITORING


GTWFCISOVM:
  guid: "649fa2ba-7374-49a7-8989-6b6ac728178e"
  description: "Geothermal water free-cooling isolation valve monitoring; exclusively using ground as heat sink for building load."
  is_abstract: true
  uses:
  - chilled_side_ground_return_economizer_isolation_valve_command
  - chilled_side_ground_return_economizer_isolation_valve_status
  - chilled_side_ground_supply_economizer_isolation_valve_status
  implements:
  - MONITORING


GTWGRISOVM:
  guid: "a323f1e9-8722-4126-a5be-d8e9c2e27f7d"
  description: "Geothermal water ground-recharge isolation valve monitoring; rejecting ground heat to atmosphere via cooling towers."
  is_abstract: true
  uses:
  - heating_side_ground_return_economizer_isolation_valve_command
  - heating_side_ground_return_economizer_isolation_valve_status
  - heating_side_ground_supply_economizer_isolation_valve_status
  implements:
  - MONITORING


GTWHEISOVM:
  guid: "0568720c-dc0f-404a-8139-af79401d0c43"
  description: "Geothermal water heat-extraction isolation valve monitoring; extracting ground heat to to use in building."
  is_abstract: true
  uses:
  - chilled_side_ground_return_water_isolation_valve_status
  - chilled_side_ground_supply_water_isolation_valve_command
  - chilled_side_ground_supply_water_isolation_valve_status
  implements:
  - MONITORING


GTWHRISOVM:
  guid: "c17a6215-3493-4693-bef1-52e8d079742f"
  description: "Geothermal water heat-rejection isolation valve monitoring; rejecting building heat to ground."
  is_abstract: true
  uses:
  - heating_side_ground_return_water_isolation_valve_status
  - heating_side_ground_supply_water_isolation_valve_command
  - heating_side_ground_supply_water_isolation_valve_status
  implements:
  - MONITORING


COCDSP:
  guid: "c4c91584-0506-4ba5-95ad-f49d57eb3c67"
  description: "Dual setpoint CO concentration control."
  is_abstract: true
  uses:
  - high_limit_zone_air_co_concentration_setpoint
  - low_limit_zone_air_co_concentration_setpoint
  - zone_air_co_concentration_sensor
  implements:
  - CONTROL
  opt_uses:
  - high_zone_air_co_concentration_alarm


NOCDSP:
  guid: "df6c124a-fdd8-4422-b33d-56f46d66dbc8"
  description: "Dual setpoint NO concentration control."
  is_abstract: true
  uses:
  - high_limit_zone_air_no_concentration_setpoint
  - low_limit_zone_air_no_concentration_setpoint
  - zone_air_no_concentration_sensor
  implements:
  - CONTROL


EFHLC:
  guid: "6951a8f3-40e6-461a-a225-70041409441f"
  description: "Two-speed exhaust fan (low/high)."
  is_abstract: true
  uses:
  - high_exhaust_fan_speed_command
  - high_exhaust_fan_speed_status
  - low_exhaust_fan_speed_command
  - low_exhaust_fan_speed_status
  implements:
  - OPERATIONAL

HLC:
  guid: "c225f8c3-1bd8-4f59-aabe-012c1eb992b5"
  description: "Two-speed motor (high/low)."
  is_abstract: true
  opt_uses:
  - high_speed_status
  - low_speed_status
  uses:
  - high_speed_command
  - low_speed_command
  implements:
  - OPERATIONAL

SWCM:
  guid: "b82c4b84-96ae-48ee-a36b-29f274f6a41a"
  description: "Solenoid water valve control and monitoring."
  is_abstract: true
  uses:
  - valve_command
  - valve_status

SCRSS:
  guid: "636b1262-b08b-4e1b-b130-e1a510b79a0c"
  description: "Scurbber start stop monitoring."
  is_abstract: true
  opt_uses:
  - bypass_air_damper_percentage_command
  - bypass_air_damper_percentage_sensor
  - differential_pressure_sensor
  - differential_pressure_setpoint
  - scrubber_run_mode
  - filter_alarm
  - fire_alarm
  - high_differential_pressure_alarm
  - low_differential_pressure_alarm
  uses:
  - scrubber_run_command
  - scrubber_run_status
  implements:
  - OPERATIONAL

##Abstracts for sensors
PCM:
  guid: "b661d7aa-4f70-41c8-817a-7514a74ccebc"
  description: "General particulate matter monitoring."
  is_abstract: true
  uses:
  - particle_concentration_sensor
  implements:
  - MONITORING


PMM:
  guid: "9c7fa9be-b9ec-46e1-8986-8e70b4ab04e3"
  description: "Zone air particulate matter monitoring."
  is_abstract: true
  uses:
  - zone_air_pm10pt0_concentration_sensor
  - zone_air_pm2pt5_concentration_sensor
  implements:
  - MONITORING


PHWTC:
  guid: "f2d309b1-dc35-4aa3-8cf8-dc986cc05a79"
  description: "potable water temperature monitoring and control."
  is_abstract: true
  uses:
  - potable_hot_water_temperature_sensor


LM:
  guid: "debce299-ec12-4d13-86fd-93e0cf10102e"
  description: "level monitoring of devices storing media."
  is_abstract: true
  uses:
  - level_status
  - percentage_sensor


PLPM:
  guid: "87da5960-a441-49a1-8f80-05acdbf32426"
  description: "Pipeline Fluid pressure monitoring"
  is_abstract: true
  uses:
  - line_pressure_sensor


CO2M4X:
  guid: "860e4db3-a171-4575-ad91-0002b01ea783"
  description: "Basic carbon dioxide monitoring for 4 Zones."
  is_abstract: true
  uses:
  - zone_air_co2_concentration_sensor_1
  - zone_air_co2_concentration_sensor_2
  - zone_air_co2_concentration_sensor_3
  - zone_air_co2_concentration_sensor_4
  implements:
  - MONITORING


CO2M6X:
  guid: "3bea6d49-a70b-42c4-bd0c-592991dbf0f5"
  description: "Basic carbon dioxide monitoring for 6 Zones."
  is_abstract: true
  opt_uses:
  - average_zone_air_co2_concentration_sensor
  - max_zone_air_co2_concentration_sensor
  uses:
  - zone_air_co2_concentration_sensor_1
  - zone_air_co2_concentration_sensor_2
  - zone_air_co2_concentration_sensor_3
  - zone_air_co2_concentration_sensor_4
  - zone_air_co2_concentration_sensor_5
  - zone_air_co2_concentration_sensor_6
  implements:
  - MONITORING

MIPCVM:
  guid: "17630266-40d3-4bc5-a9cd-9d70f10ef839"
  description: "Motor phase-level input current and voltage monitoring."
  is_abstract: true
  implements:
  - MONITORING
  uses:
  - average_input_inter_line_motor_voltage_sensor
  - average_input_line_motor_current_sensor
  - input_motor_power_sensor


EPM:
  guid: "5976839e-9e26-48ef-8d7f-24106a6b7f97"
  description: "Basic Electrical parameter monitoring."
  is_abstract: true
  opt_uses:
  - power_status
  uses:
  - current_sensor
  - energy_accumulator
  - power_sensor
  - voltage_sensor
  implements:
  - MONITORING


DFRMM:
  guid: "055a7881-d815-4bcd-aba5-2fac9a0d8e42"
  description: "Discharge fan run mode monitoring."
  is_abstract: true
  uses:
  - discharge_fan_run_mode
  implements:
  - MONITORING


RDC:
  guid: "ca7914b6-f639-4d67-a6fc-22f5a4e613ff"
  description: "Return air damper percentage monitoring"
  is_abstract: true
  uses:
  - return_air_damper_percentage_command
  - return_air_damper_percentage_sensor
  implements:
  - MONITORING


RFSS:
  guid: "2ca79174-7d36-4341-a820-0db83cd9470c"
  description: "Basic combination of return fan run command and status (start/stop)."
  is_abstract: true
  opt_uses:
  - return_fan_current_sensor
  - return_fan_power_sensor
  uses:
  - return_fan_run_command
  - return_fan_run_status
  implements:
  - OPERATIONAL


RFSS2X:
  guid: "8a0e3c63-308e-49d1-bab5-2780998cc6ac"
  description: "Return fan start-stop and feedback with two fan."
  is_abstract: true
  opt_uses:
  - return_fan_current_sensor_1
  - return_fan_current_sensor_2
  - return_fan_power_sensor_1
  - return_fan_power_sensor_2
  uses:
  - return_fan_run_command_1
  - return_fan_run_command_2
  - return_fan_run_status_1
  - return_fan_run_status_2
  implements:
  - OPERATIONAL


RFVSC:
  guid: "e36cc2ed-5694-4171-94b0-d32a94bb271c"
  description: "Variable speed control for a return fan."
  is_abstract: true
  opt_uses:
  - return_fan_current_sensor
  - return_fan_power_sensor
  - return_fan_speed_frequency_sensor
  - return_fan_speed_percentage_sensor
  uses:
  - return_fan_run_command
  - return_fan_run_status
  - return_fan_speed_percentage_command
  implements:
  - OPERATIONAL


RFVSC2X:
  guid: "3326bd01-506e-4dba-a410-9a34252b2d59"
  description: "Return fan variable speed control with feedback and sensoring for two fans."
  is_abstract: true
  opt_uses:
  - return_fan_current_sensor_1
  - return_fan_current_sensor_2
  - return_fan_power_sensor_1
  - return_fan_power_sensor_2
  - return_fan_speed_frequency_sensor_1
  - return_fan_speed_frequency_sensor_2
  - return_fan_speed_percentage_sensor_1
  - return_fan_speed_percentage_sensor_2
  uses:
  - return_fan_run_command_1
  - return_fan_run_command_2
  - return_fan_run_status_1
  - return_fan_run_status_2
  - return_fan_speed_percentage_command_1
  - return_fan_speed_percentage_command_2
  implements:
  - OPERATIONAL

SEWTM:
  guid: "bca463b0-2ecb-41df-8ad9-aab7690751d7"
  description: "Secondary water temperature monitoring"
  opt_uses:
  - secondary_supply_water_temperature_sensor
  uses:
  - secondary_return_water_temperature_sensor
  implements:
  - MONITORING

EXTOR:
  guid: "6f650a5a-06d3-4316-af26-7d4b8241aecf"
  description: "shade control with extension monitoring based on outside illuminance"
  is_abstract: true
  uses:
  - shade_extent_percentage_command
  - outside_illuminance_sensor
  - low_limit_illuminance_setpoint
  - high_limit_illuminance_setpoint

DPHC2:
  guid: "6393d7b6-c538-4f2c-a43e-224f6f36ca6c"
  description: "Two-pipe heating and cooling control for radiant panels"
  is_abstract: true
  opt_uses:
  - supply_water_temperature_sensor
  - return_water_temperature_sensor
  uses:
  - water_riser_mode
  - supply_water_valve_percentage_command

DPHC4:
  guid: "3d81e58b-2596-4a8a-97d2-8ef62de6b823"
  description: "Four pipe heating and cooling controls for radiant panels"
  is_abstract: true
  opt_uses:
  - heating_supply_water_temperature_sensor
  - heating_return_water_temperature_sensor
  - chilled_supply_water_temperature_sensor
  - chilled_return_water_temperature_sensor
  uses:
  - cooling_output_percentage_command
  - heating_output_percentage_command

HHCD42:
  guid: "994cd48f-ef49-4aa6-8be6-98f05d17c0b7"
  description: "Hydronic heating and cooling distribution monitoring for change over group with a heat and a cold exchanger. Primary side: Four-pipe installation 
                with flow control valves for cooling and heating. Two pipe installation with isolation valves on the secondary side towards the radiant panels. 
                Heating or cooling only"
  is_abstract: true
  implements:
  - MONITORING
  uses:
  - heating_supply_water_isolation_valve_status
  - heating_return_water_isolation_valve_status
  - chilled_supply_water_isolation_valve_status
  - chilled_return_water_isolation_valve_status
  - chilled_water_valve_percentage_command
  - heating_water_valve_percentage_command
  - secondary_heating_supply_water_temperature_sensor
  - secondary_heating_return_water_temperature_sensor
  - secondary_chilled_supply_water_temperature_sensor
  - secondary_chilled_return_water_temperature_sensor
  - heating_request_count
  - cooling_request_count
  opt_uses:
  - average_zone_air_temperature_sensor
  - primary_chilled_supply_water_temperature_sensor
  - primary_heating_supply_water_temperature_sensor

HHCD44:
  guid: "da375227-c57b-4818-91ab-c7e9060ad1cc"
  description: "Hydronic heating and cooling distribution monitoring for change over group with a heat and a cold exchanger. Primary side: Four-pipe installation 
                with flow control valves for cooling and heating. Four pipe installation with isolation valves on the secondary side towards the radiant panels.
                Heating and cooling in parallel"
  is_abstract: true
  implements:
  - MONITORING
  uses:
  - heating_supply_water_isolation_valve_status
  - heating_return_water_isolation_valve_status
  - chilled_supply_water_isolation_valve_status
  - chilled_return_water_isolation_valve_status
  - chilled_water_valve_percentage_command
  - heating_water_valve_percentage_command
  - secondary_heating_supply_water_temperature_sensor
  - secondary_heating_return_water_temperature_sensor
  - secondary_chilled_supply_water_temperature_sensor
  - secondary_chilled_return_water_temperature_sensor
  - heating_request_count
  - cooling_request_count
  opt_uses:
  - average_zone_air_temperature_sensor
  - primary_chilled_supply_water_temperature_sensor
  - primary_heating_supply_water_temperature_sensor

RCO2M:
  guid: "09a6c4bb-9bb3-4318-aa43-8ad379493788"
  description: "Return air co2 monitoring"
  is_abstract: true
  uses:
  - return_air_co2_concentration_sensor
  implements:
  - MONITORING

VMADC:
  guid: "796e1551-7648-40cf-962d-9bbb28c8056b"
  description: "Variable mixed air damper monitoring (for recirculated air in AHU)."
  is_abstract: true
  uses:
  - mixed_air_damper_percentage_command
  - mixed_air_damper_percentage_sensor
  implements:
  - CONTROL

OAQM:
  guid: "99e4f482-278e-40ee-9524-9f687c41ba22"
  description: "Outside air quality monitoring (particulates and gases)"
  is_abstract: true
  uses:
  - outside_air_pm1pt0_density_sensor
  - outside_air_pm2pt5_density_sensor
  - outside_air_pm10pt0_density_sensor
  - outside_air_no_density_sensor
  - outside_air_no2_density_sensor
  - outside_air_so2_density_sensor
  - outside_air_co_concentration_sensor
  opt_uses:
  - outside_air_co2_concentration_sensor
  implements:
  - MONITORING<|MERGE_RESOLUTION|>--- conflicted
+++ resolved
@@ -1689,8 +1689,6 @@
   implements:
   - MONITORING
 
-<<<<<<< HEAD
-=======
 DFDPM:
   guid: "a372c26b-010d-4ea3-aa7b-24c98377d9f4"
   description: "Discharge filter pressure monitoring."
@@ -1713,7 +1711,6 @@
   implements:
   - MONITORING
   
->>>>>>> 9f4f4bd4
 FDPSM:
   guid: "9cbbf1cf-51ae-44fd-a5ec-ef9ee7a3fcdf"
   description: "Filter pressure status monitoring."
