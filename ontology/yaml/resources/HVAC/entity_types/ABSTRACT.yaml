--- conflicted
+++ resolved
@@ -4992,24 +4992,24 @@
   implements:
   - OPERATIONAL
 
-<<<<<<< HEAD
-=======
+
+
 
   
->>>>>>> b759e0b7
+
 DFRMM:
   description: "Discharge fan run mode monitoring."
   is_abstract: true
   uses:
   - discharge_fan_run_mode
   implements:
-<<<<<<< HEAD
+
   - MONITORING  
-=======
+
   - MONITORING  
     
 
 
 
 
->>>>>>> b759e0b7
+
