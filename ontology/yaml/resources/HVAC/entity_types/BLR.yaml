# Copyright 2020 Google LLC
#
# Licensed under the Apache License, Version 2.0 (the License);
# you may not use this file except in compliance with the License.
# You may obtain a copy of the License at
#
#    https://www.apache.org/licenses/LICENSE-2.0
#
# Unless required by applicable law or agreed to in writing, software
# distributed under the License is distributed on an AS IS BASIS,
# WITHOUT WARRANTIES OR CONDITIONS OF ANY KIND, either express or implied.
# See the License for the specific language governing permissions and
# limitations under the License.

########################
### Canonical Types  ###
########################

BLR_SS_SWTC_CPC:
  guid: "caf36a63-1184-4bd1-81cc-29f6a105b3f1"
  description: "Simple boiler with onboard circulation pump."
  is_canonical: true
  implements:
  - BLR
  - SS
  - SWTC
  - CPC

BLR_SS_SWTC:
  guid: "80dacf95-bd8f-4682-859a-f71cd8b80012"
  description: "Simple boiler with start/stop and supply temperature control"
  is_canonical: true
  implements:
  - BLR
  - SS
  - SWTC

BLR_SS_SWTC_SWISOVPM:
  guid: "51888830-2bc3-4c50-984f-f37e36aff2c2"
  description: "Simple boiler with supply control and supply isolation."
  is_canonical: true
  implements:
  - BLR
  - SS
  - SWTC
  - SWISOVPM

BLR_SS_SWTC_RWISOVM:
  guid: "7e0edd0a-0e35-4fdd-b683-5ed34d6eb7d7"
  description: "Simple boiler with supply control and return isolation."
  is_canonical: true
  implements:
  - BLR
  - SS
  - SWTC
  - RWISOVM

BLR_SS_SWTC_SWISOVM:
  guid: "303c861e-7685-440e-b4ab-800a0f654e71"
  description: "Simple boiler with supply control and supply isolation."
  is_canonical: true
  implements:
  - BLR
  - SS
  - SWTC
  - SWISOVM

BLR_CPC_SS_SWTC_SWISOVM:
  guid: "98a97286-b59a-43f0-852e-25c7d736408f"
  description: "Simple boiler with supply control, supply isolation, and circulation pump."
  is_canonical: true
  implements:
  - BLR
  - CPC
  - SS
  - SWTC
  - SWISOVM

BLR_SS_SWTC_HT2SWC:
  guid: "105211ef-439e-4699-b094-c4f5fb678bb0"
  description: "Two-stage boiler with supply control and supply isolation."
  is_canonical: true
  implements:
  - BLR
  - SS
  - SWTC
  - HT2SWC

BLR_SS_SWTC_RWISOVPM:
  guid: "254f954c-7706-486b-a007-c84adebc4749"
  description: "Simple boiler with supply control and return isolation."
  is_canonical: true
  implements:
  - BLR
  - SS
  - SWTC
  - RWISOVPM

BLR_SS_SWTC_HT4SWC:
  guid: "5dfe2c43-72d4-42db-be9a-487245cd5b6d"
  description: "Four-stage boiler with supply control."
  is_canonical: true
  implements:
  - BLR
  - SS
  - SWTC
  - HT4SWC

BLR_SS_SWTC_HTSWC:
  guid: "c5c94936-297a-4a7f-a8a6-3f5676bc6786"
  description: "Single-stage boiler with supply control."
  is_canonical: true
  implements:
  - BLR
  - SS
  - SWTC
  - HTSWC

BLR_SS_SWTC_RWISOVM_HT2SWC:
  guid: "79372ef8-3df7-4691-aafd-6be7909ea119"
  description: "Two-stage boiler with supply control and return isolation."
  is_canonical: true
  implements:
  - BLR
  - SS
  - SWTC
  - RWISOVM
  - HT2SWC

BLR_SS_SWTC_RWISOVPM_RWISOVM:
  guid: "4d786107-a007-45d5-ad9a-ffe12bcc221f"
  description: "Boiler with supply control and two return isolation valves."
  is_canonical: true # Maybe not... not very common to have two valves.
  implements:
  - BLR
  - SS
  - SWTC
  - RWISOVPM
  - RWISOVM

BLR_SS_SWTC_HTSWC_RWISOVM:
  guid: "a03a8441-8116-48fe-8fc1-48eba3ab39d0"
  description: "Boiler with single stage heat and return isolation."
  is_canonical: true
  implements:
  - BLR
  - SS
  - SWTC
  - HTSWC
  - RWISOVM

BLR_SS_SWTC_SWISOVM_HTSWC:
  guid: "6a98b287-c887-417d-ad9b-b787ab24452b"
  description: "Boiler with single stage heat and supply isolation"
  is_canonical: true
  implements:
  - BLR
  - SS
  - SWTC
  - SWISOVM
  - HTSWC

BLR_SS_SWTC_HTSWC_RWISOVPM:
  guid: "4331cca1-fc1a-40f6-987e-aa567cfb6f65"
  description: "Boiler with single stage heat and return isolation."
  is_canonical: true
  implements:
  - BLR
  - SS
  - SWTC
  - HTSWC
  - RWISOVPM

BLR_SS_SWTC_CPC_RWISOVM:
  guid: "e7e7cf52-d8ef-4949-bd28-d4dbc642e456"
  description: "Simple boiler with onboard circulation pump and return water isolation valve monitoring."
  is_canonical: true
  implements:
  - BLR
  - SS
  - SWTC
  - CPC
  - RWISOVM

BLR_SS_SWTC_HT4SWC_RWISOVM_SWISOVM:
  guid: "e01c5d26-563a-44c3-af17-b3bc18f6e708"
  description: "Four-stage boiler with supply and return isolation."
  is_canonical: true
  implements:
  - BLR
  - SS
  - SWTC
  - HT4SWC
  - RWISOVM
  - SWISOVM

BLR_SS_SWTC_HTSWC_CPC:
  guid: "2c1d424c-d1a1-4c0d-b170-ff563150bd89"
  description: "Boiler with single stage heat and onboard circulation pump."
  is_canonical: true
  implements:
  - BLR
  - SS
  - SWTC
  - HTSWC
  - CPC

BLR_SS_SWTC_HTSWC_RWISOVM_SWISOVM:
  guid: "06bd735f-06d8-4f2d-9bec-7a3bc0ca1d1c"
  description: "Single-stage boiler with supply and return isolation."
  is_canonical: true
  implements:
  - BLR
  - SS
  - SWTC
  - HTSWC
  - RWISOVM
  - SWISOVM

BLR_SS_SWTC_CPC_BYPVPM:
  guid: "1307c544-7c28-4ce7-aa27-a9ac45ae80ee"
  description: "Simple boiler with onboard circulation pump and bypass valve."
  is_canonical: true
  implements:
  - BLR
  - SS
  - SWTC
  - CPC
  - BYPVPM

BLR_SS_SWTC_CPC_RWISOVPM:
  guid: "5bda5fb8-68ca-4ed2-afff-6e76e4008059"
  description: "Simple boiler with onboard circulation pump and return water isolation valve percentage monitoring."
  is_canonical: true
  implements:
  - BLR
  - SS
  - SWTC
  - CPC
  - RWISOVPM

BLR_SS_SWTM_SWISOVM:
  guid: "5cf357ef-9451-48d3-97fa-821758645f53"
  description: "Simple boiler with supply water temperature monitoring and supply water isolation valve ."
  is_canonical: true
  implements:
  - BLR
  - SS
  - SWTM
  - SWISOVM
  opt_uses:
  - condensing_water_flowrate_status

BLR_SS_SWTC_CPC_HT2SWC:
  guid: "b8c605e0-cae6-4252-9e0a-a0c74cf93d88"
  description: "Two-stage boiler with circulation pump."
  is_canonical: true
  implements:
  - BLR
  - SS
  - SWTC
  - CPC
  - HT2SWC

BLR_SS_SWTC_WDPC:
  guid: "f9307528-e827-4f25-be91-4ef3caa19d94"
  description: "Boiler with supply water temperature and pressure control"
  is_canonical: true
  implements:
  - BLR
  - SS
  - SWTC
  - WDPC
  
BLR_SS_RWTC_HTRWC:
<<<<<<< HEAD
  guid: "9a027d50-9042-4bd7-97e6-2ddfa47b4e65"
=======
  guid: "74aeaeeb-14b6-4592-ba27-e2845902d427"
>>>>>>> b6bbbd01
  description: "Single-stage boiler with return control."
  is_canonical: true
  implements:
  - BLR
  - SS
  - RWTC
  - HTRWC

###################################
### Existing Non-standard Types ###
###################################

BLR_SS_SWTC_NONCANONICAL_1:
  guid: "bf45f546-498d-422e-bf6f-15242360e3af"
  description: "Non-standard type."
  implements:
  - BLR_SS_SWTC
  - INCOMPLETE
  uses:
  - bypass_valve_percentage_command

BLR_SS_SWTC_NONCANONICAL_2:
  guid: "19af4bb1-af89-4aef-a63a-a2729bb4ee6a"
  description: "Non-standard type."
  implements:
  - BLR_SS_SWTC
  - INCOMPLETE
  uses:
  - heating_stage_run_count

BLR_SS_SWTC_SWISOVM_NONCANONICAL_1:
  guid: "7dcb33d4-70ee-4f0a-9ba3-2cb4f66f83b2"
  description: "Non-standard type."
  implements:
  - BLR_SS_SWTC_SWISOVM
  - INCOMPLETE
  uses:
  - heating_stage_run_count

BLR_SS_SWTC_SWISOVM_NONCANONICAL_2:
  guid: "46c2e8d8-a26b-4e30-b809-8d8780485ad8"
  description: "Non-standard type."
  implements:
  - BLR_SS_SWTC_SWISOVM
  - INCOMPLETE
  uses:
  - heating_percentage_command

BLR_SS_SWTC_HTSWC_RWISOVPM_NONCANONICAL_1:
  guid: "8773a775-431e-4c77-ae05-0b948e27146a"
  description: "Non-standard type."
  implements:
  - BLR_SS_SWTC_HTSWC_RWISOVPM
  - INCOMPLETE
  uses:
  - flue_gas_temperature_sensor
<|MERGE_RESOLUTION|>--- conflicted
+++ resolved
@@ -273,11 +273,7 @@
   - WDPC
   
 BLR_SS_RWTC_HTRWC:
-<<<<<<< HEAD
-  guid: "9a027d50-9042-4bd7-97e6-2ddfa47b4e65"
-=======
   guid: "74aeaeeb-14b6-4592-ba27-e2845902d427"
->>>>>>> b6bbbd01
   description: "Single-stage boiler with return control."
   is_canonical: true
   implements:
