# Copyright 2020 Google LLC
#
# Licensed under the Apache License, Version 2.0 (the License);
# you may not use this file except in compliance with the License.
# You may obtain a copy of the License at
#
#    https://www.apache.org/licenses/LICENSE-2.0
#
# Unless required by applicable law or agreed to in writing, software
# distributed under the License is distributed on an AS IS BASIS,
# WITHOUT WARRANTIES OR CONDITIONS OF ANY KIND, either express or implied.
# See the License for the specific language governing permissions and
# limitations under the License.

########################
### Canonical Types  ###
########################

### Single Zone Units ###

AHU_CSP_DFSS_DX2ZC_ECONZ:
  id: "7791982307522379776"
  description: "Single zone AHU."
  is_canonical: true
  implements:
  - AHU
  - CSP
  - DFSS
  - DX2ZC
  - ECONZ

AHU_CSP_DFSS_DX2ZC_ECONMD:
  id: "45790948445126656"
  description: "Single zone AHU."
  is_canonical: true
  implements:
  - AHU
  - CSP
  - DFSS
  - DX2ZC
  - ECONMD

AHU_CSP_DFSS_DXZC_ECONZ:
  id: "5459117700544462848"
  description: "Single zone AHU."
  is_canonical: true
  implements:
  - AHU
  - CSP
  - DFSS
  - DXZC
  - ECONZ

AHU_DFSS_DXRC_RHDHC:
  id: "9269162985299902464"
  description: "Single zone AHU with humidity control."
  is_canonical: true
  implements:
  - AHU
  - DFSS
  - DXRC
  - RHDHC

AHU_DFSS_DSP_DXZC:
  id: "12007351558741164032"
  description: "Single zone AHU."
  is_canonical: true
  implements:
  - AHU
  - DFSS
  - DSP
  - DXZC

AHU_CSP_DFSS_DXZC:
  id: "14682489737399238656"
  description: "Single zone AHU (cooling only)."
  is_canonical: true
  implements:
  - AHU
  - CSP
  - DFSS
  - DXZC

AHU_DFSS_DSP_DXZC_ECONZ:
  id: "17015354344377155584"
  description: "Single zone AHU."
  is_canonical: true
  implements:
  - AHU
  - DFSS
  - DSP
  - DXZC
  - ECONZ

AHU_DFSS_DSP_DXSC_ECONZ:
  id: "4657476966872514560"
  description: "Single zone AHU."
  is_canonical: true
  implements:
  - AHU
  - DFSS
  - DSP
  - DXSC
  - ECONZ

AHU_DFSS_DXZC_ECONZ_EFSS:
  id: "3153274691330768896"
  description: "Single zone AHU."
  is_canonical: true
  implements:
  - AHU
  - DFSS
  - DXZC
  - ECONZ
  - EFSS

AHU_CSP_DFSS_DX2SC_ECONZ:
  id: "4117045011588055040"
  description: "Single zone AHU."
  is_canonical: true
  implements:
  - AHU
  - CSP
  - DFSS
  - DX2SC
  - ECONZ

AHU_DFSS_DSP_DX2ZC_ECONZ:
  id: "13880849003727290368"
  description: "Single zone AHU."
  is_canonical: true
  implements:
  - AHU
  - DFSS
  - DSP
  - DX2ZC
  - ECONZ

AHU_DFSS_DSP_DX4ZC_ECONZ:
  id: "12376646728185544704"
  description: "Single zone AHU."
  is_canonical: true
  implements:
  - AHU
  - DFSS
  - DSP
  - DX4ZC
  - ECONZ

AHU_CSP_DFSS_DXZC_ECONMD:
  id: "2027374784488144896"
  description: "Single zone AHU."
  is_canonical: true
  implements:
  - AHU
  - CSP
  - DFSS
  - DXZC
  - ECONMD

AHU_DSP_DFSS_DXZC_ECONMD:
  id: "13340417048442830848"
  description: "Single zone AHU."
  is_canonical: true
  implements:
  - AHU
  - DSP
  - DFSS
  - DXZC
  - ECONMD

AHU_DFSS_DXZC_ECONZ_HT2ZC:
  id: "16619037577168551936"
  description: "Single zone AHU."
  is_canonical: true
  implements:
  - AHU
  - DFSS
  - DXZC
  - ECONZ
  - HT2ZC

AHU_DFSS_DX2ZTC_ECONZ_EFSS:
  id: "11250746821342920704"
  description: "Single zone AHU with exhaust control."
  is_canonical: true
  implements:
  - AHU
  - DFSS
  - DX2ZTC
  - ECONZ
  - EFSS


AHU_DFSS_DXZC_ECONM:
  id: "2351633957658820608"
  description: "Single zone AHU."
  is_canonical: true
  implements:
  - AHU
  - DFSS
  - DXZC
  - ECONM

AHU_DFSS_DSP_DX2ZC_ECONZ_HTZC:
  id: "16988332746612932608"
  description: "Single zone AHU."
  is_canonical: true
  implements:
  - AHU
  - DFSS
  - DSP
  - DX2ZC
  - ECONZ
  - HTZC

AHU_CO2C_DFSS_DX2ZC_ECONZ_HT2ZC:
  id: "17952103066870218752"
  description: "Single zone AHU."
  is_canonical: true
  implements:
  - AHU
  - CO2C
  - DFSS
  - DX2ZC
  - ECONZ
  - HT2ZC

AHU_CO2C_DFSS_DX2ZC_ECONZ_HTZC:
  id: "11575005994513596416"
  description: "Single zone AHU."
  is_canonical: true
  implements:
  - AHU
  - CO2C
  - DFSS
  - DX2ZC
  - ECONZ
  - HTZC

AHU_DFSS_DXDC_ECOND_ZHM_ZTM:
  id: "370050121615802368"
  description: "Single zone AHU with minimal zone monitoring."
  is_canonical: true
  implements:
  - AHU
  - DFSS
  - DXDC
  - ECOND
  - ZHM
  - ZTM

AHU_DFSS_DSP_DXDC_ECOND_EFSS_HTDC:
  id: "1631058017279541248"
  description: "Single zone AHU."
  is_canonical: true
  implements:
  - AHU
  - DFSS
  - DSP
  - DXDC
  - ECOND
  - EFSS
  - HTDC

AHU_DFSS_DXZC_ECOND_EFSS_HTSC:
  id: "6639060802915532800"
  description: "Single zone AHU."
  is_canonical: true
  implements:
  - AHU
  - DFSS
  - DXZC
  - ECOND
  - EFSS
  - HTSC

AHU_DFSS_DSP_DXZC_ECONZ_EFSS:
  id: "9593422158470578176"
  description: "Single zone AHU."
  is_canonical: true
  implements:
  - AHU
  - DFSS
  - DSP
  - DXZC
  - ECONZ
  - EFSS

AHU_DFSS_DFVSC_DXZC_ECONZ_HWZC:
  id: "11223725223578697728"
  description: "Single zone AHU."
  is_canonical: true
  implements:
  - AHU
  - DFSS
  - DFVSC
  - DXZC
  - ECONZ
  - HWZC

AHU_DFSS_DSP_DXZC_ECON_HTZC:
  id: "4981736140043190272"
  description: "Single zone AHU."
  is_canonical: true
  implements:
  - AHU
  - DFSS
  - DSP
  - DXZC
  - ECON
  - HTZC

AHU_CHWZC_DFSS_DSP_ECONZ:
  id: "10854430054134317056"
  description: "Single zone AHU."
  is_canonical: true
  implements:
  - AHU
  - CHWZC
  - DFSS
  - DSP
  - ECONZ

AHU_CHWZTC_DFSS_ECONZ_HWZTC_ZTC:
  id: "6963319976086208512"
  description: "Single zone AHU."
  is_canonical: true
  implements:
  - AHU
  - CHWZTC
  - DFSS
  - ECONZ
  - HWZTC
  - ZTC

AHU_DFSS_ECONZ_HP2ZC:
  id: "6612039205151309824"
  description: "Single zone AHU."
  is_canonical: true
  implements:
  - AHU
  - DFSS
  - ECONZ
  - HP2ZC

AHU_DFSS_DSP_ECONZ_HPZC_HTZC:
  id: "14205108176897966080"
  description: "Single zone AHU."
  is_canonical: true
  implements:
  - AHU
  - DFSS
  - DSP
  - ECONZ
  - HPZC
  - HTZC

AHU_DFSS_DSP_ECONZ_HPZC:
  id: "16186692012940984320"
  description: "Single zone AHU."
  is_canonical: true
  implements:
  - AHU
  - DFSS
  - DSP
  - ECONZ
  - HPZC

AHU_DFSS_DSP_ECONZ_HPZC_HT2ZC:
  id: "6242744035706929152"
  description: "Single zone AHU."
  is_canonical: true
  implements:
  - AHU
  - DFSS
  - DSP
  - ECONZ
  - HPZC
  - HT2ZC

AHU_DFSS_DSP_DX2ZC_ECONZ_EFSS:
  id: "15835411242006085632"
  description: "Single zone AHU."
  is_canonical: true
  implements:
  - AHU
  - DFSS
  - DSP
  - DX2ZC
  - ECONZ
  - EFSS

AHU_DFSS_DSP_DX2ZC_ECON_HTZC:
  id: "15862432839770308608"
  description: "Single zone AHU."
  is_canonical: true
  implements:
  - AHU
  - DFSS
  - DSP
  - DX2ZC
  - ECON
  - HTZC

AHU_DFSS_DSP_DX2ZC_ECONZ_HT2ZC:
  id: "2675893130829496320"
  description: "Single zone AHU."
  is_canonical: true
  implements:
  - AHU
  - DFSS
  - DSP
  - DX2ZC
  - ECONZ
  - HT2ZC

AHU_DFSS_DSP_DXZC_ECONZ_ZHC:
  id: "15466116072561704960"
  description: "Single zone AHU."
  is_canonical: true
  implements:
  - AHU
  - DFSS
  - DSP
  - DXZC
  - ECONZ
  - ZHC

AHU_CO2M_DFSS_DSP_ECONZ_HP2ZC:
  id: "4333217793701838848"
  description: "Single zone AHU."
  is_canonical: true
  implements:
  - AHU
  - CO2M
  - DFSS
  - DSP
  - ECONZ
  - HP2ZC

AHU_CO2M_DFSS_DSP_DX2ZC_ECONZ:
  id: "11899265167684272128"
  description: "Single zone AHU."
  is_canonical: true
  implements:
  - AHU
  - CO2M
  - DFSS
  - DSP
  - DX2ZC
  - ECONZ

AHU_DFSS_DSP_DX2ZC_ECOND:
  id: "1198712453051973632"
  description: "Single zone AHU."
  is_canonical: true
  implements:
  - AHU
  - DFSS
  - DSP
  - DX2ZC
  - ECOND

AHU_DFSS_DSP_DXZC_ECONZ_HTZC:
  id: "3936901026493235200"
  description: "Single zone AHU."
  is_canonical: true
  implements:
  - AHU
  - DSP
  - DFSS
  - DXZC
  - ECONZ
  - HTZC

AHU_CO2C2X_DFSS_DSP_DXZC_ECONZ_HTZC:
  id: "13556589830556614656"
  description: "Single zone AHU"
  is_canonical: true
  implements:
  - AHU
  - CO2C2X
  - DFSS
  - DSP
  - DXZC
  - ECONZ
  - HTZC

AHU_DFSS_DSP_ECONZ_HP2ZC_HT2ZC:
  id: "7287579149256884224"
  description: "Single zone AHU"
  is_canonical: true
  implements:
  - AHU
  - DFSS
  - DSP
  - ECONZ
  - HP2ZC
  - HT2ZC


AHU_DFSS_DSP_DX2ZC_ECONZ_EFSS_HTZC:
  id: "10422084489906749440"
  description: "Single zone AHU."
  is_canonical: true
  implements:
  - AHU
  - DFSS
  - DSP
  - DX2ZC
  - ECONZ
  - EFSS
  - HTZC

AHU_BSPC_DFSS_DSP_DX2ZC_ECONZ_EFSS:
  id: "13160273063348011008"
  description: "Single zone AHU."
  is_canonical: true
  implements:
  - AHU
  - BSPC
  - DFSS
  - DSP
  - DX2ZC
  - ECONZ
  - EFSS

AHU_DFSS_DSP_DX2ZC_ECONZ_EFSS_HT2ZC:
  id: "4306196195937615872"
  description: "Single zone AHU."
  is_canonical: true
  implements:
  - AHU
  - DFSS
  - DSP
  - DX2ZC
  - ECONZ
  - EFSS
  - HT2ZC

AHU_DFSS_DSP_DX2DC_ECOND_EFSS_HT2DC:
  id: "5810398471479361536"
  description: "Single zone AHU."
  is_canonical: true
  implements:
  - AHU
  - DFSS
  - DSP
  - DX2DC
  - ECOND
  - EFSS
  - HT2DC

AHU_CO2C_DFSS_DSP_ECONZ_HPZC:
  id: "8548587044920623104"
  description: "Single zone AHU."
  is_canonical: true
  implements:
  - AHU
  - CO2C
  - DFSS
  - DSP
  - ECONZ
  - HPZC

AHU_CO2C_DFSS_DSP_DX2DC_ECOND_HTDC:
  id: "13529568232792391680"
  description: "Single zone AHU."
  is_canonical: true
  implements:
  - AHU
  - CO2C
  - DFSS
  - DSP
  - DX2DC
  - ECOND
  - HTDC

AHU_DFSS_DSP_DXZC_ECONZ_EFSS_HTZC:
  id: "18168275848984002560"
  description: "Single zone AHU."
  is_canonical: true
  implements:
  - AHU
  - DFSS
  - DSP
  - DXZC
  - ECONZ
  - EFSS
  - HTZC


AHU_BFSS_CO2C_DFSS_DX2ZC_ECONZ_HTZC:
  id: "15033770508334137344"
  description: "Single zone AHU."
  is_canonical: true
  implements:
  - AHU
  - BFSS
  - CO2C
  - DFSS
  - DX2ZC
  - ECONZ
  - HTZC


AHU_DFSS_DSP_DXDC_ECOND_HWDC_MTC:
  id: "153877339502018560"
  description: "Single zone AHU."
  is_canonical: true
  implements:
  - AHU
  - DFSS
  - DSP
  - DXDC
  - ECOND
  - HWDC
  - MTC

AHU_BPC_CHWDC_DFSS_DSP_ECOND_HTDC_ZSPC:
  id: "17771959081775398912"
  description: "Single zone AHU."
  is_canonical: true
  implements:
  - AHU
  - BPC
  - CHWDC
  - DFSS
  - DSP
  - ECOND
  - HTDC
  - ZSPC

AHU_CO2C_DFSS_DSP_DXZC_ECONZ_HTZC:
  id: "8917882214365003776"
  description: "Single zone AHU."
  is_canonical: true
  implements:
  - AHU
  - CO2C
  - DFSS
  - DSP
  - DXZC
  - ECONZ
  - HTZC

AHU_DFSS_DSP_ECOND_EFSS_FDPM_HWDC:
  id: "16510951186111660032"
  description: "Single zone AHU."
  is_canonical: true
  implements:
  - AHU
  - DFSS
  - DSP
  - ECOND
  - EFSS
  - FDPM
  - HWDC

AHU_DFSS_DFVSC_DX4ZC_ECONZ_HT3ZC_ZHM:
  id: "1054597264976117760"
  description: "Single zone AHU."
  is_canonical: true
  implements:
  - AHU
  - DFSS
  - DFVSC
  - DX4ZC
  - ECONZ
  - HT3ZC
  - ZHM

AHU_CO2M_DFSS_DSP_DX2ZC_ECONZ_HT2ZC:
  id: "18141254251219779584"
  description: "Single zone AHU."
  is_canonical: true
  implements:
  - AHU
  - CO2M
  - DFSS
  - DSP
  - DX2ZC
  - ECONZ
  - HT2ZC

AHU_CO2M_DFSS_DSP_DXZC_ECONZ_HTZC:
  id: "9377249376356794368"
  description: "Single zone AHU."
  is_canonical: true
  implements:
  - AHU
  - CO2M
  - DFSS
  - DSP
  - DXZC
  - ECONZ
  - HTZC

AHU_BSPC_DFSS_DSP_DX2ZC_ECONZ_EFSS_EFVSC:
  id: "12727927499120443392"
  description: "Single zone AHU."
  is_canonical: true
  implements:
  - AHU
  - BSPC
  - DFSS
  - DSP
  - DX2ZC
  - ECONZ
  - EFSS
  - EFVSC

AHU_DFSS_DSP_DXZC_ECOND_HTZC:
  id: "10277969301830893568"
  description: "Single zone AHU."
  is_canonical: true
  implements:
  - AHU
  - DFSS
  - DSP
  - DXZC
  - ECOND
  - HTZC

AHU_CO2C_DFSS_DSP_DXZC_ECONZ_EFSS_HTZC:
  id: "559201305965363200"
  description: "Single zone AHU."
  is_canonical: true
  implements:
  - AHU
  - CO2C
  - DFSS
  - DSP
  - DXZC
  - ECONZ
  - EFSS
  - HTZC

AHU_BSPC_DFSS_DFVSC_DX2ZC_ECONZ_EFSS_EFVSC:
  id: "4765563357929406464"
  description: "Single zone AHU."
  is_canonical: true
  implements:
  - AHU
  - BSPC
  - DFSS
  - DFVSC
  - DX2ZC
  - ECONZ
  - EFSS
  - EFVSC

AHU_BSPC_DFSS_DFVSC_DSP_DX2ZC_ECONZ_EFSS_EFVSC:
  id: "1522971626222649344"
  description: "Single zone AHU."
  is_canonical: true
  implements:
  - AHU
  - BSPC
  - DFSS
  - DFVSC
  - DSP
  - DX2ZC
  - ECONZ
  - EFSS
  - EFVSC

AHU_CO2C_DFSS_DSP_DX2ZC_ECONZ_EFSS_HT2ZC:
  id: "8116241480693055488"
  description: "Single zone AHU."
  is_canonical: true
  implements:
  - AHU
  - CO2C
  - DFSS
  - DSP
  - DX2ZC
  - ECONZ
  - EFSS
  - HT2ZC

AHU_DFSS_DFVSC_DSP_DXZC_ECOND_EFSS_EFVSC_HTZC:
  id: "5666283283403505664"
  description: "Single zone AHU."
  is_canonical: true
  implements:
  - AHU
  - DFSS
  - DFVSC
  - DSP
  - DXZC
  - ECOND
  - EFSS
  - EFVSC
  - HTZC

AHU_BSPC_DFSS_DFVSC_DX2ZC_ECONZ_EFSS_EFVSC_HTZC:
  id: "9782573342820139008"
  description: "Single zone AHU."
  is_canonical: true
  implements:
  - AHU
  - BSPC
  - DFSS
  - DFVSC
  - DX2ZC
  - ECONZ
  - EFSS
  - EFVSC
  - HTZC

AHU_BSPC_DFSS_DFVSC_DSP_DX3DC_ECOND_EFSS_EFVSC_HTDC:
  id: "10746343663077425152"
  description: "Single zone AHU."
  is_canonical: true
  implements:
  - AHU
  - BSPC
  - DFSS
  - DFVSC
  - DSP
  - DX3DC
  - ECOND
  - EFSS
  - EFVSC
  - HTDC


AHU_CO2C_DFSS_DFVSC_DSP_DX2DC_ECOND_EFSS_EFVSC_HTDC:
  id: "17339613517547831296"
  description: "Single zone AHU."
  is_canonical: true
  implements:
  - AHU
  - CO2C
  - DFSS
  - DFVSC
  - DSP
  - DX2DC
  - ECOND
  - EFSS
  - EFVSC
  - HTDC

AHU_CO2M_DFSS_DFVSC_DSP_DXDC_ECONMD_EFSS_EFVSC_HWDC:
  id: "14889655320258281472"
  description: "Single zone AHU."
  is_canonical: true
  implements:
  - AHU
  - CO2M
  - DFSS
  - DFVSC
  - DSP
  - DXDC
  - ECONMD
  - EFSS
  - EFVSC
  - HWDC

AHU_DFSS_DXZC_ECOND_ZHM:
  id: "5170887324392751104"
  description: "Single-zone AHU."
  is_canonical: true
  implements:
  - AHU
  - DFSS
  - DXZC
  - ECOND
  - ZHM


### Multi-zone Units ###

AHU_DXSC_ECON_EFSS_SFSS:
  id: "2459720348715712512"
  description: "Single zone AHU."
  is_canonical: true
  implements:
  - AHU
  - DXSC
  - ECON
  - EFSS
  - SFSS

AHU_DXSC_ECON_HTSC_SFSS:
  id: "6134657644650037248"
  description: "Single zone AHU."
  is_canonical: true
  implements:
  - AHU
  - DXSC
  - ECON
  - HTSC
  - SFSS

AHU_BYPSSPC_ECON_HP2SC_HTSC_SFSS:
  id: "14394259361247526912"
  description: "Multi-zone AHU with bypass static control."
  is_canonical: true
  implements:
  - AHU
  - BYPSSPC
  - ECON
  - HP2SC
  - HTSC
  - SFSS

AHU_BYPSSPC_DX2SC_ECON_HTSC_SFSS:
  id: "11683092385570488320"
  description: "Multi-zone AHU with bypass static control."
  is_canonical: true
  implements:
  - AHU
  - BYPSSPC
  - DX2SC
  - ECON
  - HTSC
  - SFSS

AHU_BYPSSPC_DX2SC_ECON_HT2SC_SFSS:
  id: "9845623737603325952"
  description: "Multi-zone AHU with bypass static control."
  is_canonical: true
  implements:
  - AHU
  - BYPSSPC
  - DX2SC
  - ECON
  - HT2SC
  - SFSS

AHU_BYPSSPC_DXSC_ECON_HTSC_SFSS:
  id: "12583812311044587520"
  description: "Multi-zone AHU with bypass static control."
  is_canonical: true
  implements:
  - AHU
  - BYPSSPC
  - DXSC
  - ECON
  - HTSC
  - SFSS

AHU_BYPSSPC_ECON_EFSS_HP2SC_SFSS:
  id: "2865044315179057152"
  description: "Multi-zone AHU with bypass static control."
  is_canonical: true
  implements:
  - AHU
  - BYPSSPC
  - ECON
  - EFSS
  - HP2SC
  - SFSS

AHU_DX2SC_ECON_SFSS_SFVSC_SSPC:
  id: "15358029681504813056"
  description: "Multi zone AHU."
  is_canonical: true
  implements:
  - AHU
  - DX2SC
  - ECON
  - SFSS
  - SFVSC
  - SSPC

AHU_BYPSSPC_DXSC_ECON_HP2SC_SFSS:
  id: "5233937719175938048"
  description: "Multi-zone AHU with bypass static control."
  is_canonical: true
  implements:
  - AHU
  - BYPSSPC
  - DXSC
  - ECON
  - HP2SC
  - SFSS

AHU_BYPSSPC_ECON_HP2SC_HT2SC_SFSS:
  id: "7972126292617199616"
  description: "Multi-zone AHU with bypass static control."
  is_canonical: true
  implements:
  - AHU
  - BYPSSPC
  - ECON
  - HP2SC
  - HT2SC
  - SFSS


AHU_DXSC_ECON_SFSS_SFVSC_SSPC:
  id: "12088416352033832960"
  description: "Multi-zone AHU."
  is_canonical: true
  implements:
  - AHU
  - DXSC
  - ECON
  - SFSS
  - SFVSC
  - SSPC

AHU_BYPSSPC2X_DX2SC_ECON_HT2SC_SFSS:
  id: "3828814635436343296"
  description: "Single zone AHU with bypass static pressure control."
  is_canonical: true
  implements:
  - AHU
  - BYPSSPC2X
  - DX2SC
  - ECON
  - HT2SC
  - SFSS

AHU_BYPSSPC_DSP_DX2ZC_ECON_HTZC_SFSS:
  id: "14457309756030713856"
  description: "Weird type where the unit serves a zone, but has static control."
  #is_canonical: true
  implements:
  - AHU
  - BYPSSPC
  - DSP
  - DX2ZC
  - ECON
  - HTZC
  - SFSS

AHU_BYPSSPC_DX2SDC_ECON_HT2SDC_SFSS:
  id: "16294778403997876224"
  description: "Multi zone AHU with bypass static control."
  is_canonical: true
  implements:
  - AHU
  - BYPSSPC
  - DX2SDC
  - ECON
  - HT2SDC
  - SFSS

AHU_DX4SC_ECON_SFSS_SFVSC_SSPC:
  id: "2928094709962244096"
  description: "Multi-zone AHU."
  is_canonical: true
  implements:
  - AHU
  - DX4SC
  - ECON
  - SFSS
  - SFVSC
  - SSPC


AHU_CHWSDC_ECOND_HTSDC_SFSS_SHC:
  id: "13052186672291119104"
  description: "Multi-zone AHU."
  is_canonical: true
  implements:
  - AHU
  - CHWSDC
  - ECOND
  - HTSDC
  - SFSS
  - SHC


AHU_DX4SC_ECON_EFSS_SFSS_SSPC:
  id: "12151466746817019904"
  description: "Multi-zone AHU with exhaust fan."
  is_canonical: true
  implements:
  - AHU
  - DX4SC
  - ECON
  - EFSS
  - SFSS
  - SSPC

AHU_DXSC_ECON_HTSC_SFSS_SFVSC:
  id: "11430890806437740544"
  description: "Multi-zone AHU."
  is_canonical: true
  implements:
  - AHU
  - DXSC
  - ECON
  - HTSC
  - SFSS
  - SFVSC

AHU_CHWSC_ECON_SFSS_SFVSC_SSPC:
  id: "1306798844108865536"
  description: "Multi-zone AHU."
  is_canonical: true
  implements:
  - AHU
  - CHWSC
  - ECON
  - SFSS
  - SFVSC
  - SSPC

AHU_CHWSC_ECON_FDPM_HWSC_SFSS:
  id: "7539780728389632000"
  description: "Multi-zone AHU."
  is_canonical: true
  implements:
  - AHU
  - CHWSC
  - ECON
  - FDPM
  - HWSC
  - SFSS

AHU_CHWSC_ECON_SARC_SFSS_SFVSC_SSPC:
  id: "1712122810572210176"
  description: "Multi-zone AHU."
  is_canonical: true
  implements:
  - AHU
  - CHWSC
  - ECON
  - SARC
  - SFSS
  - SFVSC
  - SSPC


AHU_DX2SC_ECON_HT2SC_SFSS_SFVSC_SSPC:
  id: "10530170880963641344"
  description: "Multi-zone AHU."
  is_canonical: true
  implements:
  - AHU
  - DX2SC
  - ECON
  - HT2SC
  - SFSS
  - SFVSC
  - SSPC


AHU_BYPSSPC_DXSC_ECON_EFSS_HTSC_SFSS:
  id: "8440500653863731200"
  description: "Multi-zone AHU"
  is_canonical: true
  implements:
  - AHU
  - BYPSSPC
  - DXSC
  - ECON
  - EFSS
  - HTSC
  - SFSS

AHU_BYPSSPC_DX2SC_ECON_EFSS_HTSC_SFSS:
  id: "16763152765244407808"
  description: "Multi-zone AHU."
  is_canonical: true
  implements:
  - AHU
  - BYPSSPC
  - DX2SC
  - ECON
  - EFSS
  - HTSC
  - SFSS

AHU_BSPC_DX4SC_ECON_EFSS_SFSS_SSPC:
  id: "6819204788010352640"
  description: "Multi-zone AHU"
  is_canonical: true
  implements:
  - AHU
  - BSPC
  - DX4SC
  - ECON
  - EFSS
  - SFSS
  - SSPC


AHU_BYPSSPC_ECON_EFSS_HP2ZC_SFSS_STM:
  id: "5918484862536253440"
  description: "Multi-zone AHU. Weird unit with supply static control for a single zone."
  #is_canonical: true
  implements:
  - AHU
  - BYPSSPC
  - ECON
  - EFSS
  - HP2ZC
  - SFSS
  - STM

AHU_BYPSSPC_DX2SC_ECON_EFSS_HT2SC_SFSS:
  id: "17663872690718507008"
  description: "Multi-zone AHU."
  is_canonical: true
  implements:
  - AHU
  - BYPSSPC
  - DX2SC
  - ECON
  - EFSS
  - HT2SC
  - SFSS

AHU_CHWSC_ECON_HWSC_SFSS_SFVSC_SSPC:
  id: "1775173205355397120"
  description: "Multi-zone AHU."
  is_canonical: true
  implements:
  - AHU
  - CHWSC
  - ECON
  - HWSC
  - SFSS
  - SFVSC
  - SSPC

AHU_CHWSC_ECON_SFC_SFSS_SFVSC_SSPC:
  id: "10935494847426985984"
  description: "Multi-zone AHU."
  is_canonical: true
  implements:
  - AHU
  - CHWSC
  - ECON
  - SFC
  - SFSS
  - SFVSC
  - SSPC

AHU_DX2SC_ECON_EFSS_SFSS_SFVSC_SSPC:
  id: "15141856899391029248"
  description: "Multi-zone AHU."
  is_canonical: true
  implements:
  - AHU
  - DX2SC
  - ECON
  - EFSS
  - SFSS
  - SFVSC
  - SSPC


AHU_BSPC_DXSC_ECON_SFSS_SFVSC_SSPC:
  id: "946510873919225856"
  description: "Multi-zone AHU."
  is_canonical: true
  implements:
  - AHU
  - BSPC
  - DXSC
  - ECON
  - SFSS
  - SFVSC
  - SSPC

AHU_CHWSC_ECONM2X_MOAFC_SFSS_SFVSC_SSPC:
  id: "6323808828999598080"
  description: "Multi-zone AHU."
  is_canonical: true
  implements:
  - AHU
  - CHWSC
  - ECONM2X
  - MOAFC
  - SFSS
  - SFVSC
  - SSPC

AHU_CHWSC_ECON_FDPM_SFSS_SFVSC_SSPC:
  id: "3612641853322559488"
  description: "Multi-zone AHU."
  is_canonical: true
  implements:
  - AHU
  - CHWSC
  - ECON
  - FDPM
  - SFSS
  - SFVSC
  - SSPC

AHU_DXSC_ECONM_HWSC_SFSS_SFVSC_SSPC:
  id: "10169882910774001664"
  description: "Multi-zone AHU."
  is_canonical: true
  implements:
  - AHU
  - DXSC
  - ECONM
  - HWSC
  - SFSS
  - SFVSC
  - SSPC

AHU_BSPC_DXSC_ECON_EFSS_SFSS_SFVSC_SSPC:
  id: "6386859223782785024"
  description: "Multi-zone AHU."
  is_canonical: true
  implements:
  - AHU
  - BSPC
  - DXSC
  - ECON
  - EFSS
  - SFSS
  - SFVSC
  - SSPC

AHU_BSPC_DX4SC_ECON_EFSS_SFSS_SFVSC_SSPC:
  id: "16042576824865128448"
  description: "Multi-zone AHU."
  is_canonical: true
  implements:
  - AHU
  - BSPC
  - DX4SC
  - ECON
  - EFSS
  - SFSS
  - SFVSC
  - SSPC

AHU_DX2SC_ECON_EFSS_HT2SC_SFSS_SFVSC_SSPC:
  id: "15547180865854373888"
  description: "Multi-zone AHU."
  is_canonical: true
  implements:
  - AHU
  - DX2SC
  - ECON
  - EFSS
  - HT2SC
  - SFSS
  - SFVSC
  - SSPC

AHU_DXSC_ECON_EFSS_HTSC_SFSS_SFVSC_SSPC:
  id: "12836013890177335296"
  description: "Multi-zone AHU."
  is_canonical: true
  implements:
  - AHU
  - DXSC
  - ECON
  - EFSS
  - HTSC
  - SFSS
  - SFVSC
  - SSPC

AHU_BYPSSPC_DXSC_ECON_EFSS_HTSC_SFSS_SFVSC:
  id: "5558196892346613760"
  description: "Multi-zone AHU."
  is_canonical: true
  implements:
  - AHU
  - BYPSSPC
  - DXSC
  - ECON
  - EFSS
  - HTSC
  - SFSS
  - SFVSC

AHU_BSPC_CHWSC_ECON_EFSS_SFSS_SFVSC_SSPC:
  id: "15610231260637560832"
  description: "Multi-zone AHU."
  is_canonical: true
  implements:
  - AHU
  - BSPC
  - CHWSC
  - ECON
  - EFSS
  - SFSS
  - SFVSC
  - SSPC

AHU_BSPC_CHWSC_ECON_EFSS_HWSC_SFSS_SSPC:
  id: "4513361778796658688"
  description: "Multi-zone AHU."
  is_canonical: true
  implements:
  - AHU
  - BSPC
  - CHWSC
  - ECON
  - EFSS
  - HWSC
  - SFSS
  - SSPC

AHU_BSPC_DX2SC_ECON_EFSS_SFSS_SFVSC_SSPC:
  id: "4017965819785904128"
  description: "Multi-zone AHU."
  is_canonical: true
  implements:
  - AHU
  - BSPC
  - DX2SC
  - ECON
  - EFSS
  - SFSS
  - SFVSC
  - SSPC

AHU_DX4SC_ECON_EFSS_HWSC_SFSS_SFVSC_SSPC:
  id: "8224327871749947392"
  description: "Multi-zone AHU."
  is_canonical: true
  implements:
  - AHU
  - DX4SC
  - ECON
  - EFSS
  - HWSC
  - SFSS
  - SFVSC
  - SSPC

AHU_BSPC_DX4SC_ECON_EFSS_RHM_SFSS_SSPC:
  id: "4081016214569091072"
  description: "Multi-zone AHU."
  is_canonical: true
  implements:
  - AHU
  - BSPC
  - DX4SC
  - ECON
  - EFSS
  - RHM
  - SFSS
  - SSPC

AHU_CHWSC_ECON_FDPM_HWSC_SFSS_SFVSC_SSPC:
  id: "13736733815651434496"
  description: "Multi-zone AHU."
  is_canonical: true
  implements:
  - AHU
  - CHWSC
  - ECON
  - FDPM
  - HWSC
  - SFSS
  - SFVSC
  - SSPC

AHU_DX4ZC_ECON_EFSS_HT3ZC_SFSS_SFVSC_ZHC:
  id: "13241337856640679936"
  description: "Multi-zone AHU with some weird zone points."
  #is_canonical: true
  implements:
  - AHU
  - DX4ZC
  - ECON
  - EFSS
  - HT3ZC
  - SFSS
  - SFVSC
  - ZHC

AHU_BSPC_DX4SC_ECONM_EFSS_EFVSC_SFSS_SFVSC_SSPC:
  id: "17447699908604723200"
  description: "Multi-zone AHU."
  is_canonical: true
  implements:
  - AHU
  - BSPC
  - DX4SC
  - ECONM
  - EFSS
  - EFVSC
  - SFSS
  - SFVSC
  - SSPC

AHU_BSPC_DX4SC_ECON_EFSS_EFVSC_SFSS_SFVSC_SSPC:
  id: "3252353883132919808"
  description: "Multi-zone AHU."
  is_canonical: true
  implements:
  - AHU
  - BSPC
  - DX4SC
  - ECON
  - EFSS
  - EFVSC
  - SFSS
  - SFVSC
  - SSPC

AHU_DX2SC_ECON_EFSS_EFVSC_HTSC_SFSS_SFVSC_SSPC:
  id: "13304388251423866880"
  description: "Multi-zone AHU."
  is_canonical: true
  implements:
  - AHU
  - DX2SC
  - ECON
  - EFSS
  - EFVSC
  - HTSC
  - SFSS
  - SFVSC
  - SSPC

AHU_BSPC_DX4SC_ECON_EFSS_RHM_SFSS_SFVSC_SSPC:
  id: "9125047797224046592"
  description: "Multi-zone AHU."
  is_canonical: true
  implements:
  - AHU
  - BSPC
  - DX4SC
  - ECON
  - EFSS
  - RHM
  - SFSS
  - SFVSC
  - SSPC

AHU_CHWSC_ECON_EFSS_EFVSC_HWSC_SFSS_SFVSC_SSPC:
  id: "8629651838213292032"
  description: "Multi-zone AHU."
  is_canonical: true
  implements:
  - AHU
  - CHWSC
  - ECON
  - EFSS
  - EFVSC
  - HWSC
  - SFSS
  - SFVSC
  - SSPC

AHU_BSPC_CHWSC_ECON_EFSS_EFVSC_SFSS_SFVSC_SSPC:
  id: "730338091805442048"
  description: "Multi-zone AHU."
  is_canonical: true
  implements:
  - AHU
  - BSPC
  - CHWSC
  - ECON
  - EFSS
  - EFVSC
  - SFSS
  - SFVSC
  - SSPC

AHU_BSPC_DX4SC_ECONM_EFSS_EFVSC_SFSS2X_SFVSC_SSPC:
  id: "8692702232996478976"
  description: "Multi-zone AHU."
  is_canonical: true
  implements:
  - AHU
  - BSPC
  - DX4SC
  - ECONM
  - EFSS
  - EFVSC
  - SFSS2X
  - SFVSC
  - SSPC

AHU_BSPC_DXSC_ECON_EFSS_EFVSC_SFSS_SFVSC_SSPC:
  id: "18348419834078822400"
  description: "Multi-zone AHU."
  is_canonical: true
  implements:
  - AHU
  - BSPC
  - DXSC
  - ECON
  - EFSS
  - EFVSC
  - SFSS
  - SFVSC
  - SSPC

AHU_BSPC_CO2C_DX2SC_ECON_EFSS_SFSS_SFVSC_SSPC:
  id: "17853023875068067840"
  description: "Multi-zone AHU."
  is_canonical: true
  implements:
  - AHU
  - BSPC
  - CO2C
  - DX2SC
  - ECON
  - EFSS
  - SFSS
  - SFVSC
  - SSPC

AHU_BSPC_DX2SC_ECONM_EFSS_EFVSC_SFSS_SFVSC_SSPC:
  id: "9953710128660217856"
  description: "Multi-zone AHU."
  is_canonical: true
  implements:
  - AHU
  - BSPC
  - DX2SC
  - ECONM
  - EFSS
  - EFVSC
  - SFSS
  - SFVSC
  - SSPC

AHU_BSPC_DX4SC_ECON_EFSS_SARC_SFSS_SFVSC_SSPC:
  id: "12475725919987695616"
  description: "Multi-zone AHU."
  is_canonical: true
  implements:
  - AHU
  - BSPC
  - DX4SC
  - ECON
  - EFSS
  - SARC
  - SFSS
  - SFVSC
  - SSPC

AHU_BSPC_DX2SC_ECON_EFSS_EFVSC_SFSS_SFVSC_SSPC:
  id: "17916074269851254784"
  description: "Multi-zone AHU."
  is_canonical: true
  implements:
  - AHU
  - BSPC
  - DX2SC
  - ECON
  - EFSS
  - EFVSC
  - SFSS
  - SFVSC
  - SSPC

AHU_BSPC_DX4SC_ECON_EFSS_OAFMC_SFSS_SFVSC_SSPC:
  id: "1135662058268786688"
  description: "Multi-zone AHU."
  is_canonical: true
  implements:
  - AHU
  - BSPC
  - DX4SC
  - ECON
  - EFSS
  - OAFMC
  - SFSS
  - SFVSC
  - SSPC

AHU_BSPC_DX2SC_ECON_EFSS_HWSC_SFSS_SFVSC_SSPC:
  id: "5342024110232829952"
  description: "Multi-zone AHU."
  is_canonical: true
  implements:
  - AHU
  - BSPC
  - DX2SC
  - ECON
  - EFSS
  - HWSC
  - SFSS
  - SFVSC
  - SSPC

AHU_BSPC_DX2SC_ECON_EFSS_EFVSC_HWSC_SFSS_SFVSC_SSPC:
  id: "7864039901560307712"
  description: "Multi-zone AHU."
  is_canonical: true
  implements:
  - AHU
  - BSPC
  - DX2SC
  - ECON
  - EFSS
  - EFVSC
  - HWSC
  - SFSS
  - SFVSC
  - SSPC

AHU_BSPC_DX4SC_ECON_OAFMC_SFC_SFSS_SFVSC_SSPM:
  id: "117848542483054592"
  description: "Multi-zone AHU."
  is_canonical: true
  implements:
  - AHU
  - BSPC
  - DX4SC
  - ECON
  - OAFMC
  - SFC
  - SFSS
  - SFVSC
  - SSPM

AHU_DXSC_ECON_EFSS_EFVSC_HTSC_SFSS_SFVSC_SSPC:
  id: "10359034095123562496"
  description: "Multi-zone AHU."
  is_canonical: true
  implements:
  - AHU
  - DXSC
  - ECON
  - EFSS
  - EFVSC
  - HTSC
  - SFSS
  - SFVSC
  - SSPC

AHU_BSPC_DX5SC_ECON_EFSS_EFVSC_SFSS_SFVSC_SSPC:
  id: "17087411938415083520"
  description: "Multi-zone AHU."
  is_canonical: true
  implements:
  - AHU
  - BSPC
  - DX5SC
  - ECON
  - EFSS
  - EFVSC
  - SFSS
  - SFVSC
  - SSPC

AHU_BSPC_DX3SC_ECONM_EFSS4X_EFVSC4X_SFSS2X_SFVSC2X_SSPC:
  id: "2099432378526072832"
  description: "Multi-zone AHU."
  is_canonical: true
  implements:
  - AHU
  - BSPC
  - DX3SC
  - ECONM
  - EFSS4X
  - EFVSC4X
  - SFSS2X
  - SFVSC2X
  - SSPC

AHU_BSPC_DXSC_ECONM_EFSS_SFSS_SFVSC_SSPC_STC:
  id: "9341220579337830400"
  description: "Multi-zone AHU."
  is_canonical: true
  implements:
  - AHU
  - BSPC
  - DXSC
  - ECONM
  - EFSS
  - SFSS
  - SFVSC
  - SSPC
  - STC

AHU_BSPC_DX3SC_ECONM_EFSS_EFVSC_SFSS_SFVSC_SSPC:
  id: "5747348076696174592"
  description: "Multi-zone AHU."
  is_canonical: true
  implements:
  - AHU
  - BSPC
  - DX3SC
  - ECONM
  - EFSS
  - EFVSC
  - SFSS
  - SFVSC
  - SSPC

AHU_BSPC_DX2SC_ECON_EFSS_SARC_SFM_SFSS_SSPC:
  id: "11322804415380848640"
  description: "Multi-zone AHU."
  is_canonical: true
  implements:
  - AHU
  - BSPC
  - DX2SC
  - ECON
  - EFSS
  - SARC
  - SFM
  - SFSS
  - SSPC

AHU_BSPC_DX3SC_ECON_EFSS_EFVSC_HTSC_SFSS_SFVSC_SSPC:
  id: "334021324596838400"
  description: "Multi-zone AHU."
  is_canonical: true
  implements:
  - AHU
  - BSPC
  - DX3SC
  - ECON
  - EFSS
  - EFVSC
  - HTSC
  - SFSS
  - SFVSC
  - SSPC

AHU_BSPC_DX2SC_ECON_EFSS_EFVSC_HTSC_SFSS_SFVSC_SSPC:
  id: "4729534560910442496"
  description: "Multi-zone AHU."
  is_canonical: true
  implements:
  - AHU
  - BSPC
  - DX2SC
  - ECON
  - EFSS
  - EFVSC
  - HTSC
  - SFSS
  - SFVSC
  - SSPC


AHU_BSPC_CHWSC_ECON_EFSS_EFVSC_HWSC_SFSS_SFVSC_SSPC:
  id: "14970720113550950400"
  description: "Multi-zone AHU."
  is_canonical: true
  implements:
  - AHU
  - BSPC
  - CHWSC
  - ECON
  - EFSS
  - EFVSC
  - HWSC
  - SFSS
  - SFVSC
  - SSPC


AHU_BSPC_CHW2XSC_ECON_EFSS2X_EFVSC2X_RSPC_SFSS2X_SFVSC2X_SSPC:
  id: "3441505067482480640"
  description: "Multi-zone AHU."
  is_canonical: true
  implements:
  - AHU
  - BSPC
  - CHW2XSC
  - ECON
  - EFSS2X
  - EFVSC2X
  - RSPC
  - SFSS2X
  - SFVSC2X
  - SSPC

AHU_BSPC_DXSC_ECON_EFSS_EFVSC_FDPM_SFSS3X_SFVSC2X_SSPC:
  id: "6711118396953460736"
  description: "Multi-zone AHU."
  is_canonical: true
  implements:
  - AHU
  - BSPC
  - DXSC
  - ECON
  - EFSS
  - EFVSC
  - FDPM
  - SFSS3X
  - SFVSC2X
  - SSPC


AHU_BSPC_CHWSC_ECON_EFSS_EFVSC_OAFMC_SFSS_SFVSC_SSPC:
  id: "9557393361451614208"
  description: "Multi-zone AHU."
  is_canonical: true
  implements:
  - AHU
  - BSPC
  - CHWSC
  - ECON
  - EFSS
  - EFVSC
  - OAFMC
  - SFSS
  - SFVSC
  - SSPC

AHU_BSPC_DX4SC_ECON_EFSS_EFVSC_SARC_SFSS_SFVSC_SSPC:
  id: "13952906597765218304"
  description: "Multi-zone AHU."
  is_canonical: true
  implements:
  - AHU
  - BSPC
  - DX4SC
  - ECON
  - EFSS
  - EFVSC
  - SARC
  - SFSS
  - SFVSC
  - SSPC

AHU_BSPC_DX4SC_ECON_EFSS_EFVSC_HWSC_SFSS_SFVSC_SSPC:
  id: "12664877104337256448"
  description: "Multi-zone AHU."
  is_canonical: true
  implements:
  - AHU
  - BSPC
  - DX4SC
  - ECON
  - EFSS
  - EFVSC
  - HWSC
  - SFSS
  - SFVSC
  - SSPC

AHU_BSPC_DX2SC_ECON_EFSS_EFVSC_OAFMC_SFSS_SFVSC_SSPC:
  id: "3036181101019136000"
  description: "Multi-zone AHU."
  is_canonical: true
  implements:
  - AHU
  - BSPC
  - DX2SC
  - ECON
  - EFSS
  - EFVSC
  - OAFMC
  - SFSS
  - SFVSC
  - SSPC

AHU_CHWSC_ECON_EFSS_EFVSC_FDPM_RFC_SFSS_SFVSC_SSPC:
  id: "4945707343024226304"
  description: "Multi-zone AHU."
  is_canonical: true
  implements:
  - AHU
  - CHWSC
  - ECON
  - EFSS
  - EFVSC
  - FDPM
  - RFC
  - SFSS
  - SFVSC
  - SSPC

AHU_BSPC_DX4SC_ECONM_EFSS_EFVSC_OAFMC_SFSS_SFVSC_SSPC:
  id: "2423691551696748544"
  description: "Multi-zone AHU."
  is_canonical: true
  implements:
  - AHU
  - BSPC
  - DX4SC
  - ECONM
  - EFSS
  - EFVSC
  - OAFMC
  - SFSS
  - SFVSC
  - SSPC

AHU_BSPC_CHWSC_ECON_EFSS_OAFMC_SARC_SFSS_SFVSC_SSPC:
  id: "8053191085909868544"
  description: "Multi-zone AHU."
  is_canonical: true
  implements:
  - AHU
  - BSPC
  - CHWSC
  - ECON
  - EFSS
  - OAFMC
  - SARC
  - SFSS
  - SFVSC
  - SSPC

AHU_BSPC_DX4SC_ECON_EFSS_OAFMC_SARC_SFSS_SFVSC_SSPC:
  id: "12259553137873911808"
  description: "Multi-zone AHU."
  is_canonical: true
  implements:
  - AHU
  - BSPC
  - DX4SC
  - ECON
  - EFSS
  - OAFMC
  - SARC
  - SFSS
  - SFVSC
  - SSPC

AHU_BSPC_CHWSC_ECON_EFSS_EFVSC_MOAFC_SARC_SFSS_SFVSC_SSPC:
  id: "15934490433808236544"
  description: "Multi-zone AHU."
  is_canonical: true
  implements:
  - AHU
  - BSPC
  - CHWSC
  - ECON
  - EFSS
  - EFVSC
  - MOAFC
  - SARC
  - SFSS
  - SFVSC
  - SSPC

AHU_BSPC_DX4SC_ECON_EFSS_EFVSC_HWSC_SARC_SFSS_SFVSC_SSPC:
  id: "14169079379879002112"
  description: "Multi-zone AHU."
  is_canonical: true
  implements:
  - AHU
  - BSPC
  - DX4SC
  - ECON
  - EFSS
  - EFVSC
  - HWSC
  - SARC
  - SFSS
  - SFVSC
  - SSPC

AHU_BSPC_CHWSC_ECON_EFSS4X_EFVSC4X_FDPM_HWSC_SFSS2X_SFVSC2X_SSPC:
  id: "11647063588551524352"
  description: "Multi-zone AHU."
  is_canonical: true
  implements:
  - AHU
  - BSPC
  - CHWSC
  - ECON
  - EFSS4X
  - EFVSC4X
  - FDPM
  - HWSC
  - SFSS2X
  - SFVSC2X
  - SSPC


AHU_BSPC_CHWSC_ECON_EFSS3X_EFVSC3X_MOAFC_SARC_SFSS2X_SFVSC2X_SSPC:
  id: "4405275387739766784"
  description: "Multi-zone AHU."
  is_canonical: true
  implements:
  - AHU
  - BSPC
  - CHWSC
  - ECON
  - EFSS3X
  - EFVSC3X
  - MOAFC
  - SARC
  - SFSS2X
  - SFVSC2X
  - SSPC

AHU_BPC_CHWSC_ECONM_EFSS4X_EFVSC4X_FDPM_HWSC_MOAFC_SFSS2X_SFVSC2X_SSPC:
  id: "2639864333810532352"
  description: "Multi-zone AHU."
  is_canonical: true
  implements:
  - AHU
  - BPC
  - CHWSC
  - ECONM
  - EFSS4X
  - EFVSC4X
  - FDPM
  - HWSC
  - MOAFC
  - SFSS2X
  - SFVSC2X
  - SSPC

AHU_BSPC_CO2M_DX4SC_ECON_EFSS_EFVSC_FDPM4X_HTSC_MOAFC_OAFC_SFSS_SFVSC_SSPC:
  id: "7647867119446523904"
  description: "Multi-zone AHU."
  is_canonical: true
  implements:
  - AHU
  - BSPC
  - CO2M
  - DX4SC
  - ECON
  - EFSS
  - EFVSC
  - FDPM4X
  - HTSC
  - MOAFC
  - OAFC
  - SFSS
  - SFVSC
  - SSPC

AHU_BSPC_CHWSC_ECON_EFSS_EFSS4X_EFVSC_EFVSC4X_FDPM_HWSC_MOAFC_SFSS2X_SFVSC2X_SSPC:
  id: "13628647424594542592"
  description: "Multi-zone AHU with multiple supply/exhaust fans."
  is_canonical: true
  implements:
  - AHU
  - BSPC
  - CHWSC
  - ECON
  - EFSS
  - EFSS4X
  - EFVSC
  - EFVSC4X
  - FDPM
  - HWSC
  - MOAFC
  - SFSS2X
  - SFVSC2X
  - SSPC



AHU_BSPC_ECON_EFSS_SFSS_SFVSC_SSPC:
  id: "11863236370665308160"
  description: "Multi-zone AHU."
  is_canonical: true
  implements:
  - AHU
  - BSPC
  - ECON
  - EFSS
  - SFSS
  - SFVSC
  - SSPC

AHU_DXSC_ECON_EFSS_HWSC_SFSS_SFVSC:
  id: "7035377570124136448"
  description: "Multi-zone AHU."
  is_canonical: true
  implements:
  - AHU
  - DXSC
  - ECON
  - EFSS
  - HWSC
  - SFSS
  - SFVSC

AHU_BSPC_ECON_EFSS_SARC_SFSS_SFVSC_SSPC:
  id: "17276563122764644352"
  description: "Multi-zone AHU."
  is_canonical: true
  implements:
  - AHU
  - BSPC
  - ECON
  - EFSS
  - SARC
  - SFSS
  - SFVSC
  - SSPC

AHU_BSPC_DX3SC_ECONM_EFSS_EFVSC_HTSC_SFSS_SFVSC_SSPC:
  id: "16871239156301299712"
  description: "Multi-zone AHU."
  is_canonical: true
  implements:
  - AHU
  - BSPC
  - DX3SC
  - ECONM
  - EFSS
  - EFVSC
  - HTSC
  - SFSS
  - SFVSC
  - SSPC

AHU_BSPC_DX4SC_ECONM_EFSS_EFVSC_OAFC_SARC_SFSS_SFVSC_SSPC:
  id: "9016961406167154688"
  description: "Multi-zone AHU."
  is_canonical: true
  implements:
  - AHU
  - BSPC
  - DX4SC
  - ECONM
  - EFSS
  - EFVSC
  - OAFC
  - SARC
  - SFSS
  - SFVSC
  - SSPC

AHU_BSPC_CHWSC_ECON_EFSS_EFVSC_HWSC_PHWSC_SFSS_SFVSC_SSPC:
  id: "16258749606978912256"
  description: "Multi-zone AHU."
  is_canonical: true
  implements:
  - AHU
  - BSPC
  - CHWSC
  - ECON
  - EFSS
  - EFVSC
  - HWSC
  - PHWSC
  - SFSS
  - SFVSC
  - SSPC

AHU_UNDEFINED:
  id: "8989855146007592960"
  description: "An AHU with no telemetry data. Note this is non-canonical, as it is typically expected that telemetry will normally be available."
  implements:
  - AHU
  
AHU_BSPC_DX4SC_ECON_EFSS_EFVSC_MOAFC_SFSS_SFVSC_SSPC_STC:
  id: "16383179138871066624"
  description: "Multi-zone AHU with minimum ventilation control."
  is_canonical: true
  implements:
  - AHU
  - BSPC
  - DX4SC
  - ECON
  - EFSS
  - EFVSC
  - MOAFC
  - SFSS
  - SFVSC
  - SSPC
  - STC

AHU_DX2SC_ECONM_EFSS_SARC_SFC_SFSS_SFVSC_SSPC:
  id: "9024297347747676160"
  description: "Multi zone unit with 2-stage compressor."
  is_canonical: true
  implements:
  - AHU
  - DX2SC
  - ECONM
  - EFSS
  - SARC
  - SFC
  - SFSS
  - SFVSC
  - SSPC

AHU_BSPC_DX4SC_ECONM_EDPM_EFSS_EFVSC_SFSS_SFVSC_SSPC_STC:
  id: "14176415321459523584"
  description: "Multi-zone AHU with exhaust damper monitoring"
  is_canonical: true
  implements:
  - AHU
  - BSPC
  - DX4SC
  - ECONM
  - EDPM
  - EFSS
  - EFVSC
  - SFSS
  - SFVSC
  - SSPC
  - STC

AHU_CHWSC_ECONM_FDPM_MOAFC_SFSS2X_SFVSC2X_SSPC_SARC:
  id: "1278105988670423040"
  description: "Multi-zone AHU with dual fans, static control and filter monitoring."
  is_canonical: true
  implements:
  - AHU
  - CHWSC
  - ECONM
  - FDPM
  - MOAFC
  - SFSS2X
  - SFVSC2X
  - SSPC
  - SARC

AHU_CHWSC_ECONM_FDPM_HWSC_SFSS_STC:
  id: "6502281556420198400"
  description: "Multi-zone AHU."
  is_canonical: true
  implements:
  - AHU
  - CHWSC
  - ECONM
  - FDPM
  - HWSC
  - SFSS
  - STC

AHU_CHWSC_ECONM_FDPM_HWSC_SFSS_SFVSC_SSPC_SARC:
  id: "1395199578982055936"
  description: "Multi-zone AHU."
  is_canonical: true
  implements:
  - AHU
  - CHWSC
  - ECONM
  - FDPM
  - HWSC
  - SFSS
  - SFVSC
  - SSPC
  - SARC


AHU_EDBPC_DX4SC_ECONM_EFSS_EFVSC_SFSS_SFVSC_SARC_SSPC:
  id: "18247669384602451968"
  description: "Multi-zone AHU."
  is_canonical: true
  implements:
  - AHU
  - EDBPC
  - DX4SC
  - ECONM
  - EFSS
  - EFVSC
  - SFSS
  - SFVSC
  - SARC
  - SSPC

AHU_BSPC_DX4SC_ECONM_EFSS_SARC_SFSS_SFVSC_SSPC:
  id: "2647200275391053824"
  description: "Multi-zone AHU."
  is_canonical: true
  implements:
  - AHU
  - BSPC
  - DX4SC
  - ECONM
  - EFSS
  - SARC
  - SFSS
  - SFVSC
  - SSPC


AHU_BSPC_DX4SC_ECON_EFSS_SFSS_SFVSC_SSPC_HWSC:
  id: "10501478025525198848"
  description: "Multi-zone AHU."
  is_canonical: true
  implements:
  - AHU
  - BSPC
  - DX4SC
  - ECON
  - EFSS
  - SFSS
  - SFVSC
  - SSPC
  - HWSC

AHU_BSPC_DX4SC_ECONM_EFSS_EFVSC_SFSS2X_SFVSC2X_SSPC_SARC:
  id: "15725653593274974208"
  description: "Multi-zone AHU."
  is_canonical: true
  implements:
  - AHU
  - BSPC
  - DX4SC
  - ECONM
  - EFSS
  - EFVSC
  - SFSS2X
  - SFVSC2X
  - SSPC
  - SARC

AHU_CHWSC_HWSC_SFSS_SFVSC_SSPC:
  id: "10618571615836831744"
  description: "Multi-zone AHU."
  is_canonical: true
  implements:
  - AHU
  - CHWSC
  - HWSC
  - SFSS
  - SFVSC
  - SSPC

AHU_BSPC_DFSS_DSP_DX4DC_HWDC_ECONM_EFSS:
  id: "11870572312245829632"
  description: "Single zone AHU."
  is_canonical: true
  implements:
  - AHU
  - BSPC
  - DFSS
  - DSP
  - DX4DC
  - HWDC
  - ECONM
  - EFSS

AHU_DFSS_DSP_DX3ZC_ECONZ:
  id: "5889792007097810944"
  description: "Single zone AHU."
  is_canonical: true
  implements:
  - AHU
  - DFSS
  - DSP
  - DX3ZC
  - ECONZ

AHU_DX4SC_ECONM_EFSS_EFVSC_SFSS_SFVSC_SSPC:
  id: "4196438547206504448"
  description: "Multi-zone AHU."
  is_canonical: true
  implements:
  - AHU
  - DX4SC
  - ECONM
  - EFSS
  - EFVSC
  - SFSS
  - SFVSC
  - SSPC

AHU_DX4ZC_DFSS_DFVSC_EFSS_EFVSC_DSP_ECONZ:
  id: "6006885597409443840"
  description: "Single zone AHU, four-stage DX cooling."
  is_canonical: true
  implements:
  - AHU
  - DX4ZC
  - DFSS
  - DFVSC
  - EFSS
  - EFVSC
  - DSP
  - ECONZ

AHU_CO2C_DFSS_DFVSC_EFS_EFVSC_DX2ZC_ECONZ_HTZC:
  id: "9456642911975243776"
  description: "Single zone AHU."
  is_canonical: true
  implements:
  - AHU
  - CO2C
  - DFSS
  - DFVSC
  - EFSS
  - EFVSC
  - DX2ZC
  - ECONZ
  - HTZC

AHU_BSPC_DX6SC_ECON_EFSS_EFVSC_SFSS_SFVSC_SSP_SARC:
  id: "15113164043952586752"
  description: "Multi-zone AHU."
  is_canonical: true
  implements:
  - AHU
  - BSPC
  - DX6SC
  - ECON
  - EFSS
  - EFVSC
  - SFSS
  - SFVSC
  - SSPC
  - SARC

AHU_BSPC_DXSC_ECON_EFSS_SFSS_SFVSC_SSPC_SARC:
  id: "13419810584061280256"
  description: "Multi-zone AHU."
  is_canonical: true
  implements:
  - AHU
  - BSPC
  - DXSC
  - ECON
  - EFSS
  - SFSS
  - SFVSC
  - SSPC
  - SARC

AHU_CO2M_DFSS_DFVSC_DSP_DXZC_ECOND_EFSS_EFVSC_HTZC:
  id: "15230257634264219648"
  description: "Single zone AHU."
  is_canonical: true
  implements:
  - AHU
  - CO2M
  - DFSS
  - DFVSC
  - DSP
  - DXZC
  - ECOND
  - EFSS
  - EFVSC
  - HTZC

AHU_BSPC_DXSC_ECON_EFSS_EFVSC_SFSS_SFVSC_SSPC_SARC:
  id: "4844956893547855872"
  description: "Multi-zone AHU."
  is_canonical: true
  implements:
  - AHU
  - BSPC
  - DXSC
  - ECON
  - EFSS
  - EFVSC
  - SFSS
  - SFVSC
  - SSPC
  - SARC

AHU_ZSPC_CHWDC_CSP_ECONMD_DFSS_DFVSC_HWDC:
  id: "16482258330673217536"
  description: "Single zone unit with dehumidifcation CHW coil"
  is_canonical: true
  implements:
  - AHU
  - ZSPC
  - CHWDC
  - CSP
  - ECONMD
  - DFSS
  - DFVSC
  - HWDC


AHU_DX2DSPRTC_SFSS_VOADM_ZHDHC_SSPC_STM_BYPDM:
  id: "8808124565633892352"
  description: "Multi-zone AHU with dual setpoint return air temperature control"
  is_canonical: true
  implements:
  - AHU
  - DX2DSPRTC
  - SFSS
  - VOADM
  - ZHDHC
  - SSPC
  - STM
  - BYPDM


AHU_CHW2XSC_ECON_ED_EFSS2X_EFVSC2X_HWSC_SFSS2X_SFVSC2X_SHM_RHM_SARC_SFM_SSPC_ZSPC_RSPC_RFC:
  id: "3701042588195749888"
  description: "Multi zone lab unit with two CHW and HW coils"
  is_canonical: true
  implements:
  - AHU
  - CHW2XSC
  - ECON
  - ED
  - EFSS2X
  - EFVSC2X
  - HWSC
  - SFSS2X
  - SFVSC2X
  - SHM
  - RHM
  - SARC
  - SFM
  - SSPC
  - ZSPC
  - RSPC
  - RFC

AHU_ECON_DFSS_DFVSC_DSP_HWZC_CHWZC_CO2C:
  id: "14068328930402631680"
  description: "Hydronic variable speed fan coil with cooling and heating (zone temp control)."
  is_canonical: true
  implements:
  - ECOND
  - DFSS
  - DFVSC
  - DSP
  - HWZC
  - CHWZC
  - CO2C

AHU_DFSS_DFVSC_DSP_HWZC_CHWZC_ECONZ_CO2C:
  id: "1494278770784206848"
  description: "Hydronic variable speed fan coil with cooling and heating (zone temp control) and direct CO2 control."
  is_canonical: true
  implements:
  - AHU
  - DFSS
  - DFVSC
  - DSP
  - HWZC
  - CHWZC
  - ECONZ
  - CO2C

AHU_BYPSSPC_DX2SC_ECON_EFSS_HT2SC_SFSS_SARC:
  id: "14669629849400770560"
  description: "Air handler with bypass damper static control, two-stage DX cooling, two-stage heating, and supply air reset control."
  is_canonical: true
  implements:
  - AHU
  - BYPSSPC
  - DX2SC
  - ECON
  - EFSS
  - HT2SC
  - SFSS
  - SARC

AHU_DFSS_DFVSC_DSP_DX3ZC_ECONZ_HT2ZC:
  id: "9929101958918963200"
  description: "Single-zone AHU with dual setpoint control, 3-stage cooling, 2-stage heating"
  is_canonical: true
  implements:
  - AHU
  - DFSS
  - DFVSC
  - DSP
  - DX3ZC
  - ECONZ
  - HT2ZC

AHU_DFSS_DFVSC_DSP_DX3ZC_ECONZ:
  id: "12766369724162375680"
  description: "Single-zone AHU with 3-stage cooling"
  is_canonical: true
  implements:
  - AHU
  - DFSS
  - DFVSC
  - DSP
  - DX3ZC
  - ECONZ

AHU_BYPSSPC_DX3SC_ECON_HT2SC_SFSS_SFVSC:
  id: "6682006627584835584"
  description: "Multi-zone AHU with bypass staic control, 3-stage cooling, 2-stage heating"
  is_canonical: true
  implements:
  - AHU
  - BYPSSPC
  - DX3SC
  - ECON
  - HT2SC
  - SFSS
  - SFVSC

<<<<<<< HEAD
AHU_DFVSC_ZTC_RTM_DTM_HPZTC_CWDT_CO2C_OADM_FDPM_AHAC_WLDS:
  description: "Single zone variable speed water cooled heat pump with CO2 override, after hours override and leak detection"
  is_canonical: true
  implements:
  - AHU
  - DFVSC
  - ZTC
  - RTM
  - DTM
  - HPZTC
  - CWDT
  - CO2C
  - OADM
  - FDPM
  - AHAC
  - SAFETY/WLDS

AHU_DFVSC_ZTC_RTM_DTM_HPZTC_CWDT_CO2C_OADM_FDPM_AHAC:
  description: "Single zone variable speed water cooled heat pump with CO2 override and after hours override"
  is_canonical: true
  implements:
  - AHU
  - DFVSC
  - ZTC
  - RTM
  - DTM
  - HPZTC
  - CWDT
  - CO2C
  - OADM
  - FDPM
  - AHAC
  
AHU_SS_SSPC_CHWVM_HWVM_STM_FDPM_OA:
  description: "AHU for preconditioning supply air"
  is_canonical: true
  implements:
  - AHU
  - SS
  - SSPC
  - CHWVM
  - HWVM
  - STM
  - FDPM
  - OA

AHU_SFVSC_SSPC_STC_CHWSC_ECON_FDPM:
  description: "AHU with supply fan speed control, supply temperature control and filter monitoring."
  is_canonical: true
  implements:
  - AHU
  - SFVSC
  - SSPC
  - STC
  - CHWSC
  - ECON
  - FDPM

AHU_DFFC_ZTC_CHWZTC_HWZTC_ECONZ_DTM_RTM_CO2C_FDPM_AHAC:
  description: "Single zone AHU with zone temperature and CO2 control, and filter monitoring."
  is_canonical: true
  implements:
  - AHU
  - DFFC
  - ZTC
  - CHWZTC
  - HWZTC
  - DTM
  - RTM
  - CO2C
  - FDPM
  - ECONZ
  - AHAC

AHU_RTC_RHC_FDPM_REFM_WLDS:
  description: "AHU with return temperature and humidity control, and refrigerant and water leak monitoring. "
  is_canonical: true
  implements:
  - AHU
  - RTC
  - RHC
  - FDPM
  - REFM
  - SAFETY/WLDS
=======
AHU_DFSS_UV_H3X_DTC_DFVSFC_CHWVM:
  id: "4034813636458315776"
  description: "AHU with discharge air/fan, chilled water valve and UV lamp operation."
  is_canonical: true
  implements:
  - AHU
  - UV
  - H3X
  - DTC
  - DFVSFC
  - CHWVM
  - DFSS
  opt_uses:
  - control_status
  - lost_power_alarm
  - filter_alarm
  - control_mode
  - run_mode
  - schedule_run_command
  - discharge_air_flowrate_status

AHU_DFSS_DTC_DFVSFC_CHWVM_RTM:
  id: "10430769532254552064"
  description: "AHU with discharge air/fan and chilled water valve operation."
  is_canonical: true
  implements:
  - AHU
  - DFSS
  - DTC
  - DFVSFC
  - CHWVM
  - RTM
  opt_uses:
  - control_status
  - lost_power_alarm
  - filter_alarm
  - control_mode
  - run_mode
  - schedule_run_command
  - smoke_alarm
  - discharge_air_flowrate_status
  - leaving_cooling_coil_temperature_sensor
  - entering_cooling_coil_temperature_sensor

AHU_DFSS_DTC_CHWVM_RTM:
  id: "11889091386592460800"
  description: "AHU with discharge air and chilled water valve operation."
  is_canonical: true
  implements:
  - AHU
  - DFSS
  - DTC
  - CHWVM
  - RTM
  opt_uses:
  - lost_power_alarm
  - filter_alarm
  - control_mode
  - run_mode
  - schedule_run_command
  - smoke_alarm
  - entering_cooling_coil_temperature_sensor
  - leaving_cooling_coil_temperature_sensor
  - control_status

AHU_CHWDT_CHWVM_CLPM_DFSS_CHWZTC:
  id: "13060871714638921728"
  description: "AHU with chilled water valve operation and discharge fan operation. Chilled return/supply temp and zone air temp monitoring."
  is_canonical: true
  implements:
  - AHU
  - CHWDT
  - CHWVM
  - CLPM
  - DFSS
  - CHWZTC
  opt_uses:
  - filter_differential_pressure_status
  - lost_power_alarm
  - filter_alarm
  - control_mode
  - run_mode
  - schedule_run_command
  - smoke_alarm
  - control_status

AHU_DFVSC_CHWVM_CLPM_DTC_UV_CO2C_MTM_OAFM_RHM_CHWDT_RTC:
  id: "11313475059219169280"
  description: "AHU with discharge air, chilled water valve, discharge air/fan, CO2, UV and chilled supply/return water operation."
  is_canonical: true
  implements:
  - AHU
  - DFVSC
  - CHWVM
  - CLPM
  - DTC
  - UV
  - CO2C
  - MTM
  - OAFM
  - RHM
  - CHWDT
  - DFSS
  - RTC
  uses:
  - discharge_air_damper_percentage_command
  opt_uses:
  - control_status
  - filter_differential_pressure_status
  - lost_power_alarm
  - filter_alarm
  - control_mode
  - run_mode
  - schedule_run_command
  - smoke_alarm

AHU_DTC_DFSS_CHWVM_OAFM_CLPM_CHWDT_CO2C_UV:
  id: "13258185673313091584"
  description: "AHU with discharge air, chilled water valve, discharge air/fan, CO2, UV and chilled supply/return water operation."
  is_canonical: true
  implements:
  - AHU
  - DTC
  - DFSS
  - CHWVM
  - OAFM
  - CLPM
  - CHWDT
  - CO2C
  - UV
  opt_uses:
  - filter_differential_pressure_status
  - filter_alarm
  - control_mode
  - run_mode
  - smoke_alarm
  - control_status

AHU_DTC_CHWVM_H3X_OAMC_DFVSC_UV_CO2C2X_ZHM_ZTM:
  id: "5819083513827164160"
  description: "AHU with discharge air, chilled water valve, outside air, discharge air/fan, CO2, heater, UV and chilled supply/return water operation."
  is_canonical: true
  implements:
  - AHU
  - DTC
  - CHWVM
  - H3X
  - OAMC
  - DFVSC
  - UV
  - CO2C2X
  - ZHM
  - ZTM
  uses:
  - discharge_air_damper_percentage_command
  opt_uses:
  - filter_differential_pressure_status
  - filter_alarm
  - control_mode
  - run_mode
  - smoke_alarm
  - control_status

AHU_CHWDT_CHWVM_CLPM_OAFM_STC_SFSS_UV_CO2C:
  id: "7277405368165072896"
  description: "AHU with supply air, chilled water valve, outside air, supply air/fan, CO2, heater, UV and chilled supply/return water operation."
  is_canonical: true
  implements:
  - AHU
  - CHWDT
  - CHWVM
  - CLPM
  - OAFM
  - STC
  - SFSS
  - UV
  - CO2C
  opt_uses:
  - filter_differential_pressure_status
  - filter_alarm
  - control_mode
  - run_mode
  - smoke_alarm
  - supply_fan_lost_power_alarm
  - control_status

AHU_BSPC_DX4SC_ECONM_EDPM_EFSS_EFVSC_SFSS_SFVSC_SSPC_STC_SSPCSCM_STCSCM:
  id: "11591053366720987136"
  description: "Multi-zone AHU with supply temperature and pressure control with supervisor control mode types (machine learning)."
  is_canonical: true
  implements:
  - AHU_BSPC_DX4SC_ECONM_EDPM_EFSS_EFVSC_SFSS_SFVSC_SSPC_STC
  - SSPCSCM
  - STCSCM

AHU_BSPC_DX3SC_ECON_EFSS_EFVSC_SFSS_SFVSC_SSPC_STC_REFSM2X_REFPM2X:
  id: "2888577162548346880"
  description: "Multi-zone AHU with two-circuit refrigeration monitoring and supply air temperature and pressure control."
  is_canonical: true
  implements:
  - AHU
  - BSPC
  - DX3SC
  - ECON
  - EFSS
  - EFVSC
  - SFSS
  - SFVSC
  - SSPC
  - STC
  - REFSM2X
  - REFPM2X

AHU_BSPC_DX3SC_ECON_EFSS_EFVSC_SFSS_SFVSC_SSPC_STC_REFSM2X_REFPM2X_SSPCSCM_STCSCM:
  id: "15543692115459440640"
  description: "Multi-zone AHU with refrigeration monitoring and supply air temperature and pressure control with supervisor control mode types (machine learning)."
  is_canonical: true
  implements:
  - AHU_BSPC_DX3SC_ECON_EFSS_EFVSC_SFSS_SFVSC_SSPC_STC_REFSM2X_REFPM2X
  - SSPCSCM
  - STCSCM

AHU_BSPC_CHWSC_ECON_EFSS_EFVSC_HWSC_SFSS_SFVSC_SHC_SSPC:
  id: "7811011555264299008"
  description: "Multi-zone AHU with chilled and heating water coils and supply air humidity control."
  is_canonical: true
  implements:
  - AHU
  - BSPC
  - CHWSC
  - ECON
  - EFSS
  - EFVSC
  - HWSC
  - SFSS
  - SFVSC
  - SHC
  - SSPC

AHU_BSPC_DX4SC_ECON_EFSS_EFVSC_HW2SC_SARC_SFSS_SFVSC_SSPC:
  id: "12805503542018179072"
  description: "Multi-zone AHU with two heating water coils."
  is_canonical: true
  implements:
  - AHU
  - BSPC
  - DX4SC
  - ECON
  - EFSS
  - EFVSC
  - HW2SC
  - SARC
  - SFSS
  - SFVSC
  - SSPC

AHU_DX6SC_CHWSC_ECON_EFSS2X_EFVSC2X_HWSC_SFSS2X_SFVSC2X_SSPC:
  id: "18435003076231299072"
  description: "Multi-zone AHU with six-stage DX cooling and chilled and heating water valves."
  is_canonical: true
  implements:
  - AHU
  - DX6SC
  - CHWSC
  - ECON
  - EFSS2X
  - EFVSC2X
  - HWSC
  - SFSS2X
  - SFVSC2X
  - SSPC

AHU_BSPC_DX6SC_ECON_EFSS_EFVSC_HWSC_SARC_SFSS_SFVSC_SSPC:
  id: "12111949199403122688"
  description: "Multi-zone AHU with six-stage DX cooling and heating water valve."
  is_canonical: true
  implements:
  - BSPC
  - DX6SC
  - ECON
  - EFSS
  - EFVSC
  - HWSC
  - SARC
  - SFSS
  - SFVSC
  - SSPC

AHU_BSPC_DX3SC_ECON_EFSS_HT2SC_SFSS_SFVSC_SSPC:
  id: "4014477069390970880"
  description: "Multi-zone AHU with three-stage DX cooling and two-stage heating."
  is_canonical: true
  implements:
  - AHU
  - BSPC
  - DX3SC
  - ECON
  - EFSS
  - HT2SC
  - SFSS
  - SFVSC
  - SSPC

AHU_BSPC_DXSC_ECON_EFSS_EFVSC_PHWSC_SFSS_SFVSC_SSPC_STC:
  id: "17034383592119074816"
  description: "Multi-zone AHU with DX cooling and preheating water valve."
  is_canonical: true
  implements:
  - AHU
  - BSPC
  - DXSC
  - ECON
  - EFSS
  - EFVSC
  - PHWSC
  - SFSS
  - SFVSC
  - SSPC
  - STC

AHU_BSPC_DXSC_ECON_EFSS_EFVSC_HWSC_SARC_SFSS_SFVSC_SSPC:
  id: "8193817523590791168"
  description: "Multi-zone AHU with DX cooling and heating water valve."
  is_canonical: true
  implements:
  - AHU
  - BSPC
  - DXSC
  - ECON
  - EFSS
  - EFVSC
  - HWSC
  - SARC
  - SFSS
  - SFVSC
  - SSPC

AHU_BSPC_BYPSSPC_DX2SC_ECON_EFSS_HTSC_SFSS:
  id: "15280600285970432"
  description: "Multi-zone AHU with bypass static pressure control, two-stage DX cooling and single-stage heating."
  is_canonical: true
  implements:
  - AHU
  - BSPC
  - BYPSSPC
  - DX2SC
  - ECON
  - EFSS
  - HTSC
  - SFSS

AHU_BSPC_DX4SC_ECON_EFSS_EFVSC_SARC_SFSS_SFVSC_SSPC_SSPCSCM_STCSCM:
  id: "4539990850909765632"
  description: "Multi-zone AHU with four-stage DX cooling and with supervisor control mode types (machine learning)."
  is_canonical: true
  implements:
  - AHU_BSPC_DX4SC_ECON_EFSS_EFVSC_SARC_SFSS_SFVSC_SSPC
  - SSPCSCM
  - STCSCM

AHU_BSPC_DX2SC_ECON_EFSS_SFSS_SFVSC_SSPC_SSPCSCM_STCSCM:
  id: "9692108824621613056"
  description: "Multi-zone AHU with two-stage DX cooling and with supervisor control mode types (machine learning)."
  is_canonical: true
  implements:
  - AHU_BSPC_DX2SC_ECON_EFSS_SFSS_SFVSC_SSPC
  - SSPCSCM
  - STCSCM

AHU_BSPC_DXSC_ECON_EFSS_EFVSC_SFSS_SFVSC_SSPC_SARC_SSPCSCM_STCSCM:
  id: "7170093033294135296"
  description: "Multi-zone AHU with single-stage DX cooling and exhaust/supply fan spped control, and with supervisor control mode types (machine learning)."
  is_canonical: true
  implements:
  - AHU_BSPC_DXSC_ECON_EFSS_EFVSC_SFSS_SFVSC_SSPC_SARC
  - SSPCSCM
  - STCSCM

AHU_BSPC_DXSC_ECON_SFSS_SFVSC_SSPC_SSPCSCM_STCSCM:
  id: "15294586761070510080"
  description: "Multi-zone AHU with single-stage DX cooling and supply fan spped control, and with supervisor control mode types (machine learning)."
  is_canonical: true
  implements:
  - AHU_BSPC_DXSC_ECON_SFSS_SFVSC_SSPC
  - SSPCSCM
  - STCSCM
>>>>>>> 93481150

###################################
### Existing Non-standard Types ###
###################################

# TODO: Remove pressure points from AHU_US_MTV_1250_16
# TODO: Remove zone air co2 setpoint from AHU_US_MTV_1300_2
# TODO: Every AHU must have outside_air_temperature_sensor, so almost every AHU is currently incomplete.
#       See b/148117417 for details

AHU_US_LVK_7633_1: # This building isnt found in the BMS anymore... Where is it?
  id: "5764350924508102656"
  description: "Non-standard type for 7633"
  implements:
  - REMAP_REQUIRED
  uses:
  - building_air_static_pressure_sensor
  - building_air_static_pressure_setpoint
  - compressor_run_command_1
  - compressor_run_command_2
  - compressor_run_command_3
  - compressor_run_command_4
  - compressor_speed_percentage_command
  - economizer_mode
  - exhaust_air_damper_percentage_command
  - exhaust_fan_run_command
  - exhaust_fan_run_status
  - exhaust_fan_speed_frequency_sensor
  - exhaust_fan_speed_percentage_command
  - mixed_air_temperature_sensor
  - outside_air_damper_percentage_command
  - outside_air_flowrate_sensor
  - outside_air_flowrate_setpoint
  - return_air_temperature_sensor
  - supply_air_static_pressure_sensor
  - supply_air_static_pressure_setpoint
  - supply_air_temperature_sensor
  - supply_air_temperature_setpoint
  - supply_fan_run_command
  - supply_fan_run_status
  - supply_fan_speed_frequency_sensor
  - supply_fan_speed_percentage_command
  - supply_air_flowrate_sensor

AHU_US_LVK_7633_2: # This building isnt found in the BMS anymore... Where is it?
  id: "6039492714242768896"
  description: "Non-standard type for 7633"
  implements:
  - REMAP_REQUIRED
  uses:
  - compressor_run_command
  - economizer_mode
  - outside_air_damper_percentage_command
  - return_air_temperature_sensor
  - supply_air_temperature_sensor
  - supply_fan_run_command
  - supply_fan_run_status
  - zone_air_cooling_temperature_setpoint
  - zone_air_temperature_sensor

AHU_US_MTV_1015_2:
  id: "15369403029782528000"
  description: "Non-standard type for 1015 ACs"
  implements:
  - AHU_BSPC_DX4SC_ECON_EFSS_SFSS_SFVSC_SSPC
  - INCOMPLETE
  uses:
  - zone_air_temperature_sensor
  - zone_air_cooling_temperature_setpoint
  - zone_air_heating_temperature_setpoint

AHU_US_MTV_1201_2:
  id: "2255976446042308608"
  description: "Non-standard type for 1201 ACs"
  implements:
  - AHU_BSPC_DX4SC_ECON_EFSS_SFSS_SFVSC_SSPC
  - INCOMPLETE
  uses:
  - supply_air_damper_command
  - supply_air_damper_status

AHU_US_MTV_1210_10:
  id: "833331545002475520"
  description: "Non-standard type for 1210"
  implements:
  - AHU_BSPC_DX3SC_ECON_EFSS_EFVSC_HTSC_SFSS_SFVSC_SSPC
  - INCOMPLETE
  uses:
  - zone_air_temperature_sensor
  - zone_air_cooling_temperature_setpoint
  - zone_air_heating_temperature_setpoint

AHU_US_MTV_1210_2:
  id: "3512973323287920640"
  description: "Non-standard type for 1210"
  implements:
  - AHU_DX2SC_ECON_HT2SC_SFSS_SFVSC_SSPC
  - INCOMPLETE
  uses:
  - zone_air_temperature_sensor
  - zone_air_cooling_temperature_setpoint
  - zone_air_heating_temperature_setpoint

AHU_US_MTV_1210_5: # Appears changed in the controller.
  id: "10056703581857251328"
  description: "Non-standard type for 1210"
  implements:
  - REMAP_REQUIRED
  uses:
  - compressor_run_command
  - economizer_mode
  - heater_run_command
  - mixed_air_temperature_sensor
  - outside_air_damper_percentage_command
  - return_air_temperature_sensor
  - supply_air_static_pressure_setpoint
  - supply_air_temperature_sensor
  - supply_air_temperature_setpoint
  - supply_fan_run_command
  - supply_fan_run_status
  - supply_air_flowrate_sensor
  - zone_air_cooling_temperature_setpoint
  - zone_air_heating_temperature_setpoint

AHU_US_MTV_1210_7:
  id: "12736345360142696448"
  description: "Non-standard type for 1210"
  implements:
  - AHU_DX2SC_ECON_EFSS_HT2SC_SFSS_SFVSC_SSPC
  - INCOMPLETE
  uses:
  - zone_air_cooling_temperature_setpoint
  - zone_air_heating_temperature_setpoint
  - zone_air_temperature_sensor

AHU_US_MTV_1210_9:
  id: "12957021741883850752"
  description: "Non-standard type for 1210"
  implements:
  - AHU_BYPSSPC_DX2SC_ECON_HT2SC_SFSS
  - INCOMPLETE
  uses:
  - zone_air_heating_temperature_setpoint
  - zone_air_cooling_temperature_setpoint

AHU_US_MTV_1220_4:
  id: "2699440271849947136"
  description: "Non-standard type for 1220"
  implements:
  - AHU_DXSC_ECON_EFSS_HTSC_SFSS_SFVSC_SSPC
  - INCOMPLETE
  uses:
  - zone_air_temperature_sensor
  - zone_air_heating_temperature_setpoint
  - zone_air_cooling_temperature_setpoint

AHU_US_MTV_1230_10:
  id: "328295068039380992"
  description: "Non-standard type for 1230 ACs"
  implements:
  - AHU_BYPSSPC_ECON_EFSS_HP2SC_SFSS
  - INCOMPLETE
  uses:
  - zone_air_cooling_temperature_setpoint
  - zone_air_heating_temperature_setpoint
  - zone_air_temperature_sensor

AHU_US_MTV_1230_2:
  id: "5329542454234316800"
  description: "Non-standard type for 1230"
  implements:
  - AHU_DFSS_DSP_DXDC_ECOND_EFSS_HTDC
  - INCOMPLETE
  uses:
  - discharge_air_flowrate_sensor

AHU_US_MTV_1230_6:
  id: "9551667104894156800"
  description: "Non-standard type for 1230 ACs"
  implements:
  - AHU_US_MTV_1250_15
  - DEPRECATED

AHU_US_MTV_1250_12:
  id: "14240055054475198464"
  description: "Non-standard type for 1250 ACs"
  implements:
  - AHU_DX2SC_ECON_EFSS_EFVSC_HTSC_SFSS_SFVSC_SSPC
  - INCOMPLETE
  uses:
  - zone_air_temperature_sensor
  - zone_air_heating_temperature_setpoint
  - zone_air_cooling_temperature_setpoint

AHU_US_MTV_1250_13:
  id: "3724149924565090304"
  description: "Non-standard type for 1250 ACs"
  implements:
  - AHU_US_MTV_1250_15 # Deprecated
  - DEPRECATED

AHU_US_MTV_1250_15:
  id: "5394985386319544320"
  description: "Non-standard type for 1250"
  implements:
  - AHU_BSPC_DX2SC_ECON_EFSS_EFVSC_HTSC_SFSS_SFVSC_SSPC
  - INCOMPLETE
  uses:
  - zone_air_temperature_sensor

AHU_US_MTV_1250_16:
  id: "12407090006135406592"
  description: "Non-standard type for 1250 ACs"
  implements:
  - AHU_CO2C_DFSS_DFVSC_DSP_DX2DC_ECOND_EFSS_EFVSC_HTDC
  - REMAP_REQUIRED
  uses:
  - supply_air_static_pressure_setpoint # Remove
  - supply_air_static_pressure_sensor # Remove

AHU_US_MTV_1250_8:
  id: "8335835942992478208"
  description: "Non-standard type for 1250"
  implements:
  - AHU_DFSS_DSP_DX2DC_ECOND_EFSS_HT2DC
  - INCOMPLETE
  uses:
  - discharge_air_heating_percentage_command # What is this?

AHU_US_MTV_1295_1:
  id: "787310386310283264"
  description: "Non-standard type for 1295"
  implements:
  - AHU_DX2SC_ECON_SFSS_SFVSC_SSPC
  - INCOMPLETE
  uses:
  - building_air_static_pressure_sensor

AHU_US_MTV_1300_10:
  id: "10010682423165059072"
  description: "Non-standard type for 1300"
  implements:
  - AHU_BYPSSPC_DXSC_ECON_HP2SC_SFSS
  - INCOMPLETE
  uses:
  - zone_air_co2_concentration_setpoint

AHU_US_MTV_1300_2:
  id: "9055919302162513920"
  description: "Non-standard type for 1300"
  implements:
  - AHU_BYPSSPC_ECON_HP2SC_HT2SC_SFSS
  - INCOMPLETE
  uses:
  - zone_air_co2_concentration_setpoint # Remove

AHU_US_MTV_1667_1:
  id: "5989460537132449792"
  description: "Non-standard type for 1667 ACs"
  implements:
  - AHU_BSPC_DX4SC_ECON_EFSS_SFSS_SSPC
  - INCOMPLETE
  uses:
  - zone_air_temperature_sensor

AHU_US_MTV_1708_5:
  id: "8308673607739899904"
  description: "Non-standard type for 1708"
  implements:
  - AHU_BSPC_CHWSC_ECON_EFSS_EFVSC_HWSC_PHWSC_SFSS_SFVSC_SSPC
  - INCOMPLETE
  uses:
  - supply_air_damper_percentage_command

AHU_US_MTV_1708_7:
  id: "7137737704623570944"
  description: "Non-standard type for 1708"
  implements:
  - AHU_BSPC_CHWSC_ECON_EFSS_EFVSC_SFSS_SFVSC_SSPC
  - INCOMPLETE
  uses:
  - supply_air_damper_percentage_command

AHU_US_MTV_1950_2:
  id: "16685509652137377792"
  description: "Non-standard type for 1950 ACs"
  implements:
  - AHU_BSPC_DX4SC_ECONM_EFSS_EFVSC_SFSS2X_SFVSC_SSPC
  - INCOMPLETE
  uses:
  - supply_air_damper_command
  - supply_air_damper_status

AHU_US_MTV_2000_2:
  id: "14973015893829746688"
  description: "Non-standard type for 2000"
  implements:
  - AHU_CHWSC_ECON_HWSC_SFSS_SFVSC_SSPC
  - INCOMPLETE
  uses:
  - zone_air_relative_humidity_sensor_1
  - zone_air_relative_humidity_sensor_2

AHU_US_MTV_2000_3:
  id: "4380549570254340096"
  description: "Non-standard type for 2000"
  implements:
  - AHU_CHWSC_ECON_SFC_SFSS_SFVSC_SSPC
  - INCOMPLETE
  uses:
  - outside_air_damper_command

AHU_US_MTV_2011_10:
  id: "14410065940408434688"
  description: "Non-standard type for 2011"
  implements:
  - AHU_BSPC_CHWSC_ECON_EFSS_EFVSC_SFSS_SFVSC_SSPC
  - INCOMPLETE
  uses:
  - zone_air_temperature_sensor
  - zone_air_cooling_temperature_setpoint
  - zone_air_heating_temperature_setpoint
  - exhaust_air_flowrate_sensor
  - supply_air_damper_percentage_command

AHU_US_MTV_2015_3:
  id: "17459073256882438144"
  description: "Non-standard type for 2015 ACs"
  implements:
  - AHU_BSPC_DXSC_ECON_EFSS_EFVSC_SFSS_SFVSC_SSPC
  - INCOMPLETE
  uses:
  - compressor_speed_percentage_command

AHU_US_MTV_2081_12:
  id: "6930712859252883456"
  description: "Non-standard type for 2081"
  implements:
  - AHU_BSPC_CHWSC_ECON_EFSS_HWSC_SFSS_SSPC
  - INCOMPLETE
  uses:
  - zone_air_cooling_temperature_setpoint

AHU_US_MTV_2081_2:
  id: "14866055402679697408"
  description: "Non-standard type for 2081"
  implements:
  - AHU_CHWZC_DFSS_DSP_ECONZ
  - INCOMPLETE
  uses:
  - exhaust_air_damper_percentage_command

AHU_US_MTV_2081_5:
  id: "5030193816502534144"
  description: "Non-standard type for 2081"
  implements:
  - AHU_BSPC_CHWSC_ECON_EFSS_EFVSC_SFSS_SFVSC_SSPC
  - INCOMPLETE
  uses:
  - zone_air_temperature_sensor

AHU_US_MTV_2081_6:
  id: "16154084896107659264"
  description: "Non-standard type for 2081 ACs"
  implements:
  - AHU_BSPC_DX4SC_ECON_EFSS_EFVSC_SFSS_SFVSC_SSPC
  - INCOMPLETE
  uses:
  - zone_air_temperature_sensor
  - zone_air_cooling_temperature_setpoint

AHU_US_MTV_2171_3:
  id: "11391598658907537408"
  description: "Non-standard type for 2171"
  implements:
  - AHU_BYPSSPC2X_DX2SC_ECON_HT2SC_SFSS
  - INCOMPLETE
  uses:
  - supply_air_static_pressure_sensor_1
  - supply_air_static_pressure_sensor_2

AHU_US_MTV_2637_1:
  id: "12044391906457681920"
  description: "Non-standard type for 2637"
  implements:
  - AHU_DFSS_DSP_DX2ZC_ECONZ_HTZC
  - INCOMPLETE
  uses:
  - supply_fan_run_command
  - supply_fan_run_status
  - supply_air_temperature_sensor

AHU_US_MTV_2637_5:
  id: "2768102573981302784"
  description: "Non-standard type for 2637 ACs"
  implements:
  - AHU_DSP_DFSS_DXZC_ECONMD
  - INCOMPLETE
  uses:
  - outside_air_temperature_sensor
  - ventilation_outside_air_damper_percentage_command

AHU_US_MTV_2644_1:
  id: "5881374146075557888"
  description: "Non-standard type for 2644"
  implements:
  - AHU_DFSS_DSP_DX2ZC_ECONZ_HT2ZC
  - INCOMPLETE
  uses:
  - outside_air_damper_command

AHU_US_MTV_2644_2:
  id: "10267880183134420992"
  description: "Non-standard type for 2644 ACs"
  implements:
  - AHU_BYPSSPC_DX2SDC_ECON_HT2SDC_SFSS
  - INCOMPLETE
  uses:
  - zone_air_temperature_sensor
  - outside_air_damper_command

AHU_US_MTV_41_2:
  id: "14050903870125637632"
  description: "Non-standard type for B41 ACs"
  implements:
  - AHU_BSPC_DX4SC_ECON_EFSS_EFVSC_SFSS_SFVSC_SSPC
  - INCOMPLETE
  uses:
  - exhaust_air_damper_command

AHU_US_MTV_45_3:
  id: "10225166355418578944"
  description: "Non-standard type for B45 ACs"
  implements:
  - AHU_BSPC_DXSC_ECON_EFSS_EFVSC_FDPM_SFSS3X_SFVSC2X_SSPC
  - INCOMPLETE
  uses:
  - condensing_fan_speed_percentage_command_1
  - compressor_speed_percentage_command_1
  - condensing_fan_speed_percentage_command_2
  - compressor_speed_percentage_command_2

AHU_US_MTV_946_3:
  id: "5740372774929563648"
  description: "Non-standard type for 946 ACs"
  implements:
  - AHU_BSPC_DX4SC_ECON_EFSS_EFVSC_SFSS_SFVSC_SSPC
  - INCOMPLETE
  uses:
  - supply_air_damper_percentage_command
  - return_air_damper_percentage_command

AHU_US_MTV_E475_1:
  id: "17940888048266903552"
  description: "Non-standard type for E475"
  implements:
  - AHU_BSPC_CHWSC_ECON_EFSS_EFVSC_SFSS_SFVSC_SSPC
  - INCOMPLETE
  uses:
  - min_outside_air_damper_status
  - min_outside_air_damper_command

AHU_US_MTV_E475_2: # Is actually a MAU
  id: "2448505330112397312"
  description: "Non-standard type for E475"
  implements:
  - REMAP_REQUIRED
  uses:
  - chilled_water_valve_percentage_command
  - heating_percentage_command
  - humidification_percentage_command
  - supply_air_cooling_temperature_setpoint
  - supply_air_dehumidification_relative_humidity_setpoint
  - supply_air_heating_temperature_setpoint
  - supply_air_humidification_relative_humidity_setpoint
  - supply_air_relative_humidity_sensor
  - supply_air_temperature_sensor
  - supply_fan_run_command
  - supply_fan_run_status

AHU_US_MTV_FRC1_5: # Supply --> Discharge
  id: "4480596332288933888"
  description: "Non-standard type for FRC1 ACs"
  implements:
  - AHU_DFSS_DSP_DX2ZC_ECONZ
  - INCOMPLETE
  uses:
  - zone_air_temperature_sensor_1
  - zone_air_temperature_sensor_2

AHU_US_MTV_PR55_2: # Why does it only have 2 points?
  id: "14037393071243526144"
  description: "Non-standard type for PR55 ACs"
  implements:
  - REMAP_REQUIRED
  uses:
  - supply_fan_current_sensor_1
  - supply_fan_current_sensor_2

AHU_US_MTV_QD5_1: # This has only one point.
  id: "11745060860911943680"
  description: "Non-standard type for QD5 ACs"
  implements:
  - REMAP_REQUIRED
  uses:
  - supply_fan_run_status

AHU_US_MTV_QD7_2: # This device has only one point?
  id: "7759375190689054720"
  description: "Non-standard type for QD7 ACs"
  implements:
  - REMAP_REQUIRED
  uses:
  - outside_air_damper_percentage_command

AHU_US_MTV_SB10_5:
  id: "14623986922708533248"
  description: "Non-standard type for SB10 ACs"
  implements:
  - AHU_CO2M_DFSS_DSP_ECONZ_HP2ZC
  - INCOMPLETE
  uses:
  - discharge_air_damper_command

AHU_US_MTV_SB10_6:
  id: "11381395191001776128"
  description: "Non-standard type for SB10 ACs"
  implements:
  - AHU_CO2M_DFSS_DSP_DX2ZC_ECONZ
  - INCOMPLETE
  uses:
  - discharge_air_damper_command

AHU_US_MTV_SB30_2:
  id: "10236214248254472192"
  description: "Non-standard type for SB30 ACs"
  implements:
  - AHU_BSPC_DX2SC_ECON_EFSS_EFVSC_SFSS_SFVSC_SSPC
  - INCOMPLETE
  uses:
  - return_air_damper_status
  - return_air_damper_command
  - supply_air_damper_status

AHU_US_MTV_SB30_3:
  id: "5984816200016723968"
  description: "Non-standard type for SB30 ACs"
  implements:
  - AHU_BSPC_DX4SC_ECON_EFSS_EFVSC_SFSS_SFVSC_SSPC
  - INCOMPLETE
  uses:
  - return_air_damper_command
  - return_air_damper_status
  - supply_air_damper_status

AHU_US_MTV_SB50_3:
  id: "11758430922305699840"
  description: "Non-standard type for SB50 ACs"
  implements:
  - AHU_BSPC_CO2C_DX2SC_ECON_EFSS_SFSS_SFVSC_SSPC
  - INCOMPLETE
  uses:
  - zone_air_temperature_sensor

AHU_US_MTV_SB55_1:
  id: "18018434404350689280"
  description: "Non-standard type for SB55"
  implements:
  - AHU_BSPC_DXSC_ECON_SFSS_SFVSC_SSPC
  - INCOMPLETE
  uses:
  - exhaust_air_damper_percentage_command

AHU_US_MTV_SB65_4:
  id: "17518675583200919552"
  description: "Non-standard type for SP65 ACs"
  implements:
  - AHU_BSPC_DX4SC_ECON_EFSS_EFVSC_SARC_SFSS_SFVSC_SSPC
  - INCOMPLETE
  uses:
  - exhaust_air_damper_command
  - outside_air_damper_percentage_sensor

AHU_US_MTV_SL1001_5:
  id: "5858697818264305664"
  description: "Non-standard type for SL1001 ACs"
  implements:
  - AHU_BSPC_DX2SC_ECON_EFSS_EFVSC_HWSC_SFSS_SFVSC_SSPC
  - INCOMPLETE
  uses:
  - exhaust_air_damper_command

AHU_US_MTV_SP40_2:
  id: "12057931704958976"
  description: "Non-standard type for SP40 ACs"
  implements:
  - AHU_DFSS_DSP_DXZC_ECONZ_HTZC
  - INCOMPLETE
  uses:
  - discharge_air_damper_command

AHU_US_PAO_MIR1_3:
  id: "2083713760295387136"
  description: "Non-standard type for MIR1 ACs"
  implements:
  - AHU_CSP_DFSS_DXZC_ECONZ
  - INCOMPLETE
  uses:
  - discharge_air_damper_percentage_command

AHU_US_PAO_MIR3_3:
  id: "284525709160873984"
  description: "Non-standard type for MIR3 ACs"
  implements:
  - AHU_BSPC_DX4SC_ECON_EFSS_EFVSC_SFSS_SFVSC_SSPC
  - INCOMPLETE
  uses:
  - supply_air_damper_command

AHU_US_PAO_MIR3_4:
  id: "16865231424767131648"
  description: "Non-standard type for MIr3 ACs"
  implements:
  - AHU_DFSS_DXZC_ECOND_ZHM
  - INCOMPLETE
  uses:
  - discharge_air_damper_command


AHU_US_SBO_900_2:
  id: "3457311646643388416"
  description: "Non-standard type for SBO-900"
  implements:
  - AHU_CHWSC_ECONM2X_MOAFC_SFSS_SFVSC_SSPC
  - INCOMPLETE
  uses:
  - return_air_flowrate_sensor

AHU_US_SBO_901_2: # This is actually a MAU
  id: "10024685803256414208"
  description: "Non-standard type for SBO-901"
  implements:
  - REMAP_REQUIRED
  uses:
  - filter_differential_pressure_sensor
  - heater_run_command_1
  - heater_run_command_2
  - outside_air_damper_percentage_command
  - supply_air_damper_percentage_command
  - supply_air_flowrate_sensor
  - supply_air_flowrate_setpoint
  - supply_air_temperature_sensor
  - supply_fan_run_status
  - zone_air_temperature_sensor

AHU_US_SBO_901_4:
  id: "2364062837099200512"
  description: "Non-standard type for SBO-901"
  implements:
  - AHU_CHWSC_ECON_FDPM_SFSS_SFVSC_SSPC
  - INCOMPLETE
  uses:
  - outside_air_damper_command

AHU_US_SBO_901_7:
  id: "5412999784829026304"
  description: "Non-standard type for SBO-901"
  implements:
  - AHU_CHWSC_ECON_EFSS_EFVSC_FDPM_RFC_SFSS_SFVSC_SSPC
  - INCOMPLETE
  uses:
  - outside_air_damper_command

AHU_US_SVL_BORD1212_1:
  id: "3811811787624415232"
  description: "Non-standard type for BORD1212 ACs"
  implements:
  - AHU_BSPC_DX5SC_ECON_EFSS_EFVSC_SFSS_SFVSC_SSPC
  - INCOMPLETE
  uses:
  - run_command

AHU_US_SVL_BRG1_1:
  id: "15346814662901497856"
  description: "Non-standard type for BRG1"
  implements:
  - AHU_DX4ZC_ECON_EFSS_HT3ZC_SFSS_SFVSC_ZHC
  - INCOMPLETE
  uses:
  - zone_air_dehumidification_relative_humidity_setpoint

AHU_US_SVL_BRG1_4:
  id: "6487108295956889600"
  description: "Non-standard type for BRG1 ACs"
  implements:
  - AHU_DFSS_DFVSC_DX4ZC_ECONZ_HT3ZC_ZHM
  - INCOMPLETE
  uses:
  - zone_air_dehumidification_relative_humidity_setpoint

AHU_US_SVL_CSPN222_3:
  id: "2682534181061263360"
  description: "Non-standard type for CSPN222 ACs"
  implements:
  - AHU_BSPC_DX2SC_ECON_EFSS_SFSS_SFVSC_SSPC
  - INCOMPLETE
  uses:
  - run_command

AHU_US_SVL_CSPN222_4:
  id: "11860870221642334208"
  description: "Non-standard type for CSPN222 ACs"
  implements:
  - AHU_BSPC_DX2SC_ECON_EFSS_SFSS_SFVSC_SSPC
  - INCOMPLETE
  uses:
  - run_command

AHU_US_SVL_CSPN222_5:
  id: "14157706031601287168"
  description: "Non-standard type for CSPN222"
  implements:
  - AHU_BSPC_DX3SC_ECONM_EFSS4X_EFVSC4X_SFSS2X_SFVSC2X_SSPC
  - INCOMPLETE
  uses:
  - run_command

AHU_US_SVL_CSPN222_6:
  id: "10603240025699123200"
  description: "Non-standard type for CSPN222 ACs"
  implements:
  - AHU_BSPC_DX2SC_ECON_EFSS_EFVSC_SFSS_SFVSC_SSPC
  - INCOMPLETE
  uses:
  - run_command

AHU_US_SVL_JAVA111_1:
  id: "5679679733076328448"
  description: "Non-standard type for JAVA111 ACs"
  implements:
  - AHU_BSPC_DX4SC_ECON_EFSS_EFVSC_SFSS_SFVSC_SSPC
  - INCOMPLETE
  uses:
  - run_command
  - supply_air_damper_status
  - supply_air_damper_command

AHU_US_SVL_JAVA111_2:
  id: "18127629103128379392"
  description: "Non-standard type for JAVA111 ACs"
  implements:
  - AHU_BSPC_DX4SC_ECON_EFSS_SFSS_SFVSC_SSPC
  - INCOMPLETE
  uses:
  - run_command

AHU_US_SVL_MAT1_5:
  id: "1242860043930435584"
  description: "Non-standard type for MAT1 ACs"
  implements:
  - AHU_BSPC_DXSC_ECONM_EFSS_SFSS_SFVSC_SSPC_STC
  - INCOMPLETE
  uses:
  - supply_air_damper_status
  - supply_air_damper_command

AHU_US_SVL_MP1_2:
  id: "6869755934608982016"
  description: "Non-standard type for MP1"
  implements:
  - AHU_BSPC_CHWSC_ECON_EFSS_EFSS4X_EFVSC_EFVSC4X_FDPM_HWSC_MOAFC_SFSS2X_SFVSC2X_SSPC
  - INCOMPLETE
  uses:
  - heating_water_valve_status
  - chilled_water_valve_command

AHU_US_SVL_MP2_1: # Actually a FCU.
  id: "136874491690090496"
  description: "Non-standard type for MP2"
  implements:
  - REMAP_REQUIRED
  uses:
  - chilled_water_valve_percentage_command
  - return_air_temperature_sensor
  - supply_air_static_pressure_sensor
  - supply_air_temperature_sensor
  - supply_air_temperature_setpoint
  - supply_fan_run_command
  - supply_fan_run_status
  - supply_fan_speed_frequency_sensor
  - supply_fan_speed_percentage_command
  - zone_air_cooling_temperature_setpoint
  - zone_air_heating_temperature_setpoint
  - zone_air_temperature_sensor

AHU_US_SVL_MP3_3:
  id: "2906588262522945536"
  description: "Non-standard type for MP3"
  implements:
  - AHU_BPC_CHWSC_ECONM_EFSS4X_EFVSC4X_FDPM_HWSC_MOAFC_SFSS2X_SFVSC2X_SSPC
  - INCOMPLETE
  uses:
  - heating_water_valve_status
  - chilled_water_valve_command

AHU_US_SVL_MP4_3:
  id: "12134463899005091840"
  description: "Non-standard type for MP4"
  implements:
  - AHU_BSPC_CHWSC_ECON_EFSS4X_EFVSC4X_FDPM_HWSC_SFSS2X_SFVSC2X_SSPC
  - INCOMPLETE
  uses:
  - chilled_water_valve_command
  - heating_water_valve_command
  - ventilation_outside_air_damper_percentage_command

AHU_US_SVL_MP7_3:
  id: "11413887958625812480"
  description: "Non-standard type for MP7 ACs"
  implements:
  - AHU_BSPC_DX4SC_ECONM_EFSS_EFVSC_SFSS_SFVSC_SSPC
  - INCOMPLETE
  uses:
  - ventilation_outside_air_damper_percentage_command
  - exhaust_air_damper_percentage_sensor

AHU_US_SVL_MP7_5: # Appears changed in the controller
  id: "5059308884406042624"
  description: "Non-standard type for MP7"
  implements:
  - REMAP_REQUIRED
  uses:
  - building_air_static_pressure_sensor
  - building_air_static_pressure_setpoint
  - compressor_run_command_1
  - compressor_run_command_2
  - compressor_run_command_3
  - compressor_speed_percentage_command
  - exhaust_air_damper_percentage_sensor
  - exhaust_fan_run_command
  - exhaust_fan_run_status
  - exhaust_fan_speed_frequency_sensor
  - exhaust_fan_speed_percentage_command
  - heating_percentage_command
  - mixed_air_temperature_sensor
  - mixed_air_temperature_setpoint
  - outside_air_damper_percentage_command
  - return_air_temperature_sensor
  - supply_air_static_pressure_sensor
  - supply_air_static_pressure_setpoint
  - supply_air_temperature_sensor
  - supply_air_temperature_setpoint
  - supply_fan_run_status
  - supply_fan_speed_percentage_command
  - zone_air_co2_concentration_sensor
  - zone_air_co2_concentration_setpoint
  - zone_air_temperature_sensor
  - zone_air_temperature_setpoint

AHU_US_SVL_TC4_1:
  id: "14578018540574474240"
  description: "Non-standard type for TC4 ACUs"
  implements:
  - AHU_BSPC_ECON_EFSS_SARC_SFSS_SFVSC_SSPC
  - INCOMPLETE
  uses:
  - supply_fan_speed_frequency_command
  - ventilation_outside_air_flowrate_setpoint

AHU_US_SVL_TC5_1:
  id: "17775574276007526400"
  description: "Non-standard type for TC5"
  implements:
  - AHU_CO2M_DFSS_DSP_DX2ZC_ECONZ_HT2ZC
  - INCOMPLETE
  uses:
  - ventilation_outside_air_damper_percentage_command

AHU_US_SVL_MAT2_4:
  id: "12627959901923049472"
  description: "Non-standard type for MAT2 ACs"
  implements:
  - AHU
  uses:
  - compressor_speed_percentage_command
  - heating_water_valve_percentage_command
  - supply_air_damper_command
  - supply_air_damper_status
  - leaving_heating_coil_temperature_sensor
  - mixed_air_temperature_sensor
  - mixed_air_temperature_setpoint
  - outside_air_damper_percentage_command
  - return_air_temperature_sensor
  - supply_air_static_pressure_sensor
  - supply_air_static_pressure_setpoint
  - supply_air_temperature_sensor
  - supply_air_temperature_setpoint
  - supply_fan_run_command
  - supply_fan_speed_frequency_sensor
  - supply_fan_speed_percentage_command
  - supply_air_flowrate_sensor

<<<<<<< HEAD
=======
#Entity types for CH_ZRH_EURD
#Ahu's on Landlord's side

AHU_NON_CANONICAL_TYPE_1:
  id: "2046404032230064128"
  description: "Datapoint from for Ahu's on Landlords side."
  implements:
  - AHU
  - LANDLORD
  uses:
  - run_command
  - supply_air_temperature_setpoint
  - master_alarm
  - run_status
  - supply_air_temperature_sensor


#Ahu's on Google's side
AHU_NON_CANONICAL_TYPE_2:
  id: "17417189560445566976"
  description: "Ahu with variable speed supply and exhaust air fans, air cooler, hair heater, and hru."
  implements:
  - AHU
  - VOADM
  - SFVSC
  - SSPC
  - SFSS
  - STC
  - HHRU
  - HWSC
  - CHWSC
  - EFVSC
  - ESPC
  - EDPM
  - EFSS
  - RTM
  - ZHM

AHU_NON_CANONICAL_TYPE_3:
  id: "9238652637140746240"
  description: "Ahu with variable speed supply and exhaust air fans, air cooler, hair heater, and hru.-Incomplete"
  implements:
  - AHU
  - INCOMPLETE
  - VOADM
  - SFVSC
  - SSPC
  - SFSS
  - STC
  - PHRU
  - HWSC
  - CHWSC
  - EFVSC
  - ESPC
  - EDPM
  - EFSS
  - RTM
  - ZHM
>>>>>>> 93481150
<|MERGE_RESOLUTION|>--- conflicted
+++ resolved
@@ -2667,7 +2667,7 @@
   - SFSS
   - SFVSC
 
-<<<<<<< HEAD
+
 AHU_DFVSC_ZTC_RTM_DTM_HPZTC_CWDT_CO2C_OADM_FDPM_AHAC_WLDS:
   description: "Single zone variable speed water cooled heat pump with CO2 override, after hours override and leak detection"
   is_canonical: true
@@ -2752,7 +2752,7 @@
   - FDPM
   - REFM
   - SAFETY/WLDS
-=======
+
 AHU_DFSS_UV_H3X_DTC_DFVSFC_CHWVM:
   id: "4034813636458315776"
   description: "AHU with discharge air/fan, chilled water valve and UV lamp operation."
@@ -3139,7 +3139,6 @@
   - AHU_BSPC_DXSC_ECON_SFSS_SFVSC_SSPC
   - SSPCSCM
   - STCSCM
->>>>>>> 93481150
 
 ###################################
 ### Existing Non-standard Types ###
@@ -4042,8 +4041,6 @@
   - supply_fan_speed_percentage_command
   - supply_air_flowrate_sensor
 
-<<<<<<< HEAD
-=======
 #Entity types for CH_ZRH_EURD
 #Ahu's on Landlord's side
 
@@ -4102,4 +4099,3 @@
   - EFSS
   - RTM
   - ZHM
->>>>>>> 93481150
