# Copyright 2020 Google LLC
#
# Licensed under the Apache License, Version 2.0 (the License);
# you may not use this file except in compliance with the License.
# You may obtain a copy of the License at
#
#    https://www.apache.org/licenses/LICENSE-2.0
#
# Unless required by applicable law or agreed to in writing, software
# distributed under the License is distributed on an AS IS BASIS,
# WITHOUT WARRANTIES OR CONDITIONS OF ANY KIND, either express or implied.
# See the License for the specific language governing permissions and
# limitations under the License.

########################
### Canonical Types  ###
########################

### Single Zone Units ###

AHU_CSP_DFSS_DX2ZC_ECONZ:
  guid: "f0e116a8-ab2c-4303-a782-2a9a47005372"
  description: "Single zone AHU."
  is_canonical: true
  implements:
  - AHU
  - CSP
  - DFSS
  - DX2ZC
  - ECONZ

AHU_CSP_DFSS_DX2ZC_ECONMD:
  guid: "39dd2cf1-b5c0-4b3b-942a-e02620eed5c3"
  description: "Single zone AHU."
  is_canonical: true
  implements:
  - AHU
  - CSP
  - DFSS
  - DX2ZC
  - ECONMD

AHU_CSP_DFSS_DXZC_ECONZ:
  guid: "52746623-e5aa-48d1-8cb7-422bb889a0e3"
  description: "Single zone AHU."
  is_canonical: true
  implements:
  - AHU
  - CSP
  - DFSS
  - DXZC
  - ECONZ

AHU_DFSS_DXRC_RHDHC:
  guid: "094ea5d7-0435-4881-93b2-6516da45de2d"
  description: "Single zone AHU with humidity control."
  is_canonical: true
  implements:
  - AHU
  - DFSS
  - DXRC
  - RHDHC

AHU_DFSS_DSP_DXZC:
  guid: "33d3dac8-c894-4f18-859a-5c3ec9cbafe2"
  description: "Single zone AHU."
  is_canonical: true
  implements:
  - AHU
  - DFSS
  - DSP
  - DXZC

AHU_CSP_DFSS_DXZC:
  guid: "9654f3c9-ef33-4273-8d42-c19e70f0726a"
  description: "Single zone AHU (cooling only)."
  is_canonical: true
  implements:
  - AHU
  - CSP
  - DFSS
  - DXZC

AHU_DFSS_DSP_DXZC_ECONZ:
  guid: "04ea910f-047f-42e1-8d20-cbd1975be758"
  description: "Single zone AHU."
  is_canonical: true
  implements:
  - AHU
  - DFSS
  - DSP
  - DXZC
  - ECONZ

AHU_DFSS_DSP_DXSC_ECONZ:
  guid: "834072a0-15e2-4366-b4f8-bec5ed83a4fe"
  description: "Single zone AHU."
  is_canonical: true
  implements:
  - AHU
  - DFSS
  - DSP
  - DXSC
  - ECONZ

AHU_DFSS_DXZC_ECONZ_EFSS:
  guid: "fbca19b2-bc34-4f22-8b0a-3b35a892925a"
  description: "Single zone AHU."
  is_canonical: true
  implements:
  - AHU
  - DFSS
  - DXZC
  - ECONZ
  - EFSS

AHU_CSP_DFSS_DX2SC_ECONZ:
  guid: "2282f023-3ec5-4db3-89d4-40976d910a9c"
  description: "Single zone AHU."
  is_canonical: true
  implements:
  - AHU
  - CSP
  - DFSS
  - DX2SC
  - ECONZ

AHU_DFSS_DSP_DX2ZC_ECONZ:
  guid: "c399fba7-1e21-4fd2-ac35-bc2aa43c4d0c"
  description: "Single zone AHU."
  is_canonical: true
  implements:
  - AHU
  - DFSS
  - DSP
  - DX2ZC
  - ECONZ

AHU_DFSS_DSP_DX4ZC_ECONZ:
  guid: "9064de94-7a42-40da-becd-45d9a62eed99"
  description: "Single zone AHU."
  is_canonical: true
  implements:
  - AHU
  - DFSS
  - DSP
  - DX4ZC
  - ECONZ

AHU_CSP_DFSS_DXZC_ECONMD:
  guid: "42dc2ee7-78ed-4a3d-9c65-ca0a3bae853c"
  description: "Single zone AHU."
  is_canonical: true
  implements:
  - AHU
  - CSP
  - DFSS
  - DXZC
  - ECONMD

AHU_DSP_DFSS_DXZC_ECONMD:
  guid: "acf1a9b2-4931-4d2c-b8f6-f601516d02ba"
  description: "Single zone AHU."
  is_canonical: true
  implements:
  - AHU
  - DSP
  - DFSS
  - DXZC
  - ECONMD

AHU_DFSS_DXZC_ECONZ_HT2ZC:
  guid: "3f6757fd-3535-4e21-b035-d7bc59173522"
  description: "Single zone AHU."
  is_canonical: true
  implements:
  - AHU
  - DFSS
  - DXZC
  - ECONZ
  - HT2ZC

AHU_DFSS_DX2ZTC_ECONZ_EFSS:
  guid: "f13031b8-5f69-4a51-b868-2f1a47bc1f22"
  description: "Single zone AHU with exhaust control."
  is_canonical: true
  implements:
  - AHU
  - DFSS
  - DX2ZTC
  - ECONZ
  - EFSS


AHU_DFSS_DXZC_ECONM:
  guid: "39d11efc-26e4-4b2e-9e33-2d6dbf17ba38"
  description: "Single zone AHU."
  is_canonical: true
  implements:
  - AHU
  - DFSS
  - DXZC
  - ECONM

AHU_DFSS_DSP_DX2ZC_ECONZ_HTZC:
  guid: "8b064238-63ae-4100-bafe-154ea86bef72"
  description: "Single zone AHU."
  is_canonical: true
  implements:
  - AHU
  - DFSS
  - DSP
  - DX2ZC
  - ECONZ
  - HTZC

AHU_CO2C_DFSS_DX2ZC_ECONZ_HT2ZC:
  guid: "fee08f4c-af69-4a7f-ab3b-954251565d2c"
  description: "Single zone AHU."
  is_canonical: true
  implements:
  - AHU
  - CO2C
  - DFSS
  - DX2ZC
  - ECONZ
  - HT2ZC

AHU_CO2C_DFSS_DX2ZC_ECONZ_HTZC:
  guid: "58e3e32c-9415-48ad-b060-13684b77c782"
  description: "Single zone AHU."
  is_canonical: true
  implements:
  - AHU
  - CO2C
  - DFSS
  - DX2ZC
  - ECONZ
  - HTZC

AHU_DFSS_DXDC_ECOND_ZHM_ZTM:
  guid: "73840b41-f773-4036-bf37-6df08ddacc1b"
  description: "Single zone AHU with minimal zone monitoring."
  is_canonical: true
  implements:
  - AHU
  - DFSS
  - DXDC
  - ECOND
  - ZHM
  - ZTM

AHU_DFSS_DSP_DXDC_ECOND_EFSS_HTDC:
  guid: "99403d6d-3c54-4c2c-ba4c-0de347f06313"
  description: "Single zone AHU."
  is_canonical: true
  implements:
  - AHU
  - DFSS
  - DSP
  - DXDC
  - ECOND
  - EFSS
  - HTDC

AHU_DFSS_DXZC_ECOND_EFSS_HTSC:
  guid: "86060be8-c709-4eb3-af23-111c000cd438"
  description: "Single zone AHU."
  is_canonical: true
  implements:
  - AHU
  - DFSS
  - DXZC
  - ECOND
  - EFSS
  - HTSC

AHU_DFSS_DSP_DXZC_ECONZ_EFSS:
  guid: "0fb2175e-7e02-4440-a2da-44ae33869921"
  description: "Single zone AHU."
  is_canonical: true
  implements:
  - AHU
  - DFSS
  - DSP
  - DXZC
  - ECONZ
  - EFSS

AHU_DFSS_DFVSC_DXZC_ECONZ_HWZC:
  guid: "49f93f87-7741-402c-b3a3-059cadf09050"
  description: "Single zone AHU."
  is_canonical: true
  implements:
  - AHU
  - DFSS
  - DFVSC
  - DXZC
  - ECONZ
  - HWZC

AHU_DFSS_DSP_DXZC_ECON_HTZC:
  guid: "83096e82-059e-4f54-8d3e-5248ef32c6e3"
  description: "Single zone AHU."
  is_canonical: true
  implements:
  - AHU
  - DFSS
  - DSP
  - DXZC
  - ECON
  - HTZC

AHU_CHWZC_DFSS_DSP_ECONZ:
  guid: "51c30c07-c226-4175-9e37-6fe713349d23"
  description: "Single zone AHU."
  is_canonical: true
  implements:
  - AHU
  - CHWZC
  - DFSS
  - DSP
  - ECONZ

AHU_CHWZTC_DFSS_ECONZ_HWZTC_ZTC:
  guid: "81dd7d9b-6b54-4095-b4ee-6da5d0e46e4f"
  description: "Single zone AHU."
  is_canonical: true
  implements:
  - AHU
  - CHWZTC
  - DFSS
  - ECONZ
  - HWZTC
  - ZTC

AHU_DFSS_ECONZ_HP2ZC:
  guid: "20f0bc07-c43e-407c-97cc-a849c613b2d5"
  description: "Single zone AHU."
  is_canonical: true
  implements:
  - AHU
  - DFSS
  - ECONZ
  - HP2ZC

AHU_DFSS_DSP_ECONZ_HPZC_HTZC:
  guid: "80261608-f2bd-4c51-af89-83eb4ecdf35c"
  description: "Single zone AHU."
  is_canonical: true
  implements:
  - AHU
  - DFSS
  - DSP
  - ECONZ
  - HPZC
  - HTZC

AHU_DFSS_DSP_ECONZ_HPZC:
  guid: "d26c4142-9260-41e6-930b-c9ebe43a0063"
  description: "Single zone AHU."
  is_canonical: true
  implements:
  - AHU
  - DFSS
  - DSP
  - ECONZ
  - HPZC

AHU_DFSS_DSP_ECONZ_HPZC_HT2ZC:
  guid: "211efa70-a9af-4748-bf24-30559573ab61"
  description: "Single zone AHU."
  is_canonical: true
  implements:
  - AHU
  - DFSS
  - DSP
  - ECONZ
  - HPZC
  - HT2ZC

AHU_DFSS_DSP_DX2ZC_ECONZ_EFSS:
  guid: "ceb87a73-0847-4203-bf37-d6f57619f4fd"
  description: "Single zone AHU."
  is_canonical: true
  implements:
  - AHU
  - DFSS
  - DSP
  - DX2ZC
  - ECONZ
  - EFSS

AHU_DFSS_DSP_DX2ZC_ECON_HTZC:
  guid: "cca6873d-457d-42a5-b161-79b8b8b88465"
  description: "Single zone AHU."
  is_canonical: true
  implements:
  - AHU
  - DFSS
  - DSP
  - DX2ZC
  - ECON
  - HTZC

AHU_DFSS_DSP_DX2ZC_ECONZ_HT2ZC:
  guid: "cccddd4a-8052-4bfa-b4b9-474d151e0d79"
  description: "Single zone AHU."
  is_canonical: true
  implements:
  - AHU
  - DFSS
  - DSP
  - DX2ZC
  - ECONZ
  - HT2ZC

AHU_DFSS_DSP_DX2ZC_ECONZ_HT2ZC_RHM_RCKTM2X_CFCM:
  guid: "838369c9-e666-43ac-ab8b-e2564a51476f"
  description: "Single zone AHU with return air humidity monitoring, 2-circuit refrigeration monitoring and condenser fan current monitoring."
  is_canonical: true
  implements:
  - AHU
  - DFSS
  - DSP
  - DX2ZC
  - ECONZ
  - HT2ZC
  - RHM
  - RCKTM2X
  - CFCM

AHU_DFSS_DSP_DXZC_ECONZ_ZHC:
  guid: "11ee2619-0647-4d96-8f98-fd0629e15cb7"
  description: "Single zone AHU."
  is_canonical: true
  implements:
  - AHU
  - DFSS
  - DSP
  - DXZC
  - ECONZ
  - ZHC

AHU_CO2M_DFSS_DSP_ECONZ_HP2ZC:
  guid: "f71c404f-ee4e-43f6-b79c-ddd086630c5a"
  description: "Single zone AHU."
  is_canonical: true
  implements:
  - AHU
  - CO2M
  - DFSS
  - DSP
  - ECONZ
  - HP2ZC

AHU_CO2M_DFSS_DSP_DX2ZC_ECONZ:
  guid: "5926d63d-ba31-47d6-ac13-7c30e52acd79"
  description: "Single zone AHU."
  is_canonical: true
  implements:
  - AHU
  - CO2M
  - DFSS
  - DSP
  - DX2ZC
  - ECONZ

AHU_DFSS_DSP_DX2ZC_ECOND:
  guid: "b29ed2c0-4b22-4191-b128-8b4bfb4fd7e3"
  description: "Single zone AHU."
  is_canonical: true
  implements:
  - AHU
  - DFSS
  - DSP
  - DX2ZC
  - ECOND

AHU_DFSS_DSP_DXZC_ECONZ_HTZC:
  guid: "3a088409-8986-472d-a0bf-dcd291a9172f"
  description: "Single zone AHU."
  is_canonical: true
  implements:
  - AHU
  - DSP
  - DFSS
  - DXZC
  - ECONZ
  - HTZC

AHU_CO2C2X_DFSS_DSP_DXZC_ECONZ_HTZC:
  guid: "78f56bbf-1f81-4a20-a2a5-ab24a0f4091e"
  description: "Single zone AHU"
  is_canonical: true
  implements:
  - AHU
  - CO2C2X
  - DFSS
  - DSP
  - DXZC
  - ECONZ
  - HTZC

AHU_DFSS_DSP_ECONZ_HP2ZC_HT2ZC:
  guid: "8e478bcb-79c6-4750-babc-ebde0ee72307"
  description: "Single zone AHU"
  is_canonical: true
  implements:
  - AHU
  - DFSS
  - DSP
  - ECONZ
  - HP2ZC
  - HT2ZC


AHU_DFSS_DSP_DX2ZC_ECONZ_EFSS_HTZC:
  guid: "d0827748-2f6b-42ea-84d3-cca5d25ff267"
  description: "Single zone AHU."
  is_canonical: true
  implements:
  - AHU
  - DFSS
  - DSP
  - DX2ZC
  - ECONZ
  - EFSS
  - HTZC

AHU_SFSS_SFVSC_EFSS_CHWSC_RTM_FDPM2X_CO2EFVSC_SSPC2X_CO2M6X_OAFC_VOCM_PMM:
  guid: "9a598063-a472-4db0-a894-1be5ef5538f9"
  description: "Multi zone AHU."
  is_canonical: true
  implements:
  - AHU
  - SFSS
  - EFSS
  - SFVSC
  - CHWSC
  - RTM
  - FDPM2X
  - CO2EFVSC
  - SSPC2X
  - CO2M6X
  - OAFC
  - VOCM
  - PMM

AHU_BSPC_DFSS_DSP_DX2ZC_ECONZ_EFSS:
  guid: "e6708d02-8187-4f1c-803b-f18756d9da05"
  description: "Single zone AHU."
  is_canonical: true
  implements:
  - AHU
  - BSPC
  - DFSS
  - DSP
  - DX2ZC
  - ECONZ
  - EFSS

AHU_DFSS_DSP_DX2ZC_ECONZ_EFSS_HT2ZC:
  guid: "147adf9a-2b3b-4842-a5e3-edb3baf15c02"
  description: "Single zone AHU."
  is_canonical: true
  implements:
  - AHU
  - DFSS
  - DSP
  - DX2ZC
  - ECONZ
  - EFSS
  - HT2ZC

AHU_DFSS_DSP_DX2DC_ECOND_EFSS_HT2DC:
  guid: "4041b087-32e2-4186-9bfe-f89c3846b55e"
  description: "Single zone AHU."
  is_canonical: true
  implements:
  - AHU
  - DFSS
  - DSP
  - DX2DC
  - ECOND
  - EFSS
  - HT2DC

AHU_CO2C_DFSS_DSP_ECONZ_HPZC:
  guid: "68517941-59ce-4166-8321-186727514003"
  description: "Single zone AHU."
  is_canonical: true
  implements:
  - AHU
  - CO2C
  - DFSS
  - DSP
  - ECONZ
  - HPZC

AHU_CO2C_DFSS_DSP_DX2DC_ECOND_HTDC:
  guid: "aab3df2f-0ac6-48c4-ba7e-8c56d271acb2"
  description: "Single zone AHU."
  is_canonical: true
  implements:
  - AHU
  - CO2C
  - DFSS
  - DSP
  - DX2DC
  - ECOND
  - HTDC

AHU_DFSS_DSP_DXZC_ECONZ_EFSS_HTZC:
  guid: "17e85d54-5f4e-4955-9272-ea0d0ab8953c"
  description: "Single zone AHU."
  is_canonical: true
  implements:
  - AHU
  - DFSS
  - DSP
  - DXZC
  - ECONZ
  - EFSS
  - HTZC


AHU_BFSS_CO2C_DFSS_DX2ZC_ECONZ_HTZC:
  guid: "a4a4127a-e56d-49db-948e-015167d12190"
  description: "Single zone AHU."
  is_canonical: true
  implements:
  - AHU
  - BFSS
  - CO2C
  - DFSS
  - DX2ZC
  - ECONZ
  - HTZC


AHU_DFSS_DSP_DXDC_ECOND_HWDC_MTC:
  guid: "19aa4005-8164-4a79-b86a-871e8a2f1883"
  description: "Single zone AHU."
  is_canonical: true
  implements:
  - AHU
  - DFSS
  - DSP
  - DXDC
  - ECOND
  - HWDC
  - MTC

AHU_BPC_CHWDC_DFSS_DSP_ECOND_HTDC_ZSPC:
  guid: "107d5f1c-c12f-4d0a-8358-a5ee7ad56289"
  description: "Single zone AHU."
  is_canonical: true
  implements:
  - AHU
  - BPC
  - CHWDC
  - DFSS
  - DSP
  - ECOND
  - HTDC
  - ZSPC

AHU_CO2C_DFSS_DSP_DXZC_ECONZ_HTZC:
  guid: "1ae90f4a-a5ef-4ea5-b0a3-94b1452d1ec6"
  description: "Single zone AHU."
  is_canonical: true
  implements:
  - AHU
  - CO2C
  - DFSS
  - DSP
  - DXZC
  - ECONZ
  - HTZC

AHU_DFSS_DSP_ECOND_EFSS_FDPM_HWDC:
  guid: "1b02996f-c544-4e77-a8a4-66c23b855339"
  description: "Single zone AHU."
  is_canonical: true
  implements:
  - AHU
  - DFSS
  - DSP
  - ECOND
  - EFSS
  - FDPM
  - HWDC

AHU_DFSS_DFVSC_DX4ZC_ECONZ_HT3ZC_ZHM:
  guid: "f8801e01-9c45-4f17-a761-6e112ebd628e"
  description: "Single zone AHU."
  is_canonical: true
  implements:
  - AHU
  - DFSS
  - DFVSC
  - DX4ZC
  - ECONZ
  - HT3ZC
  - ZHM

AHU_CO2M_DFSS_DSP_DX2ZC_ECONZ_HT2ZC:
  guid: "10c3e354-6e41-4e0c-805a-640941dd4bc4"
  description: "Single zone AHU."
  is_canonical: true
  implements:
  - AHU
  - CO2M
  - DFSS
  - DSP
  - DX2ZC
  - ECONZ
  - HT2ZC

AHU_CO2M_DFSS_DSP_DXZC_ECONZ_HTZC:
  guid: "f15af8da-f503-475c-9de0-df2c9fb9f5c1"
  description: "Single zone AHU."
  is_canonical: true
  implements:
  - AHU
  - CO2M
  - DFSS
  - DSP
  - DXZC
  - ECONZ
  - HTZC

AHU_BSPC_DFSS_DSP_DX2ZC_ECONZ_EFSS_EFVSC:
  guid: "677a848c-1d83-4094-9185-ce3c2956abc7"
  description: "Single zone AHU."
  is_canonical: true
  implements:
  - AHU
  - BSPC
  - DFSS
  - DSP
  - DX2ZC
  - ECONZ
  - EFSS
  - EFVSC

AHU_DFSS_DSP_DXZC_ECOND_HTZC:
  guid: "bd86ee29-0990-4347-b114-1f9942133aa2"
  description: "Single zone AHU."
  is_canonical: true
  implements:
  - AHU
  - DFSS
  - DSP
  - DXZC
  - ECOND
  - HTZC

AHU_CO2C_DFSS_DSP_DXZC_ECONZ_EFSS_HTZC:
  guid: "06019e28-c9e1-448f-8d11-775cbba3bf67"
  description: "Single zone AHU."
  is_canonical: true
  implements:
  - AHU
  - CO2C
  - DFSS
  - DSP
  - DXZC
  - ECONZ
  - EFSS
  - HTZC

AHU_BSPC_DFSS_DFVSC_DX2ZC_ECONZ_EFSS_EFVSC:
  guid: "3b0ffc69-3d75-44c6-8b83-dec95853aa14"
  description: "Single zone AHU."
  is_canonical: true
  implements:
  - AHU
  - BSPC
  - DFSS
  - DFVSC
  - DX2ZC
  - ECONZ
  - EFSS
  - EFVSC

AHU_BSPC_DFSS_DFVSC_DSP_DX2ZC_ECONZ_EFSS_EFVSC:
  guid: "5b2e4afc-2eb2-40ce-8e4a-b9549866a00c"
  description: "Single zone AHU."
  is_canonical: true
  implements:
  - AHU
  - BSPC
  - DFSS
  - DFVSC
  - DSP
  - DX2ZC
  - ECONZ
  - EFSS
  - EFVSC

AHU_CO2C_DFSS_DSP_DX2ZC_ECONZ_EFSS_HT2ZC:
  guid: "7f08604b-0f21-401b-ba8c-86a3ce0796c4"
  description: "Single zone AHU."
  is_canonical: true
  implements:
  - AHU
  - CO2C
  - DFSS
  - DSP
  - DX2ZC
  - ECONZ
  - EFSS
  - HT2ZC

AHU_DFSS_DFVSC_DSP_DXZC_ECOND_EFSS_EFVSC_HTZC:
  guid: "4f371358-79b8-48fc-bff1-a27ad597d855"
  description: "Single zone AHU."
  is_canonical: true
  implements:
  - AHU
  - DFSS
  - DFVSC
  - DSP
  - DXZC
  - ECOND
  - EFSS
  - EFVSC
  - HTZC

AHU_BSPC_DFSS_DFVSC_DX2ZC_ECONZ_EFSS_EFVSC_HTZC:
  guid: "73902e20-c242-4ba1-a608-714e3efc2ffc"
  description: "Single zone AHU."
  is_canonical: true
  implements:
  - AHU
  - BSPC
  - DFSS
  - DFVSC
  - DX2ZC
  - ECONZ
  - EFSS
  - EFVSC
  - HTZC

AHU_BSPC_DFSS_DFVSC_DSP_DX3DC_ECOND_EFSS_EFVSC_HTDC:
  guid: "5baab672-6729-41db-9f54-4bf3c45a39b4"
  description: "Single zone AHU."
  is_canonical: true
  implements:
  - AHU
  - BSPC
  - DFSS
  - DFVSC
  - DSP
  - DX3DC
  - ECOND
  - EFSS
  - EFVSC
  - HTDC


AHU_CO2C_DFSS_DFVSC_DSP_DX2DC_ECOND_EFSS_EFVSC_HTDC:
  guid: "0ed4c0d3-9fe9-4e39-9ea3-44f5aec750c4"
  description: "Single zone AHU."
  is_canonical: true
  implements:
  - AHU
  - CO2C
  - DFSS
  - DFVSC
  - DSP
  - DX2DC
  - ECOND
  - EFSS
  - EFVSC
  - HTDC

AHU_CO2M_DFSS_DFVSC_DSP_DXDC_ECONMD_EFSS_EFVSC_HWDC:
  guid: "4c30fc34-348c-4af2-bf7c-eee3cf5cebeb"
  description: "Single zone AHU."
  is_canonical: true
  implements:
  - AHU
  - CO2M
  - DFSS
  - DFVSC
  - DSP
  - DXDC
  - ECONMD
  - EFSS
  - EFVSC
  - HWDC

AHU_DFSS_DXZC_ECOND_ZHM:
  guid: "26cdceee-4336-4df6-9803-79f2d0fcd5fd"
  description: "Single-zone AHU."
  is_canonical: true
  implements:
  - AHU
  - DFSS
  - DXZC
  - ECOND
  - ZHM

AHU_DFSS_CHWDT_DTM_RTC_RWISOVPC_OAFC_FDPSM2X:
  guid: "7a673576-2e77-4e23-9cad-9508fedb1571"
  description: "Smart AHU."
  is_canonical: true
  implements:
  - AHU
  - DFSS
  - CHWDT
  - DTM
  - RTC
  - RWISOVPC
  - OAFC
  - FDPSM2X

<<<<<<< HEAD
AHU_SFSS_SFVSC_EFSS_EFVSC_HTWHLZTC_HWZTC_CHWZTC_SSPC_RSPC_CO2DSPMADC_MTM_ECONZ_FDPM3X:
  description: "Single zone AHU."
=======
AHU_SFSS_SFVSC_EFSS_EFVSC_HTWHLZTC_HWZTC_CHWZTC_SSPC_RSPC_CO2DSPMADC_MTM_FDPM3X:
  description: "AHU that serves multiple dampers all feeding a single zone."
>>>>>>> 9141347d
  is_canonical: true
  implements:
  - AHU
  - SFSS
  - SFVSC
  - EFSS
  - EFVSC
  - HTWHLZTC
  - HWZTC
  - CHWZTC
  - SSPC
  - RSPC
  - CO2DSPMADC
  - MTM
  - ECONZ
  - FDPM3X

### Multi-zone Units ###

AHU_DXSC_ECON_EFSS_SFSS:
  guid: "3d8e710d-7a56-4605-8eb5-5d86dd2a65f4"
  description: "Single zone AHU."
  is_canonical: true
  implements:
  - AHU
  - DXSC
  - ECON
  - EFSS
  - SFSS

AHU_DXSC_ECON_HTSC_SFSS:
  guid: "742c5306-cc94-4a2d-8660-fe8a2bd0d4a2"
  description: "Single zone AHU."
  is_canonical: true
  implements:
  - AHU
  - DXSC
  - ECON
  - HTSC
  - SFSS

AHU_BYPSSPC_ECON_HP2SC_HTSC_SFSS:
  guid: "d7eab6ec-0cf6-4e0a-8e71-56ba842512d8"
  description: "Multi-zone AHU with bypass static control."
  is_canonical: true
  implements:
  - AHU
  - BYPSSPC
  - ECON
  - HP2SC
  - HTSC
  - SFSS

AHU_BYPSSPC_DX2SC_ECON_HTSC_SFSS:
  guid: "f4a4cd0a-5618-4241-bdfa-3d0f5fea4c70"
  description: "Multi-zone AHU with bypass static control."
  is_canonical: true
  implements:
  - AHU
  - BYPSSPC
  - DX2SC
  - ECON
  - HTSC
  - SFSS

AHU_BYPSSPC_DX2SC_ECON_HT2SC_SFSS:
  guid: "daa54d7b-8dbb-42ea-b314-80efe8ebf984"
  description: "Multi-zone AHU with bypass static control."
  is_canonical: true
  implements:
  - AHU
  - BYPSSPC
  - DX2SC
  - ECON
  - HT2SC
  - SFSS

AHU_BYPSSPC_DXSC_ECON_HTSC_SFSS:
  guid: "0067dcd1-b00a-4715-8b2c-b35565a36176"
  description: "Multi-zone AHU with bypass static control."
  is_canonical: true
  implements:
  - AHU
  - BYPSSPC
  - DXSC
  - ECON
  - HTSC
  - SFSS

AHU_BYPSSPC_ECON_EFSS_HP2SC_SFSS:
  guid: "488ec33d-6ebd-48e6-be59-5a091ef44d91"
  description: "Multi-zone AHU with bypass static control."
  is_canonical: true
  implements:
  - AHU
  - BYPSSPC
  - ECON
  - EFSS
  - HP2SC
  - SFSS

AHU_DX2SC_ECON_SFSS_SFVSC_SSPC:
  guid: "7891e6d4-b2e8-4475-b4eb-f283c0c4fee9"
  description: "Multi zone AHU."
  is_canonical: true
  implements:
  - AHU
  - DX2SC
  - ECON
  - SFSS
  - SFVSC
  - SSPC

AHU_BYPSSPC_DXSC_ECON_HP2SC_SFSS:
  guid: "a02bb3ee-8af6-45cb-b0cf-f254303a8b23"
  description: "Multi-zone AHU with bypass static control."
  is_canonical: true
  implements:
  - AHU
  - BYPSSPC
  - DXSC
  - ECON
  - HP2SC
  - SFSS

AHU_BYPSSPC_ECON_HP2SC_HT2SC_SFSS:
  guid: "b7482bdc-3c72-4904-8ace-c19faaec08d7"
  description: "Multi-zone AHU with bypass static control."
  is_canonical: true
  implements:
  - AHU
  - BYPSSPC
  - ECON
  - HP2SC
  - HT2SC
  - SFSS


AHU_DXSC_ECON_SFSS_SFVSC_SSPC:
  guid: "f7513ae5-3133-47ef-bff0-82bbe8425d5e"
  description: "Multi-zone AHU."
  is_canonical: true
  implements:
  - AHU
  - DXSC
  - ECON
  - SFSS
  - SFVSC
  - SSPC

AHU_BYPSSPC2X_DX2SC_ECON_HT2SC_SFSS:
  guid: "f29bd444-7ab0-4293-8a97-3b200f0fa1c7"
  description: "Single zone AHU with bypass static pressure control."
  is_canonical: true
  implements:
  - AHU
  - BYPSSPC2X
  - DX2SC
  - ECON
  - HT2SC
  - SFSS

AHU_BYPSSPC_DSP_DX2ZC_ECON_HTZC_SFSS:
  guid: "89539e7e-93f7-40a9-b141-ee545be513d8"
  description: "Weird type where the unit serves a zone, but has static control."
  #is_canonical: true
  implements:
  - AHU
  - BYPSSPC
  - DSP
  - DX2ZC
  - ECON
  - HTZC
  - SFSS

AHU_BYPSSPC_DX2SDC_ECON_HT2SDC_SFSS:
  guid: "a9557fcb-b4d7-451b-8d29-30d8c1d2e38c"
  description: "Multi zone AHU with bypass static control."
  is_canonical: true
  implements:
  - AHU
  - BYPSSPC
  - DX2SDC
  - ECON
  - HT2SDC
  - SFSS

AHU_DX4SC_ECON_SFSS_SFVSC_SSPC:
  guid: "16a45594-84ef-4f23-bf9b-02b751d7b687"
  description: "Multi-zone AHU."
  is_canonical: true
  implements:
  - AHU
  - DX4SC
  - ECON
  - SFSS
  - SFVSC
  - SSPC


AHU_CHWSDC_ECOND_HTSDC_SFSS_SHC:
  guid: "db92d74e-5c90-472a-a4e4-e3eaca4b20d8"
  description: "Multi-zone AHU."
  is_canonical: true
  implements:
  - AHU
  - CHWSDC
  - ECOND
  - HTSDC
  - SFSS
  - SHC


AHU_DX4SC_ECON_EFSS_SFSS_SSPC:
  guid: "af50e8f3-378e-4085-9dd3-77e9e0a3f3a3"
  description: "Multi-zone AHU with exhaust fan."
  is_canonical: true
  implements:
  - AHU
  - DX4SC
  - ECON
  - EFSS
  - SFSS
  - SSPC

AHU_DXSC_ECON_HTSC_SFSS_SFVSC:
  guid: "a432fbb8-db0d-4209-9102-ca481c544ce4"
  description: "Multi-zone AHU."
  is_canonical: true
  implements:
  - AHU
  - DXSC
  - ECON
  - HTSC
  - SFSS
  - SFVSC

AHU_CHWSC_ECON_SFSS_SFVSC_SSPC:
  guid: "e80e6380-6ef5-4b6c-b148-b14d829c6a38"
  description: "Multi-zone AHU."
  is_canonical: true
  implements:
  - AHU
  - CHWSC
  - ECON
  - SFSS
  - SFVSC
  - SSPC

AHU_CHWSC_ECON_FDPM_HWSC_SFSS:
  guid: "216c48c3-a85b-4d17-b1b1-75df67832eb8"
  description: "Multi-zone AHU."
  is_canonical: true
  implements:
  - AHU
  - CHWSC
  - ECON
  - FDPM
  - HWSC
  - SFSS

AHU_CHWSC_ECON_SARC_SFSS_SFVSC_SSPC:
  guid: "7b3f417a-ae90-4081-ae73-5ea225886209"
  description: "Multi-zone AHU."
  is_canonical: true
  implements:
  - AHU
  - CHWSC
  - ECON
  - SARC
  - SFSS
  - SFVSC
  - SSPC


AHU_DX2SC_ECON_HT2SC_SFSS_SFVSC_SSPC:
  guid: "1d6a352e-da19-4670-9ed2-50a6b99c5bc6"
  description: "Multi-zone AHU."
  is_canonical: true
  implements:
  - AHU
  - DX2SC
  - ECON
  - HT2SC
  - SFSS
  - SFVSC
  - SSPC

AHU_BYPSSPC_DXSC_ECON_EFSS_HTSC_SFSS:
  guid: "750d0b4e-4b60-42c4-b5ba-16d97bd8982d"
  description: "Multi-zone AHU"
  is_canonical: true
  implements:
  - AHU
  - BYPSSPC
  - DXSC
  - ECON
  - EFSS
  - HTSC
  - SFSS

AHU_BYPSSPC_DX2SC_ECON_EFSS_HTSC_SFSS:
  guid: "5eb6323d-72be-458f-b1f6-2abd16de026b"
  description: "Multi-zone AHU."
  is_canonical: true
  implements:
  - AHU
  - BYPSSPC
  - DX2SC
  - ECON
  - EFSS
  - HTSC
  - SFSS

AHU_BSPC_DX4SC_ECON_EFSS_SFSS_SSPC:
  guid: "f8f38f2c-7321-4355-8b37-1dfb2578c89c"
  description: "Multi-zone AHU"
  is_canonical: true
  implements:
  - AHU
  - BSPC
  - DX4SC
  - ECON
  - EFSS
  - SFSS
  - SSPC


AHU_BYPSSPC_ECON_EFSS_HP2ZC_SFSS_STM:
  guid: "ca031704-2b49-48c9-8cb9-1e57541e8f5e"
  description: "Multi-zone AHU. Weird unit with supply static control for a single zone."
  #is_canonical: true
  implements:
  - AHU
  - BYPSSPC
  - ECON
  - EFSS
  - HP2ZC
  - SFSS
  - STM

AHU_BYPSSPC_DX2SC_ECON_EFSS_HT2SC_SFSS:
  guid: "9cb3ee0a-77fe-4ff7-bcaf-2862013cd169"
  description: "Multi-zone AHU."
  is_canonical: true
  implements:
  - AHU
  - BYPSSPC
  - DX2SC
  - ECON
  - EFSS
  - HT2SC
  - SFSS

AHU_CHWSC_ECON_HWSC_SFSS_SFVSC_SSPC:
  guid: "657ac31f-6d4c-43ce-aed5-a957aa4cd3a3"
  description: "Multi-zone AHU."
  is_canonical: true
  implements:
  - AHU
  - CHWSC
  - ECON
  - HWSC
  - SFSS
  - SFVSC
  - SSPC

AHU_CHWSC_ECON_SFC_SFSS_SFVSC_SSPC:
  guid: "65617b0a-c96f-4ccb-b66d-874c8f4991c4"
  description: "Multi-zone AHU."
  is_canonical: true
  implements:
  - AHU
  - CHWSC
  - ECON
  - SFC
  - SFSS
  - SFVSC
  - SSPC

AHU_DX2SC_ECON_EFSS_SFSS_SFVSC_SSPC:
  guid: "5bc290b6-c5af-4d11-af4f-9f29b37c2d3d"
  description: "Multi-zone AHU."
  is_canonical: true
  implements:
  - AHU
  - DX2SC
  - ECON
  - EFSS
  - SFSS
  - SFVSC
  - SSPC


AHU_BSPC_DXSC_ECON_SFSS_SFVSC_SSPC:
  guid: "c735a775-e842-424a-bd6b-66894433a7cd"
  description: "Multi-zone AHU."
  is_canonical: true
  implements:
  - AHU
  - BSPC
  - DXSC
  - ECON
  - SFSS
  - SFVSC
  - SSPC

AHU_BPC_DXSC_ECON_PHWSC_RAIDC_RFSS_RFVSC_SAIDC_SFSS_SFVSC_SSPC:
  guid: "6ed07a60-6042-4918-925a-95cca8e627a2"
  description: "Multi-zone AHU with return fan VFD, RF and SF iso dampers, and PHW."
  is_canonical: true
  implements:
  - AHU
  - BPC
  - DXSC
  - ECON
  - PHWSC
  - RAIDC
  - RFSS
  - RFVSC
  - SAIDC
  - SFSS
  - SFVSC
  - SSPC

AHU_BPC2X_DXSC_ECON_PHWSC_RFSS_RFVSC_SFSS_SFVSC_SSPC:
  guid: "255af978-419a-4b4a-a1ba-35a04aa280ee"
  description: "Multi-zone AHU with return fan VFD and multiple pressure sensors"
  is_canonical: true
  implements:
  - AHU
  - BPC2X
  - DXSC
  - ECON
  - PHWSC
  - RFSS
  - RFVSC
  - SFSS
  - SFVSC
  - SSPC
  

AHU_CHWSC_ECONM2X_MOAFC_SFSS_SFVSC_SSPC:
  guid: "f152b105-28c2-4655-a42a-d378ee7bf9ed"
  description: "Multi-zone AHU."
  is_canonical: true
  implements:
  - AHU
  - CHWSC
  - ECONM2X
  - MOAFC
  - SFSS
  - SFVSC
  - SSPC

AHU_CHWSC_ECON_FDPM_SFSS_SFVSC_SSPC:
  guid: "45f43f06-1c09-4e01-8a22-02513375ccd1"
  description: "Multi-zone AHU."
  is_canonical: true
  implements:
  - AHU
  - CHWSC
  - ECON
  - FDPM
  - SFSS
  - SFVSC
  - SSPC

AHU_DXSC_ECONM_HWSC_SFSS_SFVSC_SSPC:
  guid: "45aa52cc-a95f-4c28-bb82-e777b03bc477"
  description: "Multi-zone AHU."
  is_canonical: true
  implements:
  - AHU
  - DXSC
  - ECONM
  - HWSC
  - SFSS
  - SFVSC
  - SSPC

AHU_BSPC_DXSC_ECON_EFSS_SFSS_SFVSC_SSPC:
  guid: "33f865c4-1475-482d-92fd-204af4e5bd0f"
  description: "Multi-zone AHU."
  is_canonical: true
  implements:
  - AHU
  - BSPC
  - DXSC
  - ECON
  - EFSS
  - SFSS
  - SFVSC
  - SSPC

AHU_BSPC_DX4SC_ECON_EFSS_SFSS_SFVSC_SSPC:
  guid: "36d2cefd-c823-49ab-8ad3-cf9b6d46ff5f"
  description: "Multi-zone AHU."
  is_canonical: true
  implements:
  - AHU
  - BSPC
  - DX4SC
  - ECON
  - EFSS
  - SFSS
  - SFVSC
  - SSPC

AHU_BSPC_DX4SC_ECON_EFSS_SFSS_SFVSC_SSPC_RHM_RCKTM2X_CFCM6X:
  guid: "3bcd9e9b-4d88-4885-84f1-38c21c9f5cf5"
  description: "Multi-zone AHU with return air humidity monitoring, condenser fan current monitoring and 2-circuit refrigeration monitoring."
  is_canonical: true
  implements:
  - AHU
  - BSPC
  - DX4SC
  - ECON
  - EFSS
  - SFSS
  - SFVSC
  - SSPC
  - RHM
  - RCKTM2X
  - CFCM6X

AHU_DX2SC_ECON_EFSS_HT2SC_SFSS_SFVSC_SSPC:
  guid: "ffd0eedd-7d0c-4b33-9d9b-f26a7bb4c29f"
  description: "Multi-zone AHU."
  is_canonical: true
  implements:
  - AHU
  - DX2SC
  - ECON
  - EFSS
  - HT2SC
  - SFSS
  - SFVSC
  - SSPC

AHU_DXSC_ECON_EFSS_HTSC_SFSS_SFVSC_SSPC:
  guid: "06d0e12e-6678-4cc4-968d-bed801a36e3c"
  description: "Multi-zone AHU."
  is_canonical: true
  implements:
  - AHU
  - DXSC
  - ECON
  - EFSS
  - HTSC
  - SFSS
  - SFVSC
  - SSPC

AHU_BYPSSPC_DXSC_ECON_EFSS_HTSC_SFSS_SFVSC:
  guid: "1f7a0dbd-c2d0-461b-a35f-d4ba963c95cd"
  description: "Multi-zone AHU."
  is_canonical: true
  implements:
  - AHU
  - BYPSSPC
  - DXSC
  - ECON
  - EFSS
  - HTSC
  - SFSS
  - SFVSC

AHU_BSPC_CHWSC_ECON_EFSS_SFSS_SFVSC_SSPC:
  guid: "e1272d1a-32de-468a-82ba-37d9be08ee86"
  description: "Multi-zone AHU."
  is_canonical: true
  implements:
  - AHU
  - BSPC
  - CHWSC
  - ECON
  - EFSS
  - SFSS
  - SFVSC
  - SSPC

AHU_BSPC_CHWSC_ECON_EFSS_HWSC_SFSS_SSPC:
  guid: "8b5b166e-6707-4f47-ba41-3fc2705082e4"
  description: "Multi-zone AHU."
  is_canonical: true
  implements:
  - AHU
  - BSPC
  - CHWSC
  - ECON
  - EFSS
  - HWSC
  - SFSS
  - SSPC

AHU_BSPC_DX2SC_ECON_EFSS_SFSS_SFVSC_SSPC:
  guid: "2020e9c0-1471-4e8d-b9fc-0172af3c5b63"
  description: "Multi-zone AHU."
  is_canonical: true
  implements:
  - AHU
  - BSPC
  - DX2SC
  - ECON
  - EFSS
  - SFSS
  - SFVSC
  - SSPC

AHU_DX4SC_ECON_EFSS_HWSC_SFSS_SFVSC_SSPC:
  guid: "4e0af562-86bc-4f25-b8dd-a18a41d35be3"
  description: "Multi-zone AHU."
  is_canonical: true
  implements:
  - AHU
  - DX4SC
  - ECON
  - EFSS
  - HWSC
  - SFSS
  - SFVSC
  - SSPC

AHU_BSPC_DX4SC_ECON_EFSS_RHM_SFSS_SSPC:
  guid: "f9e31c77-5a78-4121-8f29-b6666de82ab3"
  description: "Multi-zone AHU."
  is_canonical: true
  implements:
  - AHU
  - BSPC
  - DX4SC
  - ECON
  - EFSS
  - RHM
  - SFSS
  - SSPC

AHU_CHWSC_ECON_FDPM_HWSC_SFSS_SFVSC_SSPC:
  guid: "ad2bb44e-babe-4acd-996f-668783ed3c22"
  description: "Multi-zone AHU."
  is_canonical: true
  implements:
  - AHU
  - CHWSC
  - ECON
  - FDPM
  - HWSC
  - SFSS
  - SFVSC
  - SSPC

AHU_DX4ZC_ECON_EFSS_HT3ZC_SFSS_SFVSC_ZHC:
  guid: "03b89e03-9196-421a-967d-28419737dbfa"
  description: "Multi-zone AHU with some weird zone points."
  #is_canonical: true
  implements:
  - AHU
  - DX4ZC
  - ECON
  - EFSS
  - HT3ZC
  - SFSS
  - SFVSC
  - ZHC

AHU_BSPC_DX4SC_ECONM_EFSS_EFVSC_SFSS_SFVSC_SSPC:
  guid: "3028f2ae-ebe5-4ce0-88c2-4926c08bbb89"
  description: "Multi-zone AHU."
  is_canonical: true
  implements:
  - AHU
  - BSPC
  - DX4SC
  - ECONM
  - EFSS
  - EFVSC
  - SFSS
  - SFVSC
  - SSPC

AHU_BSPC_DX4SC_ECON_EFSS_EFVSC_SFSS_SFVSC_SSPC:
  guid: "c1a60cf1-6f30-4d34-aeba-ac40fde5d605"
  description: "Multi-zone AHU."
  is_canonical: true
  implements:
  - AHU
  - BSPC
  - DX4SC
  - ECON
  - EFSS
  - EFVSC
  - SFSS
  - SFVSC
  - SSPC

AHU_BSPC_DX4SC_ECON_EFSS_EFVSC_SFSS_SFVSC_SSPC_RHM_RCKTM2X_CFCM6X:
  guid: "32ec0c99-e99f-4351-86b2-4513c4ca13f4"
  description: "Multi-zone AHU with return air humidity monitoring, condenser fan current monitoring and 2-circuit refrigeration monitoring."
  is_canonical: true
  implements:
  - AHU
  - BSPC
  - DX4SC
  - ECON
  - EFSS
  - EFVSC
  - SFSS
  - SFVSC
  - SSPC
  - RHM
  - RCKTM2X
  - CFCM6X

AHU_DX2SC_ECON_EFSS_EFVSC_HTSC_SFSS_SFVSC_SSPC:
  guid: "d3d965e0-47d9-4194-b1a6-d2fffa088a87"
  description: "Multi-zone AHU."
  is_canonical: true
  implements:
  - AHU
  - DX2SC
  - ECON
  - EFSS
  - EFVSC
  - HTSC
  - SFSS
  - SFVSC
  - SSPC

AHU_BSPC_DX4SC_ECON_EFSS_RHM_SFSS_SFVSC_SSPC:
  guid: "049aa3b3-f42a-4e2d-8a7c-8b9c760bae11"
  description: "Multi-zone AHU."
  is_canonical: true
  implements:
  - AHU
  - BSPC
  - DX4SC
  - ECON
  - EFSS
  - RHM
  - SFSS
  - SFVSC
  - SSPC

AHU_CHWSC_ECON_EFSS_EFVSC_HWSC_SFSS_SFVSC_SSPC:
  guid: "2281d1f2-83a6-4625-a6cb-6a976eeff49b"
  description: "Multi-zone AHU."
  is_canonical: true
  implements:
  - AHU
  - CHWSC
  - ECON
  - EFSS
  - EFVSC
  - HWSC
  - SFSS
  - SFVSC
  - SSPC

AHU_BSPC_CHWSC_ECON_EFSS_EFVSC_SFSS_SFVSC_SSPC:
  guid: "a66a2231-fbac-497b-8b92-e7dd23694970"
  description: "Multi-zone AHU."
  is_canonical: true
  implements:
  - AHU
  - BSPC
  - CHWSC
  - ECON
  - EFSS
  - EFVSC
  - SFSS
  - SFVSC
  - SSPC

AHU_BSPC_DX4SC_ECONM_EFSS_EFVSC_SFSS2X_SFVSC_SSPC:
  guid: "0402924a-3617-4248-a014-2bae40397b45"
  description: "Multi-zone AHU."
  is_canonical: true
  implements:
  - AHU
  - BSPC
  - DX4SC
  - ECONM
  - EFSS
  - EFVSC
  - SFSS2X
  - SFVSC
  - SSPC

AHU_BSPC_DX2SC_ECONM_EFSS_EFVSC_SFSS_SFVSC_SSPC_SARC:
  guid: "02f3b167-3be1-45b0-a0c5-8e1eb7881677"
  description: "Multi-zone AHU with supply air reset control."
  is_canonical: true
  implements:
  - AHU
  - BSPC
  - DX2SC
  - ECONM
  - EFSS
  - EFVSC
  - SFSS
  - SFVSC
  - SSPC
  - SARC

AHU_BSPC_DXSC_ECON_EFSS_EFVSC_SFSS_SFVSC_SSPC:
  guid: "d79782e0-ca1a-40ce-afea-802988578518"
  description: "Multi-zone AHU."
  is_canonical: true
  implements:
  - AHU
  - BSPC
  - DXSC
  - ECON
  - EFSS
  - EFVSC
  - SFSS
  - SFVSC
  - SSPC

AHU_BSPC_CO2C_DX2SC_ECON_EFSS_SFSS_SFVSC_SSPC:
  guid: "39f7f971-bb7a-4e71-be4b-7b08282c2bbb"
  description: "Multi-zone AHU."
  is_canonical: true
  implements:
  - AHU
  - BSPC
  - CO2C
  - DX2SC
  - ECON
  - EFSS
  - SFSS
  - SFVSC
  - SSPC

AHU_BSPC_DX2SC_ECONM_EFSS_EFVSC_SFSS_SFVSC_SSPC:
  guid: "e0bea5be-7882-465c-a98a-a9e6cc2e31f7"
  description: "Multi-zone AHU."
  is_canonical: true
  implements:
  - AHU
  - BSPC
  - DX2SC
  - ECONM
  - EFSS
  - EFVSC
  - SFSS
  - SFVSC
  - SSPC

AHU_BSPC_DX4SC_ECON_EFSS_SARC_SFSS_SFVSC_SSPC:
  guid: "781a7403-8537-493b-83b6-20e9ff4670c5"
  description: "Multi-zone AHU."
  is_canonical: true
  implements:
  - AHU
  - BSPC
  - DX4SC
  - ECON
  - EFSS
  - SARC
  - SFSS
  - SFVSC
  - SSPC

AHU_BSPC_DX2SC_ECON_EFSS_EFVSC_SFSS_SFVSC_SSPC:
  guid: "93a1d3dd-0764-41fd-ab44-362469261b17"
  description: "Multi-zone AHU."
  is_canonical: true
  implements:
  - AHU
  - BSPC
  - DX2SC
  - ECON
  - EFSS
  - EFVSC
  - SFSS
  - SFVSC
  - SSPC

AHU_BSPC_DX4SC_ECON_EFSS_OAFMC_SFSS_SFVSC_SSPC:
  guid: "dbda21a6-a19b-4f56-a72d-15a61d4afc97"
  description: "Multi-zone AHU."
  is_canonical: true
  implements:
  - AHU
  - BSPC
  - DX4SC
  - ECON
  - EFSS
  - OAFMC
  - SFSS
  - SFVSC
  - SSPC

AHU_BSPC_DX4SC_ECON_EFSS_OAFMC_SFSS_SFVSC_SSPC_RHM_RCKTM2X_CFCM6X:
  guid: "ab92eece-75ee-4500-8ab2-f675260db2e6"
  description: "Multi-zone AHU with return air humidity monitoring, 2-circuit refrigeration monitoring and condenser fan current monitoring."
  is_canonical: true
  implements:
  - AHU
  - BSPC
  - DX4SC
  - ECON
  - EFSS
  - OAFMC
  - SFSS
  - SFVSC
  - SSPC
  - RHM
  - RCKTM2X
  - CFCM6X

AHU_BSPC_DX2SC_ECON_EFSS_HWSC_SFSS_SFVSC_SSPC:
  guid: "ce6690b6-f809-4fbf-ac5d-4ae57e733f3c"
  description: "Multi-zone AHU."
  is_canonical: true
  implements:
  - AHU
  - BSPC
  - DX2SC
  - ECON
  - EFSS
  - HWSC
  - SFSS
  - SFVSC
  - SSPC

AHU_BSPC_DX2SC_ECON_EFSS_EFVSC_HWSC_SFSS_SFVSC_SSPC:
  guid: "c3069d60-9c53-4bc3-97e9-0591712f0b82"
  description: "Multi-zone AHU."
  is_canonical: true
  implements:
  - AHU
  - BSPC
  - DX2SC
  - ECON
  - EFSS
  - EFVSC
  - HWSC
  - SFSS
  - SFVSC
  - SSPC

AHU_BSPC_DX4SC_ECON_OAFMC_SFC_SFSS_SFVSC_SSPM:
  guid: "cfbc1111-5cf3-48fc-9596-eaed5a62b675"
  description: "Multi-zone AHU."
  is_canonical: true
  implements:
  - AHU
  - BSPC
  - DX4SC
  - ECON
  - OAFMC
  - SFC
  - SFSS
  - SFVSC
  - SSPM

AHU_DXSC_ECON_EFSS_EFVSC_HTSC_SFSS_SFVSC_SSPC:
  guid: "9b14b6e7-b8fb-45e6-9a76-b2a0768c69d5"
  description: "Multi-zone AHU."
  is_canonical: true
  implements:
  - AHU
  - DXSC
  - ECON
  - EFSS
  - EFVSC
  - HTSC
  - SFSS
  - SFVSC
  - SSPC

AHU_BSPC_DX5SC_ECON_EFSS_EFVSC_SFSS_SFVSC_SSPC:
  guid: "213a3d3d-e368-462d-b036-773d12f8a57b"
  description: "Multi-zone AHU."
  is_canonical: true
  implements:
  - AHU
  - BSPC
  - DX5SC
  - ECON
  - EFSS
  - EFVSC
  - SFSS
  - SFVSC
  - SSPC

AHU_BSPC_DX3SC_ECONM_EFSS4X_EFVSC4X_SFSS2X_SFVSC2X_SSPC:
  guid: "4f6724ac-28d0-43b5-96f9-f377bc493f63"
  description: "Multi-zone AHU."
  is_canonical: true
  implements:
  - AHU
  - BSPC
  - DX3SC
  - ECONM
  - EFSS4X
  - EFVSC4X
  - SFSS2X
  - SFVSC2X
  - SSPC

AHU_BSPC_DXSC_ECONM_EFSS_SFSS_SFVSC_SSPC_STC:
  guid: "454eca99-3b3a-4de9-9954-0dfa4366d9b3"
  description: "Multi-zone AHU."
  is_canonical: true
  implements:
  - AHU
  - BSPC
  - DXSC
  - ECONM
  - EFSS
  - SFSS
  - SFVSC
  - SSPC
  - STC

AHU_BSPC_DX3SC_ECONM_EFSS_EFVSC_SFSS_SFVSC_SSPC:
  guid: "67c07bd4-556e-4f0b-a713-001c76b4a005"
  description: "Multi-zone AHU."
  is_canonical: true
  implements:
  - AHU
  - BSPC
  - DX3SC
  - ECONM
  - EFSS
  - EFVSC
  - SFSS
  - SFVSC
  - SSPC

AHU_BSPC_DX2SC_ECON_EFSS_SARC_SFM_SFSS_SSPC:
  guid: "f32f304a-40cb-4a7f-a911-8cc09b71d3cf"
  description: "Multi-zone AHU."
  is_canonical: true
  implements:
  - AHU
  - BSPC
  - DX2SC
  - ECON
  - EFSS
  - SARC
  - SFM
  - SFSS
  - SSPC

AHU_BSPC_DX3SC_ECON_EFSS_EFVSC_HTSC_SFSS_SFVSC_SSPC:
  guid: "7af41f37-de4b-46eb-9cd3-c6cfe4c8bcbf"
  description: "Multi-zone AHU."
  is_canonical: true
  implements:
  - AHU
  - BSPC
  - DX3SC
  - ECON
  - EFSS
  - EFVSC
  - HTSC
  - SFSS
  - SFVSC
  - SSPC

AHU_BSPC_DX2SC_ECON_EFSS_EFVSC_HTSC_SFSS_SFVSC_SSPC:
  guid: "abc5ea2a-9251-417a-9c4b-1b4f9b41f0c6"
  description: "Multi-zone AHU."
  is_canonical: true
  implements:
  - AHU
  - BSPC
  - DX2SC
  - ECON
  - EFSS
  - EFVSC
  - HTSC
  - SFSS
  - SFVSC
  - SSPC


AHU_BSPC_CHWSC_ECON_EFSS_EFVSC_HWSC_SFSS_SFVSC_SSPC:
  guid: "944c889a-1eeb-4296-9a4a-f1265c1a0914"
  description: "Multi-zone AHU."
  is_canonical: true
  implements:
  - AHU
  - BSPC
  - CHWSC
  - ECON
  - EFSS
  - EFVSC
  - HWSC
  - SFSS
  - SFVSC
  - SSPC


AHU_BSPC_CHW2XSC_ECON_EFSS2X_EFVSC2X_RSPC_SFSS2X_SFVSC2X_SSPC:
  guid: "b8b4caca-ea4f-44c0-b859-1704c5b7d971"
  description: "Multi-zone AHU."
  is_canonical: true
  implements:
  - AHU
  - BSPC
  - CHW2XSC
  - ECON
  - EFSS2X
  - EFVSC2X
  - RSPC
  - SFSS2X
  - SFVSC2X
  - SSPC

AHU_BSPC_DXSC_ECON_EFSS_EFVSC_FDPM_SFSS3X_SFVSC2X_SSPC:
  guid: "a524fcf1-fbb5-4106-9d19-31f39db33e7a"
  description: "Multi-zone AHU."
  is_canonical: true
  implements:
  - AHU
  - BSPC
  - DXSC
  - ECON
  - EFSS
  - EFVSC
  - FDPM
  - SFSS3X
  - SFVSC2X
  - SSPC


AHU_BSPC_CHWSC_ECON_EFSS_EFVSC_OAFMC_SFSS_SFVSC_SSPC:
  guid: "a49081e5-d843-4182-abe1-4cfe3bbb0ddb"
  description: "Multi-zone AHU."
  is_canonical: true
  implements:
  - AHU
  - BSPC
  - CHWSC
  - ECON
  - EFSS
  - EFVSC
  - OAFMC
  - SFSS
  - SFVSC
  - SSPC

AHU_BSPC_DX4SC_ECON_EFSS_EFVSC_SARC_SFSS_SFVSC_SSPC:
  guid: "ef3f5eba-7b89-4b29-a3d1-bed4d1aaf3db"
  description: "Multi-zone AHU."
  is_canonical: true
  implements:
  - AHU
  - BSPC
  - DX4SC
  - ECON
  - EFSS
  - EFVSC
  - SARC
  - SFSS
  - SFVSC
  - SSPC

AHU_BSPC_DX3SC_ECON_EFSS_EFVSC_SARC_SFSS_SFVSC_SSPC_EDM_RHM_RCKTM2X_CFCM4X:
  guid: "4e6d95c5-0e95-4f5c-9bb1-a885fc8d8df9"
  description: "Multi-zone AHU with exhaust air damper monitoring, return air humidity monitoring, 2-circuit refrigerant monitoring and condenser fan monitoring"
  is_canonical: true
  implements:
  - AHU
  - BSPC
  - DX3SC
  - ECON
  - EFSS
  - EFVSC
  - SARC
  - SFSS
  - SFVSC
  - SSPC
  - EDM
  - RHM
  - RCKTM2X
  - CFCM4X

AHU_BSPC_DX4SC_ECON_EFSS_EFVSC_HWSC_SFSS_SFVSC_SSPC:
  guid: "980f6cbc-80ec-4a38-8e06-d38478ff3bdb"
  description: "Multi-zone AHU."
  is_canonical: true
  implements:
  - AHU
  - BSPC
  - DX4SC
  - ECON
  - EFSS
  - EFVSC
  - HWSC
  - SFSS
  - SFVSC
  - SSPC

AHU_BSPC_DX2SC_ECON_EFSS_EFVSC_OAFMC_SFSS_SFVSC_SSPC:
  guid: "e809e4f4-ab23-49b7-a742-da76a8622a54"
  description: "Multi-zone AHU."
  is_canonical: true
  implements:
  - AHU
  - BSPC
  - DX2SC
  - ECON
  - EFSS
  - EFVSC
  - OAFMC
  - SFSS
  - SFVSC
  - SSPC

AHU_CHWSC_ECON_EFSS_EFVSC_FDPM_RFC_SFSS_SFVSC_SSPC:
  guid: "577c3da6-94da-4e22-a029-6c74119a7c3d"
  description: "Multi-zone AHU."
  is_canonical: true
  implements:
  - AHU
  - CHWSC
  - ECON
  - EFSS
  - EFVSC
  - FDPM
  - RFC
  - SFSS
  - SFVSC
  - SSPC

AHU_BSPC_DX4SC_ECONM_EFSS_EFVSC_OAFMC_SFSS_SFVSC_SSPC:
  guid: "4a9f69bb-5f8b-41aa-aa92-3e4f85dd5bf8"
  description: "Multi-zone AHU."
  is_canonical: true
  implements:
  - AHU
  - BSPC
  - DX4SC
  - ECONM
  - EFSS
  - EFVSC
  - OAFMC
  - SFSS
  - SFVSC
  - SSPC

AHU_BSPC_CHWSC_ECON_EFSS_OAFMC_SARC_SFSS_SFVSC_SSPC:
  guid: "d6ce2c49-db4f-486a-8850-39f898dba743"
  description: "Multi-zone AHU."
  is_canonical: true
  implements:
  - AHU
  - BSPC
  - CHWSC
  - ECON
  - EFSS
  - OAFMC
  - SARC
  - SFSS
  - SFVSC
  - SSPC

AHU_BSPC_DX4SC_ECON_EFSS_OAFMC_SARC_SFSS_SFVSC_SSPC:
  guid: "3577afab-0425-44f4-b776-b561d85b046a"
  description: "Multi-zone AHU."
  is_canonical: true
  implements:
  - AHU
  - BSPC
  - DX4SC
  - ECON
  - EFSS
  - OAFMC
  - SARC
  - SFSS
  - SFVSC
  - SSPC

AHU_BSPC_CHWSC_ECON_EFSS_EFVSC_MOAFC_SARC_SFSS_SFVSC_SSPC:
  guid: "3daa60e5-f928-47c7-b6bc-b952235f2652"
  description: "Multi-zone AHU."
  is_canonical: true
  implements:
  - AHU
  - BSPC
  - CHWSC
  - ECON
  - EFSS
  - EFVSC
  - MOAFC
  - SARC
  - SFSS
  - SFVSC
  - SSPC

AHU_BSPC_DX4SC_ECON_EFSS_EFVSC_HWSC_SARC_SFSS_SFVSC_SSPC:
  guid: "67b635b1-d1af-4441-940a-fd9ea088e6ff"
  description: "Multi-zone AHU."
  is_canonical: true
  implements:
  - AHU
  - BSPC
  - DX4SC
  - ECON
  - EFSS
  - EFVSC
  - HWSC
  - SARC
  - SFSS
  - SFVSC
  - SSPC

AHU_BSPC_CHWSC_ECON_EFSS4X_EFVSC4X_FDPM_HWSC_SFSS2X_SFVSC2X_SSPC:
  guid: "bd1c5457-585c-40ec-a919-12a7c0ce5faa"
  description: "Multi-zone AHU."
  is_canonical: true
  implements:
  - AHU
  - BSPC
  - CHWSC
  - ECON
  - EFSS4X
  - EFVSC4X
  - FDPM
  - HWSC
  - SFSS2X
  - SFVSC2X
  - SSPC


AHU_BSPC_CHWSC_ECON_EFSS3X_EFVSC3X_MOAFC_SARC_SFSS2X_SFVSC2X_SSPC:
  guid: "35bbc7a3-828b-49cb-bfaa-baf1e6ab855c"
  description: "Multi-zone AHU."
  is_canonical: true
  implements:
  - AHU
  - BSPC
  - CHWSC
  - ECON
  - EFSS3X
  - EFVSC3X
  - MOAFC
  - SARC
  - SFSS2X
  - SFVSC2X
  - SSPC

AHU_BPC_CHWSC_ECONM_EFSS4X_EFVSC4X_FDPM_HWSC_MOAFC_SFSS2X_SFVSC2X_SSPC:
  guid: "629577a8-3583-4fd4-86f7-3be67e08399b"
  description: "Multi-zone AHU."
  is_canonical: true
  implements:
  - AHU
  - BPC
  - CHWSC
  - ECONM
  - EFSS4X
  - EFVSC4X
  - FDPM
  - HWSC
  - MOAFC
  - SFSS2X
  - SFVSC2X
  - SSPC

AHU_BSPC_CO2M_DX4SC_ECON_EFSS_EFVSC_FDPM4X_HTSC_MOAFC_OAFC_SFSS_SFVSC_SSPC:
  guid: "3bd06ead-f794-4bd3-8388-f1d2a6dc3868"
  description: "Multi-zone AHU."
  is_canonical: true
  implements:
  - AHU
  - BSPC
  - CO2M
  - DX4SC
  - ECON
  - EFSS
  - EFVSC
  - FDPM4X
  - HTSC
  - MOAFC
  - OAFC
  - SFSS
  - SFVSC
  - SSPC

AHU_BSPC_CHWSC_ECON_EFSS_EFSS4X_EFVSC_EFVSC4X_FDPM_HWSC_MOAFC_SFSS2X_SFVSC2X_SSPC:
  guid: "d663e5cf-f848-4bf1-8523-a5a4da8fca61"
  description: "Multi-zone AHU with multiple supply/exhaust fans."
  is_canonical: true
  implements:
  - AHU
  - BSPC
  - CHWSC
  - ECON
  - EFSS
  - EFSS4X
  - EFVSC
  - EFVSC4X
  - FDPM
  - HWSC
  - MOAFC
  - SFSS2X
  - SFVSC2X
  - SSPC



AHU_BSPC_ECON_EFSS_SFSS_SFVSC_SSPC:
  guid: "700607e5-6200-4401-880e-ccb125ba0b89"
  description: "Multi-zone AHU."
  is_canonical: true
  implements:
  - AHU
  - BSPC
  - ECON
  - EFSS
  - SFSS
  - SFVSC
  - SSPC

AHU_DXSC_ECON_EFSS_HWSC_SFSS_SFVSC:
  guid: "8e552330-ba1c-4a80-92e6-af5491a72b31"
  description: "Multi-zone AHU."
  is_canonical: true
  implements:
  - AHU
  - DXSC
  - ECON
  - EFSS
  - HWSC
  - SFSS
  - SFVSC

AHU_BSPC_ECON_EFSS_SARC_SFSS_SFVSC_SSPC:
  guid: "2d16690c-e66e-421e-90fd-74d00885d25f"
  description: "Multi-zone AHU."
  is_canonical: true
  implements:
  - AHU
  - BSPC
  - ECON
  - EFSS
  - SARC
  - SFSS
  - SFVSC
  - SSPC

AHU_BSPC_DX3SC_ECONM_EFSS_EFVSC_HTSC_SFSS_SFVSC_SSPC:
  guid: "89bf9c59-7157-4445-9be6-c7cfdef626c7"
  description: "Multi-zone AHU."
  is_canonical: true
  implements:
  - AHU
  - BSPC
  - DX3SC
  - ECONM
  - EFSS
  - EFVSC
  - HTSC
  - SFSS
  - SFVSC
  - SSPC

AHU_BSPC_DX4SC_ECONM_EFSS_EFVSC_OAFC_SARC_SFSS_SFVSC_SSPC:
  guid: "120d5b81-4821-4c0f-a400-3e4cbf9d326d"
  description: "Multi-zone AHU."
  is_canonical: true
  implements:
  - AHU
  - BSPC
  - DX4SC
  - ECONM
  - EFSS
  - EFVSC
  - OAFC
  - SARC
  - SFSS
  - SFVSC
  - SSPC

AHU_BSPC_CHWSC_ECON_EFSS_EFVSC_HWSC_PHWSC_SFSS_SFVSC_SSPC:
  guid: "a10c6ffe-8f75-4d43-995a-631cd0a7032f"
  description: "Multi-zone AHU."
  is_canonical: true
  implements:
  - AHU
  - BSPC
  - CHWSC
  - ECON
  - EFSS
  - EFVSC
  - HWSC
  - PHWSC
  - SFSS
  - SFVSC
  - SSPC

AHU_BSPC_DX4SC_ECON_EFSS_EFVSC_MOAFC_SFSS_SFVSC_SSPC_STC:
  guid: "7c3271d0-95ee-4401-860c-bf8df8f17b22"
  description: "Multi-zone AHU with minimum ventilation control."
  is_canonical: true
  implements:
  - AHU
  - BSPC
  - DX4SC
  - ECON
  - EFSS
  - EFVSC
  - MOAFC
  - SFSS
  - SFVSC
  - SSPC
  - STC

AHU_DX2SC_ECONM_EFSS_SARC_SFC_SFSS_SFVSC_SSPC:
  guid: "43567299-cca7-4ac0-8259-125609ec6cb3"
  description: "Multi zone unit with 2-stage compressor."
  is_canonical: true
  implements:
  - AHU
  - DX2SC
  - ECONM
  - EFSS
  - SARC
  - SFC
  - SFSS
  - SFVSC
  - SSPC

AHU_BSPC_DX4SC_ECONM_EDPM_EFSS_EFVSC_SFSS_SFVSC_SSPC_STC:
  guid: "bd225999-9e48-439b-ae4d-9504a91c16e9"
  description: "Multi-zone AHU with exhaust damper monitoring"
  is_canonical: true
  implements:
  - AHU
  - BSPC
  - DX4SC
  - ECONM
  - EDPM
  - EFSS
  - EFVSC
  - SFSS
  - SFVSC
  - SSPC
  - STC

AHU_CHWSC_ECONM_FDPM_MOAFC_SFSS2X_SFVSC2X_SSPC_SARC:
  guid: "c93df86e-2592-480a-92aa-806eab3d2a20"
  description: "Multi-zone AHU with dual fans, static control and filter monitoring."
  is_canonical: true
  implements:
  - AHU
  - CHWSC
  - ECONM
  - FDPM
  - MOAFC
  - SFSS2X
  - SFVSC2X
  - SSPC
  - SARC

AHU_CHWSC_ECONM_FDPM_HWSC_SFSS_STC:
  guid: "85cb71cb-8e2a-463f-affe-6df8b3a2c81c"
  description: "Multi-zone AHU."
  is_canonical: true
  implements:
  - AHU
  - CHWSC
  - ECONM
  - FDPM
  - HWSC
  - SFSS
  - STC

AHU_CHWSC_ECONM_FDPM_HWSC_SFSS_SFVSC_SSPC_SARC:
  guid: "2f8c18be-23c4-4fdc-a7af-4a90e9a93e9d"
  description: "Multi-zone AHU."
  is_canonical: true
  implements:
  - AHU
  - CHWSC
  - ECONM
  - FDPM
  - HWSC
  - SFSS
  - SFVSC
  - SSPC
  - SARC


AHU_EDBPC_DX4SC_ECONM_EFSS_EFVSC_SFSS_SFVSC_SARC_SSPC:
  guid: "9d123538-8cb1-4ad7-b712-4cce9693caaf"
  description: "Multi-zone AHU."
  is_canonical: true
  implements:
  - AHU
  - EDBPC
  - DX4SC
  - ECONM
  - EFSS
  - EFVSC
  - SFSS
  - SFVSC
  - SARC
  - SSPC

AHU_BSPC_DX4SC_ECONM_EFSS_SARC_SFSS_SFVSC_SSPC:
  guid: "b1ee5cc8-502a-48b1-8a14-2ca7392a93f3"
  description: "Multi-zone AHU."
  is_canonical: true
  implements:
  - AHU
  - BSPC
  - DX4SC
  - ECONM
  - EFSS
  - SARC
  - SFSS
  - SFVSC
  - SSPC


AHU_BSPC_DX4SC_ECON_EFSS_SFSS_SFVSC_SSPC_HWSC:
  guid: "55eacfaf-cffe-4532-b274-d935ab534f22"
  description: "Multi-zone AHU."
  is_canonical: true
  implements:
  - AHU
  - BSPC
  - DX4SC
  - ECON
  - EFSS
  - SFSS
  - SFVSC
  - SSPC
  - HWSC

AHU_BSPC_DX4SC_ECONM_EFSS_EFVSC_SFSS2X_SFVSC2X_SSPC_SARC:
  guid: "271e95a7-ff11-4e33-816d-7050e313fa6e"
  description: "Multi-zone AHU."
  is_canonical: true
  implements:
  - AHU
  - BSPC
  - DX4SC
  - ECONM
  - EFSS
  - EFVSC
  - SFSS2X
  - SFVSC2X
  - SSPC
  - SARC

AHU_CHWSC_HWSC_SFSS_SFVSC_SSPC:
  guid: "82fc8cfc-9fc1-407c-8842-d71d3c0431c2"
  description: "Multi-zone AHU."
  is_canonical: true
  implements:
  - AHU
  - CHWSC
  - HWSC
  - SFSS
  - SFVSC
  - SSPC

AHU_BSPC_DFSS_DSP_DX4DC_HWDC_ECONM_EFSS:
  guid: "3a816efd-4775-41f3-90b1-702b8871fe0d"
  description: "Single zone AHU."
  is_canonical: true
  implements:
  - AHU
  - BSPC
  - DFSS
  - DSP
  - DX4DC
  - HWDC
  - ECONM
  - EFSS

AHU_DFSS_DSP_DX3ZC_ECONZ:
  guid: "6e3fe994-8012-453b-9bf5-9e9f74b60860"
  description: "Single zone AHU."
  is_canonical: true
  implements:
  - AHU
  - DFSS
  - DSP
  - DX3ZC
  - ECONZ

AHU_DFSS_DFVSC_DSP_DX3ZC_ECONZ_HT3ZC:
  guid: "80df4e5f-eb0b-4383-9b82-4c4c814986c5"
  description: "Single zone AHU with three-stage DX cooling and three-stage heating."
  is_canonical: true
  implements:
  - AHU
  - DFSS
  - DFVSC
  - DSP
  - DX3ZC
  - ECONZ
  - HT3ZC

AHU_DX4SC_ECONM_EFSS_EFVSC_SFSS_SFVSC_SSPC:
  guid: "5326bea5-131d-4b0d-b2fb-1b324264aa12"
  description: "Multi-zone AHU."
  is_canonical: true
  implements:
  - AHU
  - DX4SC
  - ECONM
  - EFSS
  - EFVSC
  - SFSS
  - SFVSC
  - SSPC

AHU_DX4ZC_DFSS_DFVSC_EFSS_EFVSC_DSP_ECONZ:
  guid: "6d4c4f20-58c1-474d-a65b-6f15b272ec1a"
  description: "Single zone AHU, four-stage DX cooling."
  is_canonical: true
  implements:
  - AHU
  - DX4ZC
  - DFSS
  - DFVSC
  - EFSS
  - EFVSC
  - DSP
  - ECONZ

AHU_CO2C_DFSS_DFVSC_EFS_EFVSC_DX2ZC_ECONZ_HTZC:
  guid: "86ce6d35-7fad-4598-aa62-33b5b00e9ca1"
  description: "Single zone AHU."
  is_canonical: true
  implements:
  - AHU
  - CO2C
  - DFSS
  - DFVSC
  - EFSS
  - EFVSC
  - DX2ZC
  - ECONZ
  - HTZC

AHU_BSPC_DX6SC_ECON_EFSS_EFVSC_SFSS_SFVSC_SSP_SARC:
  guid: "e89c239b-2c41-40cf-999e-c8eac8d3ce23"
  description: "Multi-zone AHU."
  is_canonical: true
  implements:
  - AHU
  - BSPC
  - DX6SC
  - ECON
  - EFSS
  - EFVSC
  - SFSS
  - SFVSC
  - SSPC
  - SARC

AHU_BSPC_DXSC_ECON_EFSS_SFSS_SFVSC_SSPC_SARC:
  guid: "62f71a8a-6f53-43d3-88b3-39aa8f81602e"
  description: "Multi-zone AHU."
  is_canonical: true
  implements:
  - AHU
  - BSPC
  - DXSC
  - ECON
  - EFSS
  - SFSS
  - SFVSC
  - SSPC
  - SARC

AHU_CO2M_DFSS_DFVSC_DSP_DXZC_ECOND_EFSS_EFVSC_HTZC:
  guid: "28b2e224-15c8-40f4-9992-d00688dc3faa"
  description: "Single zone AHU."
  is_canonical: true
  implements:
  - AHU
  - CO2M
  - DFSS
  - DFVSC
  - DSP
  - DXZC
  - ECOND
  - EFSS
  - EFVSC
  - HTZC

AHU_BSPC_DXSC_ECON_EFSS_EFVSC_SFSS_SFVSC_SSPC_SARC:
  guid: "a3b973fc-b763-48c9-938e-c3fb4ff09b11"
  description: "Multi-zone AHU."
  is_canonical: true
  implements:
  - AHU
  - BSPC
  - DXSC
  - ECON
  - EFSS
  - EFVSC
  - SFSS
  - SFVSC
  - SSPC
  - SARC

AHU_ZSPC_CHWDC_CSP_ECONMD_DFSS_DFVSC_HWDC:
  guid: "e0eadf0d-ea13-4d5d-8c35-0ca458d65dba"
  description: "Single zone unit with dehumidifcation CHW coil"
  is_canonical: true
  implements:
  - AHU
  - ZSPC
  - CHWDC
  - CSP
  - ECONMD
  - DFSS
  - DFVSC
  - HWDC


AHU_DX2DSPRTC_SFSS_VOADM_ZHDHC_SSPC_STM_BYPDM:
  guid: "89de444e-f12a-48bc-b428-d309ce58c2de"
  description: "Multi-zone AHU with dual setpoint return air temperature control"
  is_canonical: true
  implements:
  - AHU
  - DX2DSPRTC
  - SFSS
  - VOADM
  - ZHDHC
  - SSPC
  - STM
  - BYPDM


AHU_CHW2XSC_ECON_ED_EFSS2X_EFVSC2X_HWSC_SFSS2X_SFVSC2X_SHM_RHM_SARC_SFM_SSPC_ZSPC_RSPC_RFC:
  guid: "02a87b43-d806-4cf4-8dda-023bf8e9220c"
  description: "Multi zone lab unit with two CHW and HW coils"
  is_canonical: true
  implements:
  - AHU
  - CHW2XSC
  - ECON
  - ED
  - EFSS2X
  - EFVSC2X
  - HWSC
  - SFSS2X
  - SFVSC2X
  - SHM
  - RHM
  - SARC
  - SFM
  - SSPC
  - ZSPC
  - RSPC
  - RFC

AHU_ECON_DFSS_DFVSC_DSP_HWZC_CHWZC_CO2C:
  guid: "b1ec595a-5f57-4bd7-8815-4e1ec85796fb"
  description: "Hydronic variable speed fan coil with cooling and heating (zone temp control)."
  is_canonical: true
  implements:
  - ECOND
  - DFSS
  - DFVSC
  - DSP
  - HWZC
  - CHWZC
  - CO2C

AHU_DFSS_DFVSC_DSP_HWZC_CHWZC_ECONZ_CO2C:
  guid: "16f573dd-efe0-4c96-b918-3ed39b5dca3e"
  description: "Hydronic variable speed fan coil with cooling and heating (zone temp control) and direct CO2 control."
  is_canonical: true
  implements:
  - AHU
  - DFSS
  - DFVSC
  - DSP
  - HWZC
  - CHWZC
  - ECONZ
  - CO2C

AHU_BYPSSPC_DX2SC_ECON_EFSS_HT2SC_SFSS_SARC:
  guid: "423afafb-9491-47d7-bd55-a968195717fd"
  description: "Air handler with bypass damper static control, two-stage DX cooling, two-stage heating, and supply air reset control."
  is_canonical: true
  implements:
  - AHU
  - BYPSSPC
  - DX2SC
  - ECON
  - EFSS
  - HT2SC
  - SFSS
  - SARC

AHU_DFSS_DFVSC_DSP_DX3ZC_ECONZ_HT2ZC:
  guid: "4a017e57-cad4-4633-aa25-702403311920"
  description: "Single-zone AHU with dual setpoint control, 3-stage cooling, 2-stage heating"
  is_canonical: true
  implements:
  - AHU
  - DFSS
  - DFVSC
  - DSP
  - DX3ZC
  - ECONZ
  - HT2ZC

AHU_DFSS_DFVSC_DSP_DX3ZC_ECONZ:
  guid: "dd4fd722-50e6-41f9-97dc-533de754f31d"
  description: "Single-zone AHU with 3-stage cooling"
  is_canonical: true
  implements:
  - AHU
  - DFSS
  - DFVSC
  - DSP
  - DX3ZC
  - ECONZ

AHU_BYPSSPC_DX3SC_ECON_HT2SC_SFSS_SFVSC:
  guid: "4557f283-0aae-4af8-9ea8-854147da6962"
  description: "Multi-zone AHU with bypass staic control, 3-stage cooling, 2-stage heating"
  is_canonical: true
  implements:
  - AHU
  - BYPSSPC
  - DX3SC
  - ECON
  - HT2SC
  - SFSS
  - SFVSC

AHU_DFVSC_ZTC_RTM_DTM_HPZTC_CWDT_CO2C_OADM_FDPM_AHAC_WLDS:
  guid: "2d143156-0001-496b-8413-a56cf51bdcf6"
  description: "Single zone variable speed water cooled heat pump with CO2 override, after hours override and leak detection"
  is_canonical: true
  implements:
  - AHU
  - DFVSC
  - ZTC
  - RTM
  - DTM
  - HPZTC
  - CWDT
  - CO2C
  - OADM
  - FDPM
  - AHAC
  - SAFETY/WLDS

AHU_DFVSC_ZTC_RTM_DTM_HPZTC_CWDT_CO2C_OAFC_FDPM_AHAC_WLDS:
  guid: "f26ea3c9-14d1-46fd-b91c-2188bb52fbcd"
  description: "Single zone variable speed water cooled heat pump with CO2 override, filter monitoring, after hours override and leak detection"
  is_canonical: true
  implements:
  - AHU
  - DFVSC
  - ZTC
  - RTM
  - DTM
  - HPZTC
  - CWDT
  - CO2C
  - OAFC
  - FDPM
  - AHAC
  - SAFETY/WLDS

AHU_DFVSC_ZTC_RTM_DTM_HPZTC_CWDT_CO2C_OAFC_AHAC_WLDS:
  guid: "83b4ebbd-6c0a-407b-9a22-1748b55d2894"
  description: "Single zone variable speed water cooled heat pump with CO2 override, after hours override and leak detection"
  is_canonical: true
  implements:
  - AHU
  - DFVSC
  - ZTC
  - RTM
  - DTM
  - HPZTC
  - CWDT
  - CO2C
  - OAFC
  - AHAC
  - SAFETY/WLDS
  
AHU_DFVSC_ZTC_RTM_DTM_HPZTC_CWDT_CO2C_OADM_FDPM_AHAC:
  guid: "01979cce-71eb-4aba-8a96-3a1e9936870d"
  description: "Single zone variable speed water cooled heat pump with CO2 override and after hours override"
  is_canonical: true
  implements:
  - AHU
  - DFVSC
  - ZTC
  - RTM
  - DTM
  - HPZTC
  - CWDT
  - CO2C
  - OADM
  - FDPM
  - AHAC

AHU_DFVSC_ZTC_RTM_DTM_HPZTC_CWDT_CO2C_OAFC_FDPM_AHAC:
  guid: "bb551a56-3c80-4993-ad96-8d039af5195f"
  description: "Single zone variable speed water cooled heat pump with CO2 override, filter monitoring and after hours override"
  is_canonical: true
  implements:
  - AHU
  - DFVSC
  - ZTC
  - RTM
  - DTM
  - HPZTC
  - CWDT
  - CO2C
  - OAFC
  - FDPM
  - AHAC

AHU_DFVSC_ZTC_RTM_DTM_HPZTC_CWDT_CO2C_OAFC_AHAC:
  guid: "3e72c6d2-3428-4b09-8499-d9071f52a190"
  description: "Single zone variable speed water cooled heat pump with CO2 override and after hours override"
  is_canonical: true
  implements:
  - AHU
  - DFVSC
  - ZTC
  - RTM
  - DTM
  - HPZTC
  - CWDT
  - CO2C
  - OAFC
  - AHAC

AHU_SS_SSPC_CHWVM_HWVM_STM_FDPM_OA:
  guid: "34250588-6c39-4b84-b890-701048abcb3b"
  description: "AHU for preconditioning supply air"
  is_canonical: true
  implements:
  - AHU
  - SS
  - SSPC
  - CHWVM
  - HWVM
  - STM
  - FDPM
  - OA

AHU_SS_SSPC_CHWVM_HWVM_STM_OA:
  guid: "b69a79eb-7900-4f95-922d-edbe4c51b1ab"
  description: "AHU for preconditioning supply air"
  is_canonical: true
  implements:
  - AHU
  - SS
  - SSPC
  - CHWVM
  - HWVM
  - STM
  - OA

AHU_SFVSC_SSPC_STC_CHWSC_ECON_FDPM:
  guid: "b5411ff8-9082-4d83-bd1a-67c243821d1c"
  description: "AHU with supply fan speed control, supply temperature control and filter monitoring."
  is_canonical: true
  implements:
  - AHU
  - SFVSC
  - SSPC
  - STC
  - CHWSC
  - ECON
  - FDPM

AHU_SFVSC_SSPC_STC_CHWSC_ECON:
  guid: "4f2e07aa-1353-4e60-892b-d2c9fe5dde5b"
  description: "AHU with supply fan speed control, and supply temperature control."
  is_canonical: true
  implements:
  - AHU
  - SFVSC
  - SSPC
  - STC
  - CHWSC
  - ECON

AHU_DFFC_ZTC_CHWZTC_HWZTC_ECONZ_DTM_RTM_CO2C_FDPM_AHAC:
  guid: "0ce5a99f-e424-4fad-a584-04b12bdc93d4"
  description: "Single zone AHU with zone temperature and CO2 control, and filter monitoring."
  is_canonical: true
  implements:
  - AHU
  - DFFC
  - ZTC
  - CHWZTC
  - HWZTC
  - DTM
  - RTM
  - CO2C
  - FDPM
  - ECONZ
  - AHAC

AHU_DFFC_ZTC_CHWZTC_HWZTC_ECONZ_DTM_RTM_CO2C_AHAC:
  guid: "6b07bf60-15f0-4098-816f-4b64c502edad"
  description: "Single zone AHU with zone temperature and CO2 control."
  is_canonical: true
  implements:
  - AHU
  - DFFC
  - ZTC
  - CHWZTC
  - HWZTC
  - DTM
  - RTM
  - CO2C
  - ECONZ
  - AHAC

AHU_RTC_RHC_FDPM_REFM_WLDS:
  description: "AHU with return temperature and humidity control, filter monitoring, and refrigerant and water leak monitoring. "
  guid: "0fa6f1e1-279d-44e3-a865-e9ed8cbbd7f2"
  is_canonical: true
  implements:
  - AHU
  - RTC
  - RHC
  - FDPM
  - REFM
  - SAFETY/WLDS

AHU_RTC_RHC_OAFM_WLDS:
  guid: "b5ee8bfa-4594-4a3e-bb71-99ac68e8777b"
  description: "AHU with return temperature and humidity control, and water leak monitoring. "
  is_canonical: true
  implements:
  - AHU
  - RTC
  - RHC
  - OAFM
  - SAFETY/WLDS

AHU_DFSS_UV_H3X_DTC_DFVSFC_CHWVM:
  guid: "f728c3c0-68a0-41c0-9455-b3bef6ab2ea7"
  description: "AHU with discharge air/fan, chilled water valve and UV lamp operation."
  is_canonical: true
  implements:
  - AHU
  - UV
  - H3X
  - DTC
  - DFVSFC
  - CHWVM
  - DFSS
  opt_uses:
  - control_status
  - lost_power_alarm
  - filter_alarm
  - control_mode
  - run_mode
  - schedule_run_command
  - discharge_air_flowrate_status

AHU_DFSS_DTC_DFVSFC_CHWVM_RTM:
  guid: "35db0d81-5419-41fb-a092-7930e51913b1"
  description: "AHU with discharge air/fan and chilled water valve operation."
  is_canonical: true
  implements:
  - AHU
  - DFSS
  - DTC
  - DFVSFC
  - CHWVM
  - RTM
  opt_uses:
  - control_status
  - lost_power_alarm
  - filter_alarm
  - control_mode
  - run_mode
  - schedule_run_command
  - smoke_alarm
  - discharge_air_flowrate_status
  - leaving_cooling_coil_temperature_sensor
  - entering_cooling_coil_temperature_sensor

AHU_DFSS_DTC_CHWVM_RTM:
  guid: "bbe3f3af-b201-499a-a0c6-29a89b05b3cb"
  description: "AHU with discharge air and chilled water valve operation."
  is_canonical: true
  implements:
  - AHU
  - DFSS
  - DTC
  - CHWVM
  - RTM
  opt_uses:
  - lost_power_alarm
  - discharge_air_flowrate_status
  - filter_alarm
  - control_mode
  - run_mode
  - schedule_run_command
  - smoke_alarm
  - entering_cooling_coil_temperature_sensor
  - leaving_cooling_coil_temperature_sensor
  - control_status

AHU_CHWDT_CHWVM_CLPM_DFSS_CHWZTC:
  guid: "c212dd9f-86f3-40c5-9118-da4b8dfabf7d"
  description: "AHU with chilled water valve operation and discharge fan operation. Chilled return/supply temp and zone air temp monitoring."
  is_canonical: true
  implements:
  - AHU
  - CHWDT
  - CHWVM
  - CLPM
  - DFSS
  - CHWZTC
  opt_uses:
  - discharge_air_flowrate_status
  - filter_differential_pressure_status
  - lost_power_alarm
  - filter_alarm
  - control_mode
  - run_mode
  - schedule_run_command
  - smoke_alarm
  - control_status

AHU_DFVSFC_CHWVM_CLPM_DTC_UV_CO2C_MTM_OAMC_RHM_CHWDT_RTC:
  guid: "06dead81-fe4d-4b61-b1d2-08ad5d98485f"
  description: "AHU with discharge air, chilled water valve, discharge air/fan, CO2, UV and chilled supply/return water operation."
  is_canonical: true
  implements:
  - AHU
  - DFVSFC
  - CHWVM
  - CLPM
  - DTC
  - UV
  - CO2C
  - MTM
  - OAMC
  - RHM
  - CHWDT
  - DFSS
  - RTC
  opt_uses:
  - discharge_air_flowrate_status
  - control_status
  - filter_differential_pressure_status
  - lost_power_alarm
  - filter_alarm
  - control_mode
  - run_mode
  - schedule_run_command
  - smoke_alarm

AHU_DTC_DFSS_CHWVM_CLPM_CHWDT_CO2C_UV:
  guid: "2a808dda-a383-4840-b677-96c5feaa4968"
  description: "AHU with discharge air, chilled water valve, discharge air/fan, CO2, UV and chilled supply/return water operation."
  is_canonical: true
  implements:
  - AHU
  - DTC
  - DFSS
  - CHWVM
  - CLPM
  - CHWDT
  - CO2C
  - UV
  opt_uses:
  - filter_differential_pressure_status
  - discharge_air_flowrate_status
  - discharge_air_flowrate_sensor
  - filter_alarm
  - control_mode
  - run_mode
  - smoke_alarm
  - control_status

AHU_DTC_CHWVM_H3X_OAMC_DFVSFC_UV_CO2C2X_ZHM_ZTM:
  guid: "076016fc-dbc9-45e7-a5a9-d94b607e1fb8"
  description: "AHU with discharge air, chilled water valve, outside air, discharge air/fan, CO2, heater, UV and chilled supply/return water operation."
  is_canonical: true
  implements:
  - AHU
  - DTC
  - CHWVM
  - H3X
  - OAMC
  - DFVSFC
  - UV
  - CO2C2X
  - ZHM
  - ZTM
  uses:
  - discharge_air_damper_percentage_command
  opt_uses:
  - discharge_air_flowrate_status
  - filter_differential_pressure_status
  - filter_alarm
  - control_mode
  - run_mode
  - discharge_fan_lost_power_alarm
  - smoke_alarm
  - control_status

AHU_CHWDT_CHWVM_CLPM_STC_SFSS_UV_CO2C:
  guid: "e8cce52e-04a5-492a-b5ab-4b5fe56c1375"
  description: "AHU with supply air, chilled water valve, outside air, supply air/fan, CO2, heater, UV and chilled supply/return water operation."
  is_canonical: true
  implements:
  - AHU
  - CHWDT
  - CHWVM
  - CLPM
  - STC
  - SFSS
  - UV
  - CO2C
  opt_uses:
  - filter_differential_pressure_status
  - filter_alarm
  - control_mode
  - run_mode
  - smoke_alarm
  - supply_fan_lost_power_alarm
  - supply_air_flowrate_status
  - control_status

AHU_BSPC_DX4SC_ECONM_EDPM_EFSS_EFVSC_SFSS_SFVSC_SSPC_STC_SSPCSCM_STCSCM:
  guid: "c88eb0a3-2261-4323-aea4-a808617ef9a5"
  description: "Multi-zone AHU with supply temperature and pressure control with supervisor control mode types (machine learning)."
  is_canonical: true
  implements:
  - AHU_BSPC_DX4SC_ECONM_EDPM_EFSS_EFVSC_SFSS_SFVSC_SSPC_STC
  - SSPCSCM
  - STCSCM
  opt_uses:
  - supervisor_run_command
  - run_command

AHU_BSPC_DX3SC_ECON_EFSS_EFVSC_SFSS_SFVSC_SSPC_STC_REFSM2X_REFPM2X:
  guid: "c68bdcfb-13f5-4b79-b045-43ea066a4374"
  description: "Multi-zone AHU with two-circuit refrigeration monitoring and supply air temperature and pressure control."
  is_canonical: true
  implements:
  - AHU
  - BSPC
  - DX3SC
  - ECON
  - EFSS
  - EFVSC
  - SFSS
  - SFVSC
  - SSPC
  - STC
  - REFSM2X
  - REFPM2X

AHU_BSPC_DX3SC_ECON_EFSS_EFVSC_SFSS_SFVSC_SSPC_STC_REFSM2X_REFPM2X_SSPCSCM_STCSCM:
  guid: "53e23c40-a7c2-4083-aeed-61e7a78174ca"
  description: "Multi-zone AHU with refrigeration monitoring and supply air temperature and pressure control with supervisor control mode types (machine learning)."
  is_canonical: true
  implements:
  - AHU_BSPC_DX3SC_ECON_EFSS_EFVSC_SFSS_SFVSC_SSPC_STC_REFSM2X_REFPM2X
  - SSPCSCM
  - STCSCM
  opt_uses:
  - supervisor_run_command
  - run_command

AHU_BSPC_CHWSC_ECON_EFSS_EFVSC_HWSC_SFSS_SFVSC_SHC_SSPC:
  guid: "9ec76470-522c-46df-b283-7cd3d1706db0"
  description: "Multi-zone AHU with chilled and heating water coils and supply air humidity control."
  is_canonical: true
  implements:
  - AHU
  - BSPC
  - CHWSC
  - ECON
  - EFSS
  - EFVSC
  - HWSC
  - SFSS
  - SFVSC
  - SHC
  - SSPC

AHU_BSPC_DX4SC_ECON_EFSS_EFVSC_HW2SC_SARC_SFSS_SFVSC_SSPC:
  guid: "59cc3f42-fb1e-4bfd-9e15-c17d2b3d8c82"
  description: "Multi-zone AHU with two heating water coils."
  is_canonical: true
  implements:
  - AHU
  - BSPC
  - DX4SC
  - ECON
  - EFSS
  - EFVSC
  - HW2SC
  - SARC
  - SFSS
  - SFVSC
  - SSPC

AHU_DX6SC_CHWSC_ECON_EFSS2X_EFVSC2X_HWSC_SFSS2X_SFVSC2X_SSPC:
  guid: "bcc43d0f-003b-489b-b050-5976b89f2e88"
  description: "Multi-zone AHU with six-stage DX cooling and chilled and heating water valves."
  is_canonical: true
  implements:
  - AHU
  - DX6SC
  - CHWSC
  - ECON
  - EFSS2X
  - EFVSC2X
  - HWSC
  - SFSS2X
  - SFVSC2X
  - SSPC

AHU_BSPC_DX6SC_ECON_EFSS_EFVSC_HWSC_SARC_SFSS_SFVSC_SSPC:
  guid: "011d727c-1f7d-4f54-9166-88a24122705b"
  description: "Multi-zone AHU with six-stage DX cooling and heating water valve."
  is_canonical: true
  implements:
  - BSPC
  - DX6SC
  - ECON
  - EFSS
  - EFVSC
  - HWSC
  - SARC
  - SFSS
  - SFVSC
  - SSPC

AHU_BSPC_DX3SC_ECON_EFSS_HT2SC_SFSS_SFVSC_SSPC:
  guid: "62c7768e-8f0b-45c9-b526-cc78367f29c7"
  description: "Multi-zone AHU with three-stage DX cooling and two-stage heating."
  is_canonical: true
  implements:
  - AHU
  - BSPC
  - DX3SC
  - ECON
  - EFSS
  - HT2SC
  - SFSS
  - SFVSC
  - SSPC

AHU_BSPC_DXSC_ECON_EFSS_EFVSC_PHWSC_SFSS_SFVSC_SSPC_STC:
  guid: "6055a474-d660-4523-8cea-ca3e25974679"
  description: "Multi-zone AHU with DX cooling and preheating water valve."
  is_canonical: true
  implements:
  - AHU
  - BSPC
  - DXSC
  - ECON
  - EFSS
  - EFVSC
  - PHWSC
  - SFSS
  - SFVSC
  - SSPC
  - STC

AHU_BSPC_DXSC_ECON_EFSS_EFVSC_HWSC_SARC_SFSS_SFVSC_SSPC:
  guid: "a20489fa-e249-4bf7-b86a-c13d457cc835"
  description: "Multi-zone AHU with DX cooling and heating water valve."
  is_canonical: true
  implements:
  - AHU
  - BSPC
  - DXSC
  - ECON
  - EFSS
  - EFVSC
  - HWSC
  - SARC
  - SFSS
  - SFVSC
  - SSPC

AHU_BPC_DXSC_ECON_RFSS_RFVSC_HWSC_SARC_SFSS_SFVSC_SSPC:
  guid: "082aef7e-69aa-4019-975b-ef2cb221e91b"
  description: "Multi-zone AHU with DX cooling and heating water valve and return air control."
  is_canonical: true
  implements:
  - AHU
  - BPC
  - DXSC
  - ECON
  - RFSS
  - RFVSC
  - HWSC
  - SARC
  - SFSS
  - SFVSC
  - SSPC

AHU_BSPC_BYPSSPC_DX2SC_ECON_EFSS_HTSC_SFSS:
  guid: "2e387831-935a-4d81-849f-47af7943c0ce"
  description: "Multi-zone AHU with bypass static pressure control, two-stage DX cooling and single-stage heating."
  is_canonical: true
  implements:
  - AHU
  - BSPC
  - BYPSSPC
  - DX2SC
  - ECON
  - EFSS
  - HTSC
  - SFSS

AHU_BSPC_DX4SC_ECON_EFSS_EFVSC_SARC_SFSS_SFVSC_SSPC_SSPCSCM_STCSCM:
  guid: "8dda71d3-ded5-461f-8d04-78aa99777f0a"
  description: "Multi-zone AHU with four-stage DX cooling and with supervisor control mode types (machine learning)."
  is_canonical: true
  implements:
  - AHU_BSPC_DX4SC_ECON_EFSS_EFVSC_SARC_SFSS_SFVSC_SSPC
  - SSPCSCM
  - STCSCM
  opt_uses:
  - supervisor_run_command
  - run_command


AHU_BSPC_DX2SC_ECON_EFSS_SFSS_SFVSC_SSPC_SSPCSCM_STCSCM:
  guid: "0676aa55-5712-4560-bd58-dd858aa4ce48"
  description: "Multi-zone AHU with two-stage DX cooling and with supervisor control mode types (machine learning)."
  is_canonical: true
  implements:
  - AHU_BSPC_DX2SC_ECON_EFSS_SFSS_SFVSC_SSPC
  - SSPCSCM
  - STCSCM
  opt_uses:
  - supervisor_run_command
  - run_command


AHU_BSPC_DXSC_ECON_EFSS_EFVSC_SFSS_SFVSC_SSPC_SARC_SSPCSCM_STCSCM:
  guid: "265015b9-7c38-4fbb-95a6-518541335e96"
  description: "Multi-zone AHU with single-stage DX cooling and exhaust/supply fan spped control, and with supervisor control mode types (machine learning)."
  is_canonical: true
  implements:
  - AHU_BSPC_DXSC_ECON_EFSS_EFVSC_SFSS_SFVSC_SSPC_SARC
  - SSPCSCM
  - STCSCM
  opt_uses:
  - supervisor_run_command
  - run_command


AHU_BSPC_DXSC_ECON_SFSS_SFVSC_SSPC_SSPCSCM_STCSCM:
  guid: "915418cd-2906-43fb-a6b5-3e4efdb3d036"
  description: "Multi-zone AHU with single-stage DX cooling and supply fan spped control, and with supervisor control mode types (machine learning)."
  is_canonical: true
  implements:
  - AHU_BSPC_DXSC_ECON_SFSS_SFVSC_SSPC
  - SSPCSCM
  - STCSCM
  opt_uses:
  - supervisor_run_command
  - run_command


AHU_BSPC_DX2SC_ECON_EFSS_EFVSC_FDPM_SFSS3X_SFVSC3X_SSPC:
  guid: "b8e98102-a3b8-41a2-a938-b61413c80f85"
  description: "Multi-zone AHU with two-stage DX cooling, filter DP monitoring, and three variable-speed supply fans."
  is_canonical: true
  implements:
  - AHU
  - BSPC
  - DX2SC
  - ECON
  - EFSS
  - EFVSC
  - FDPM
  - SFSS3X
  - SFVSC3X
  - SSPC

AHU_BSPC_CHWSC_ECON_EFSS3X_EFVSC3X_HWSC_SARC_SFSS4X_SFVSC4X_SSPC:
  guid: "99db542f-80ab-401e-a2ff-20f97bed83eb"
  description: "Multi-zone AHU with chilled and heating water coils, three variable-speed exhaust fans, and four variable-speed supply fans."
  is_canonical: true
  implements:
  - AHU
  - BSPC
  - CHWSC
  - ECON
  - EFSS3X
  - EFVSC3X
  - HWSC
  - SARC
  - SFSS4X
  - SFVSC4X
  - SSPC

AHU_BSPC_CHWSC_ECON_EFSS2X_EFVSC2X_HWSC_SARC_SFSS2X_SFVSC2X_SSPC:
  guid: "f343a3df-01ff-4a96-96a4-f7b3af9b3723"
  description: "Multi-zone AHU with chilled and heating water coils, two variable-speed exhaust fans, and two variable-speed supply fans."
  is_canonical: true
  implements:
  - AHU
  - BSPC
  - CHWSC
  - ECON
  - EFSS2X
  - EFVSC2X
  - HWSC
  - SARC
  - SFSS2X
  - SFVSC2X
  - SSPC

AHU_DX2SC_ECON_SHM_SFSS_SFVSC_SSPC:
  guid: "96704471-4bd4-4e7a-8880-ad074abe21f4"
  description: "Multi-zone AHU with two-stage DX cooling and supply air humidity monitoring."
  is_canonical: true
  implements:
  - AHU
  - DX2SC
  - ECON
  - SHM
  - SFSS
  - SFVSC
  - SSPC


AHU_CHWSC_OAMC_RTM_SFVSC_RACO2C:
  guid: "9662a98e-5b36-4191-8b6c-256cb9f8cabf"
  description: "AHU with return air monitor and supply air temperature, fan and zone air co2 control where the co2 sensor installed at return air duct."
  is_canonical: true
  implements:
  - AHU
  - CHWSC
  - OAMC
  - RTM
  - SFVSC
  - RACO2C
  opt_uses:
  - supply_fan_lost_power_alarm


AHU_BSPC_DX4SC_ECONM_EFSS_EFVSC_SARC_SHC_SFSS2X_SFVSC_SSPC:
  guid: "8d3f0769-8a91-412d-a13c-03697fc1581b"
  description: "Multi-zone AHU with four-stage DX cooling and supply air humidity control."
  is_canonical: true
  implements:
  - AHU
  - BSPC
  - DX4SC
  - ECONM
  - EFSS
  - EFVSC
  - SARC
  - SHC
  - SFSS2X
  - SFVSC
  - SSPC

AHU_DFSS_DFVSMC_DSP_ECONZ_HPZC:
  guid: "bbfd5368-f08e-4178-9416-6932e2148334"
  description: "Single zone AHU with fan multi-speed control."
  is_canonical: true
  implements:
  - AHU
  - DFSS
  - DFVSMC
  - DSP
  - ECONZ
  - HPZC

AHU_BSPC_ECON_EFSS_HTWHLSTC_HT2SC_SFSS_SFVSC:
  guid: "bdc27df1-35e8-41e2-86c2-42a5ea7154ca"
  description: "Multi zone AHU with heat recovery wheel."
  is_canonical: true
  implements:
  - AHU
  - BSPC
  - ECON
  - EFSS
  - HTWHLSTC
  - HT2SC
  - SFSS
  - SFVSC

AHU_ECON_EFSS2X_EFVSC2X_EPC_HT4SC_HTWHLSTC_SFC_SFSS2X_SFVSC2X_SSPC:
  guid: "fefe85fa-90aa-41a3-afdf-2fe94e629d28"
  description: "Multi zone AHU with heat recovery wheel."
  is_canonical: true
  implements:
  - AHU
  - ECON
  - EFSS2X
  - EFVSC2X
  - EPC
  - HT4SC
  - HTWHLSTC
  - SFC
  - SFSS2X
  - SFVSC2X
  - SSPC

AHU_DFSS_DFVSC_DSP_DX3ZC_ECONZ_EFSS_EFVSC_HT2ZC:
  guid: "52a97494-8bab-490b-985a-470122245522"
  description: "Single-zone AHU with dual zone setpoint control, 3-stage cooling, 2-stage heating"
  is_canonical: true
  implements:
  - AHU
  - DFSS
  - DFVSC
  - DSP
  - DX3ZC
  - ECONZ
  - EFSS
  - EFVSC
  - HT2ZC

AHU_DFSS_DFVSC_DSP_DX3ZC_ECONZ_EFSS_EFVSC:
  guid: "f8a0f16d-c57e-41f5-8f58-6c1c5b545d04"
  description: "Single-zone AHU with dual zone setpoint control and 3-stage cooling"
  is_canonical: true
  implements:
  - AHU
  - DFSS
  - DFVSC
  - DSP
  - DX3ZC
  - ECONZ
  - EFSS
  - EFVSC

AHU_DFSS_DSP_ECONZ_HP2ZC_HTZC:
  guid: "a04735a4-3c8f-4917-a142-4ff526ba30b3"
  description: "Single zone AHU."
  is_canonical: true
  implements:
  - AHU
  - DFSS
  - DSP
  - ECONZ
  - HP2ZC
  - HTZC

AHU_DX3SC_ECON_HTSC_SFSS_SFVSC_SHM_SSPC:
  guid: "8f0a4e9c-77c5-45bf-af49-eb4ef2d142d4"
  description: "Multi zone AHU."
  is_canonical: true
  implements:
  - AHU
  - DX3SC
  - ECON
  - HTSC
  - SFSS
  - SFVSC
  - SHM
  - SSPC

AHU_DFSS_DFVSC_DX2DC_ECOND_EFSS_EFVSC_HWDC_ZHM:
  guid: "c247ffc2-c5ff-4c04-aaf4-e264e40afe1c"
  description: "Single zone AHU."
  is_canonical: true
  implements:
  - AHU
  - DFSS
  - DFVSC
  - DX2DC
  - ECOND
  - EFSS
  - EFVSC
  - HWDC
  - ZHM

AHU_BSPC_DX2SC_ECON_EFSS_FDPM_SARC_SFSS_SFVSC_SSPC:
  guid: "bf6dd241-4e43-456f-a5eb-456a276237c3"
  description: "Two stage compressor AHU with differential pressure filter monitoring."
  is_canonical: true
  implements:
  - AHU
  - BSPC
  - DX2SC
  - ECON
  - EFSS
  - FDPM
  - SARC
  - SFSS
  - SFVSC
  - SSPC

AHU_DFSS_DFVSC_DSP_DX4DC_ECONZ_EFSS_ZSPC:
  guid: "7bbafae0-44da-49c8-b5d0-aa695816901e"
  description: "Single zone AHU."
  is_canonical: true
  implements:
  - AHU
  - DFSS
  - DFVSC
  - DSP
  - DX4DC
  - ECONZ
  - EFSS
  - ZSPC

AHU_BSPC_DX4SC_EC2SC_ECON_EFSS2X_EFVSC2X_SARC_SFSS4X_SFVSC_SSPC:
  guid: "3dd9a7e4-5ce5-4e93-870f-ed171b3333a4"
  description: "Multi-zone AHU with two evaporative precoolers and four-stage DX cooling."
  is_canonical: true
  implements:
  - AHU
  - BSPC
  - DX4SC
  - EC2SC
  - ECON
  - EFSS2X
  - EFVSC2X
  - SARC
  - SFSS4X
  - SFVSC
  - SSPC

AHU_BSPC_CHW2XSC_HWSC_ECON_EFSS2X_EFVSC2X_SFSS2X_SFVSC2X_SHC:
  guid: "fc9e3bce-52ca-4b69-b2cb-bf45746d0541"
  description: "Multi-zone AHU with chilled and heating water coils and supply air humidity control."
  is_canonical: true
  implements:
  - AHU
  - BSPC
  - CHW2XSC
  - HWSC
  - ECON
  - EFSS2X
  - EFVSC2X
  - SFSS2X
  - SFVSC2X
  - SHC

AHU_BSPC_CHWZC_DFSS_DFVSC_DSP_ECONZ_EFSS_EFVSC_FDPM_SSPC:
  guid: "10826b0f-fede-4809-a6c4-fbb37afb5d95"
  description: "Single zone AHU with chilled water coils."
  is_canonical: true
  implements:
  - AHU
  - BSPC
  - CHWZC
  - DFSS
  - DFVSC
  - DSP
  - ECONZ
  - EFSS
  - EFVSC
  - FDPM
  - SSPC

AHU_BSPC_DX4SC_ECONM_EFSS_EFVSC_PHWSC_SFSS2X_SFVSC2X_SSPC_SARC:
  guid: "17d1e1eb-a9ae-4ba5-8fe1-1c5c3506a049"
  description: "Multi-zone AHU with four-stage DX cooling and preheating water valve."
  is_canonical: true
  implements:
  - AHU
  - BSPC
  - DX4SC
  - ECONM
  - EFSS
  - EFVSC
  - PHWSC
  - SFSS2X
  - SFVSC2X
  - SSPC
  - SARC

AHU_DFSS_DXZC_ECONZ_EFSS2X_HT2ZC_CO2C:
  guid: "e91bfec8-7ad2-43ff-aeb2-f618e2e8bb24"
  description: "Single zone AHU with CO2 control."
  is_canonical: true
  implements:
  - AHU
  - DFSS
  - DXZC
  - ECONZ
  - EFSS2X
  - HT2ZC
  - CO2C

AHU_SFSS_SFVSC_CHWRC_OAFC_SSPC_RAVOCC_RACO2C_ESFM_SAIDC:
  guid: "bdd50329-5280-4134-9003-746b5a601ea2"
  description: "AHU with CO2, VOC based outside air control, static pressure based VFD speed control,return air temperature based Chilled water valve modulation."
  is_canonical: true
  implements:
  - AHU
  - SFSS
  - SFVSC
  - CHWRC
  - OAFC
  - SSPC
  - RAVOCC
  - RACO2C
  - ESFM
  - SAIDC

AHU_DFSS_DFVSC_ECONZ_HP2ZC:
  guid: "227a4859-0f0b-4384-8657-a29555137216"
  description: "Single zone heat pump AHU."
  is_canonical: true
  implements:
  - AHU
  - DFSS
  - DFVSC
  - ECONZ
  - HP2ZC

AHU_DFSS_DFVSC_ECONZ_EFSS_HP2ZC_ZSPC:
  guid: "c2c6e7fa-02cb-447b-af00-04cf4c34bb9b"
  description: "Single zone heat pump AHU with zone pressure relief."
  is_canonical: true
  implements:
  - AHU
  - DFSS
  - DFVSC
  - ECONZ
  - EFSS
  - HP2ZC
  - ZSPC

AHU_DX4ZC_DFSS_DFVSC_EFSS_EFVSC_DSP_ECONZ_ZSPC:
  guid: "c1984dbc-4e9c-47bd-9bbd-df73d343f4b9"
  description: "Single zone AHU, four-stage DX cooling and zone static pressure control."
  is_canonical: true
  implements:
  - AHU
  - DX4ZC
  - DFSS
  - DFVSC
  - EFSS
  - EFVSC
  - DSP
  - ECONZ
  - ZSPC

AHU_CHW2XSC_RFSS2X_RFVSC2X_SFSS2X_SFVSC2X_RFC_EDRPC_RTM_SARC_SFC_SSPC_VOADM2X:
  guid: "c183a256-5fd6-4874-b971-6f09414fd67c"
  description: "Multi zone lab unit with two CHW, two OAD, and return static pressure control."
  is_canonical: true
  implements:
  - AHU
  - CHW2XSC
  - RFSS2X
  - RFVSC2X
  - SFSS2X
  - SFVSC2X
  - RFC
  - EDRPC
  - RTM
  - SARC
  - SFC
  - SSPC
  - VOADM2X

AHU_CHWDC_DFSS_DFVSC_DSP_ECONZ_EFSS_ZSPC:
  guid: "9cdfd662-3ab3-4c75-b63f-c7020023ebcc"
  description: "Single zone AHU with zone static pressure control."
  is_canonical: true
  implements:
  - AHU
  - CHWDC
  - DFSS
  - DFVSC
  - DSP
  - ECONZ
  - EFSS
  - ZSPC

AHU_CHWSC_ECON_FDPM_EDRPC_RFSS_RFVSC_SFSS_SFVSC_SSPC:
  guid: "2b82edd1-47ca-4bcf-8bef-dead850d9ac7"
  description: "Multi-zone chilled water AHU with return static pressure control."
  is_canonical: true
  implements:
  - AHU
  - CHWSC
  - ECON
  - FDPM
  - EDRPC
  - RFSS
  - RFVSC
  - SFSS
  - SFVSC
  - SSPC
  
AHU_SFSS_SFVSC_CHWSC_OAFC_SSPC_RAVOCC_RACO2C_ESFM_SAIDC:
  guid: "0d8bb03e-ebe6-4a93-b4ea-3062fde65c96"
  description: "AHU with CO2, VOC based outside air control, static pressure based VFD speed control,supply temperature based Chilled water valve modulation."
  is_canonical: true
  implements:
  - AHU
  - SFSS
  - SFVSC
  - CHWSC
  - OAFC
  - SSPC
  - RAVOCC
  - RACO2C
  - ESFM
  - SAIDC

AHU_DFSS_DX2ZC_ECONZ_CO2C_DSP_RCKTM2X_HTZC_CC2XM_RTM_DTM:
  guid: "ae68472d-7735-4988-b59e-176296e464d3"
  description: "AHU with dual compressor refrigeration circuits (with monitoring), heating, and zone-level temperature and ventilation control."
  is_canonical: true
  implements:
  - AHU
  - DFSS
  - DX2ZC
  - ECONZ
  - CO2C
  - DSP
  - RCKTM2X
  - HTZC
  - CC2XM
  - RTM
  - DTM
  opt_uses:
  - condensing_fan_current_sensor

AHU_SFSS_SFMSC_SFVSC_FDPM_CHWSC_RTM_RACO2C_SSPC_VOADM2X_SAIDC_RAIDC2X:
  guid: "31033705-cb2a-4be6-9a8b-aa4812923667"
  description: "AHUs with chilled water temperature monitoring, compressor monitoring with zone temperature and humidity monitoring with 2 dampers monitoring and control ."
  is_canonical: true
  implements:
  - AHU
  - SFSS
  - SFMSC
  - SFVSC
  - FDPM
  - CHWSC
  - RTM
  - RACO2C
  - SSPC
  - VOADM2X
  - SAIDC
  - RAIDC2X

AHU_SFSS_SFMSC_SFVSC_FDPM_CHWSC_RTM_RACO2C_VOADM2X_SAIDC:
  guid: "d6cfd7e2-682b-4ca0-866f-b2b7abf75898"
  description: "AHUs with chilled water temperature monitoring and compressor monitoring with zone temperature and humidity monitoring ."
  is_canonical: true
  implements:
  - AHU
  - SFSS
  - SFMSC
  - SFVSC
  - FDPM
  - CHWSC
  - RTM
  - RACO2C
  - VOADM2X
  - SAIDC

AHU_SFSS_SFMSC_SFVSC_FDPM_CHWSC_RTM_RACO2C_SSPC_VOADM2X_SAIDC3X:
  guid: "6990ebfd-a792-49d4-867e-8d1fdca587fc"
  description: "AHUs with chilled water temperature monitoring and compressor monitoring with zone temperature and humidity monitoring ."
  is_canonical: true
  implements:
  - AHU
  - SFSS
  - SFMSC
  - SFVSC
  - FDPM
  - CHWSC
  - RTM
  - RACO2C
  - SSPC
  - VOADM2X
  - SAIDC3X

AHU_SFSS_SFMSC_SFVSC_FDPM_CHWSC_RTM_RACO2C_SSPC2X_VOADM2X_SAIDC2X_RAIDC4X_SSPC:
  guid: "33be7977-3eb0-4210-a7da-4c19692b3f34"
  description: "AHUs with chilled water temperature monitoring and compressor monitoring with zone temperature and humidity monitoring ."
  is_canonical: true
  implements:
  - AHU
  - SFSS
  - SFMSC
  - SFVSC
  - FDPM
  - CHWSC
  - RTM
  - RACO2C
  - SSPC2X
  - VOADM2X
  - SAIDC2X
  - RAIDC4X
  - SSPC

AHU_SFSS_SFMSC_SFVSC_FDPM_CHWSC_RTM_RACO2C_SSPC_VOADM2X_SAIDC2X_RAIDC2X:
  guid: "5db36b82-6f10-4ef3-95e6-188d52106c60"
  description: "AHUs with chilled water temperature monitoring and compressor monitoring with zone temperature and humidity monitoring ."
  is_canonical: true
  implements:
  - AHU
  - SFSS
  - SFMSC
  - SFVSC
  - FDPM
  - CHWSC
  - RTM
  - RACO2C
  - SSPC
  - VOADM2X
  - SAIDC2X
  - RAIDC2X

AHU_SFSS_SFMSC_SFVSC_FDPM_CHWSC_RTM_RACO2C_SSPC2X_VOADM2X_SAIDC2X_RAIDC3X_SSPC:
  guid: "5b77240c-0c2d-4592-8501-e4f45b6d2d7e"
  description: "AHUs with chilled water temperature monitoring and compressor monitoring with zone temperature and humidity monitoring ."
  is_canonical: true
  implements:
  - AHU
  - SFSS
  - SFMSC
  - SFVSC
  - FDPM
  - CHWSC
  - RTM
  - RACO2C
  - SSPC2X
  - VOADM2X
  - SAIDC2X
  - RAIDC3X
  - SSPC

AHU_SFSS_SFMSC_SFVSC_FDPM_CHWSC_RTM_RACO2C_SSPC2X_VOADM2X_SAIDC2X_RAIDC2X_SSPC:
  guid: "ce6b0017-274e-469f-b468-540d41126676"
  description: "AHUs with chilled water temperature monitoring and compressor monitoring with zone temperature and humidity monitoring ."
  is_canonical: true
  implements:
  - AHU
  - SFSS
  - SFMSC
  - SFVSC
  - FDPM
  - CHWSC
  - RTM
  - RACO2C
  - SSPC2X
  - VOADM2X
  - SAIDC2X
  - RAIDC2X
  - SSPC

AHU_CHWSC_ECON_EDBPC_RFSS_RFVSC_SFSS_SFVSC_SSPC:
  guid: "6856f47f-655a-4412-a1d9-9cc842a65e1b"
  description: "Multi-zone chilled water AHU with supply air static pressure control and building static pressure control."
  is_canonical: true
  implements:
  - AHU
  - CHWSC
  - ECON
  - EDBPC
  - RFSS
  - RFVSC
  - SFSS
  - SFVSC
  - SSPC

AHU_CHWSC_HWSC_ECON_EDBPC_RFSS2X_RFVSC2X_SFSS2X_SFVSC2X_SSPC:
  guid: "4aaac7e3-e781-47ff-92a1-8a27d8cc868a"
  description: "Multi-zone chilled water and heating water AHU with supply air static pressure control and building static pressure control."
  is_canonical: true
  implements:
  - AHU
  - CHWSC
  - HWSC
  - ECON
  - EDBPC
  - RFSS2X
  - RFVSC2X
  - SFSS2X
  - SFVSC2X
  - SSPC


###################################
### Existing Non-standard Types ###
###################################

# TODO: Every AHU must have outside_air_temperature_sensor, so almost every AHU is currently incomplete.
#       See b/148117417 for details

AHU_UNDEFINED:
  guid: "7d70f11b-ad04-4576-b974-bc3df9c9109e"
  description: "An AHU with no telemetry data. Note this is non-canonical, as it is typically expected that telemetry will normally be available."
  implements:
  - AHU

AHU_NON_CANONICAL_TYPE_1:
  guid: "48831bff-5e24-4920-a961-f0d14845ea87"
  description: "Datapoint from for Ahu's on Landlords side."
  implements:
  - AHU
  - LANDLORD
  uses:
  - run_command
  - supply_air_temperature_setpoint
  - master_alarm
  - run_status
  - supply_air_temperature_sensor

AHU_NON_CANONICAL_TYPE_2:
  guid: "c963f0f3-c19a-4447-b768-0d6b948864b7"
  description: "Ahu with variable speed supply and exhaust air fans, air cooler, hair heater, and hru."
  implements:
  - AHU
  - VOADM
  - SFVSC
  - SSPC
  - SFSS
  - STC
  - HHRU
  - HWSC
  - CHWSC
  - EFVSC
  - ESPC
  - EDPM
  - EFSS
  - RTM
  - ZHM

AHU_NON_CANONICAL_TYPE_3:
  guid: "84559bca-4a3e-4f13-9801-8e9632703e4f"
  description: "Ahu with variable speed supply and exhaust air fans, air cooler, hair heater, and hru.-Incomplete"
  implements:
  - AHU
  - INCOMPLETE
  - VOADM
  - SFVSC
  - SSPC
  - SFSS
  - STC
  - PHRU
  - HWSC
  - CHWSC
  - EFVSC
  - ESPC
  - EDPM
  - EFSS
  - RTM
  - ZHM

AHU_NON_CANONICAL_TYPE_4:
  guid: "372a3f62-36b6-439f-b2d6-8d2c3968d361"
  description: "Non-standard type 4"
  implements:
  - REMAP_REQUIRED
  uses:
  - compressor_run_command
  - economizer_mode
  - outside_air_damper_percentage_command
  - return_air_temperature_sensor
  - supply_air_temperature_sensor
  - supply_fan_run_command
  - supply_fan_run_status
  - zone_air_cooling_temperature_setpoint
  - zone_air_temperature_sensor

AHU_NON_CANONICAL_TYPE_5:
  guid: "64d9c1dd-7322-47eb-ad07-c529941939a4"
  description: "Non-standard type 5"
  implements:
  - AHU_BSPC_DX4SC_ECON_EFSS_SFSS_SFVSC_SSPC
  - INCOMPLETE
  uses:
  - zone_air_temperature_sensor
  - zone_air_cooling_temperature_setpoint
  - zone_air_heating_temperature_setpoint

AHU_NON_CANONICAL_TYPE_6:
  guid: "c76dfc36-ac54-4f85-93d6-ded0b563a679"
  description: "Non-standard type 6"
  implements:
  - AHU_BSPC_DX4SC_ECON_EFSS_SFSS_SFVSC_SSPC
  - INCOMPLETE
  uses:
  - supply_air_damper_command
  - supply_air_damper_status

AHU_NON_CANONICAL_TYPE_7:
  guid: "58e4ffc1-f4ee-4401-9070-34897ff82ed6"
  description: "Non-standard type 7"
  implements:
  - AHU_DXSC_ECON_EFSS_HTSC_SFSS_SFVSC_SSPC
  - INCOMPLETE
  uses:
  - zone_air_temperature_sensor
  - zone_air_heating_temperature_setpoint
  - zone_air_cooling_temperature_setpoint

AHU_NON_CANONICAL_TYPE_8:
  guid: "d7a81252-d646-4ce4-a0b1-cf93c0da99d2"
  description: "Non-standard type 8"
  implements:
  - AHU_BYPSSPC_ECON_EFSS_HP2SC_SFSS
  - INCOMPLETE
  uses:
  - zone_air_cooling_temperature_setpoint
  - zone_air_heating_temperature_setpoint
  - zone_air_temperature_sensor

AHU_NON_CANONICAL_TYPE_9:
  guid: "cac518e6-617e-47c9-a54f-3d9bb2ec2361"
  description: "Non-standard type 9"
  implements:
  - AHU_DFSS_DSP_DXDC_ECOND_EFSS_HTDC
  - INCOMPLETE
  uses:
  - discharge_air_flowrate_sensor

AHU_NON_CANONICAL_TYPE_10:
  guid: "5eb89d7f-8e69-4381-a0fd-bc5c6a2bb697"
  description: "Non-standard type 10"
  implements:
  - AHU_NON_CANONICAL_TYPE_13
  - DEPRECATED

AHU_NON_CANONICAL_TYPE_11:
  guid: "2b0f88b5-7e5d-47ec-b51d-3437bda40e40"
  description: "Non-standard type 11"
  implements:
  - AHU_DX2SC_ECON_EFSS_EFVSC_HTSC_SFSS_SFVSC_SSPC
  - INCOMPLETE
  uses:
  - zone_air_temperature_sensor
  - zone_air_heating_temperature_setpoint
  - zone_air_cooling_temperature_setpoint

AHU_NON_CANONICAL_TYPE_12:
  guid: "7de613e3-ca36-4992-8c4b-ea72966dca9f"
  description: "Non-standard type 12"
  implements:
  - AHU_NON_CANONICAL_TYPE_13 # Deprecated
  - DEPRECATED

AHU_NON_CANONICAL_TYPE_13:
  guid: "a6aeb039-16c1-40d9-9c00-ac8704fc39d4"
  description: "Non-standard type 13"
  implements:
  - AHU_BSPC_DX2SC_ECON_EFSS_EFVSC_HTSC_SFSS_SFVSC_SSPC
  - INCOMPLETE
  uses:
  - zone_air_temperature_sensor

AHU_NON_CANONICAL_TYPE_14:
  guid: "7b02c57c-dda4-4676-884a-77fa1bfa6e64"
  description: "Non-standard type 14"
  implements:
  - AHU_CO2C_DFSS_DFVSC_DSP_DX2DC_ECOND_EFSS_EFVSC_HTDC
  - REMAP_REQUIRED
  uses:
  - supply_air_static_pressure_setpoint # Remove
  - supply_air_static_pressure_sensor # Remove

AHU_NON_CANONICAL_TYPE_15:
  guid: "ae903e3a-4438-460d-af4c-58eff89780e1"
  description: "Non-standard type 15"
  implements:
  - AHU_BYPSSPC_DXSC_ECON_HP2SC_SFSS
  - INCOMPLETE
  uses:
  - zone_air_co2_concentration_setpoint

AHU_NON_CANONICAL_TYPE_16:
  guid: "25f1eda5-8c88-4bc2-aa3e-6a083ec968c8"
  description: "Non-standard type 16"
  implements:
  - AHU_BYPSSPC_ECON_HP2SC_HT2SC_SFSS
  - INCOMPLETE
  uses:
  - zone_air_co2_concentration_setpoint # Remove

AHU_NON_CANONICAL_TYPE_17:
  guid: "71a21aca-2d0b-4d17-a2d4-9cd33738fbbb"
  description: "Non-standard type 17"
  implements:
  - AHU_BSPC_DX4SC_ECON_EFSS_SFSS_SSPC
  - INCOMPLETE
  uses:
  - zone_air_temperature_sensor

AHU_NON_CANONICAL_TYPE_18:
  guid: "d1c35f45-fd26-4f4e-be91-9fec3d7e92ef"
  description: "Non-standard type 18"
  implements:
  - AHU_BSPC_CHWSC_ECON_EFSS_EFVSC_HWSC_PHWSC_SFSS_SFVSC_SSPC
  - INCOMPLETE
  uses:
  - supply_air_damper_percentage_command

AHU_NON_CANONICAL_TYPE_19:
  guid: "9a984218-f71d-4267-b470-90c65f089285"
  description: "Non-standard type 19"
  implements:
  - AHU_BSPC_CHWSC_ECON_EFSS_EFVSC_SFSS_SFVSC_SSPC
  - INCOMPLETE
  uses:
  - supply_air_damper_percentage_command

AHU_NON_CANONICAL_TYPE_20:
  guid: "3e24e23d-dbf9-421e-9f65-93b0d4cbfe52"
  description: "Non-standard type 20"
  implements:
  - AHU_BSPC_DX4SC_ECONM_EFSS_EFVSC_SFSS2X_SFVSC_SSPC
  - INCOMPLETE
  uses:
  - supply_air_damper_command
  - supply_air_damper_status

AHU_NON_CANONICAL_TYPE_21:
  guid: "599ec1ea-7930-479c-a239-c5cf20e041a5"
  description: "Non-standard type 21"
  implements:
  - AHU_CHWSC_ECON_HWSC_SFSS_SFVSC_SSPC
  - INCOMPLETE
  uses:
  - zone_air_relative_humidity_sensor_1
  - zone_air_relative_humidity_sensor_2

AHU_NON_CANONICAL_TYPE_22:
  guid: "8d873d00-689a-47da-ac14-d2f8205ae098"
  description: "Non-standard type 22"
  implements:
  - AHU_CHWSC_ECON_SFC_SFSS_SFVSC_SSPC
  - INCOMPLETE
  uses:
  - outside_air_damper_command

AHU_NON_CANONICAL_TYPE_23:
  guid: "b1f99eb9-b7f4-4863-be07-5c4cb0f823b5"
  description: "Non-standard type 23"
  implements:
  - AHU_BSPC_CHWSC_ECON_EFSS_EFVSC_SFSS_SFVSC_SSPC
  - INCOMPLETE
  uses:
  - zone_air_temperature_sensor
  - zone_air_cooling_temperature_setpoint
  - zone_air_heating_temperature_setpoint
  - exhaust_air_flowrate_sensor
  - supply_air_damper_percentage_command

AHU_NON_CANONICAL_TYPE_24:
  guid: "33716ad8-3d76-4767-a309-a624f25f7245"
  description: "Non-standard type 24"
  implements:
  - AHU_BSPC_DXSC_ECON_EFSS_EFVSC_SFSS_SFVSC_SSPC
  - INCOMPLETE
  uses:
  - compressor_speed_percentage_command

AHU_NON_CANONICAL_TYPE_25:
  guid: "19c1edc6-1584-4694-a139-cff5914765a4"
  description: "Non-standard type 25"
  implements:
  - AHU_BSPC_CHWSC_ECON_EFSS_HWSC_SFSS_SSPC
  - INCOMPLETE
  uses:
  - zone_air_cooling_temperature_setpoint

AHU_NON_CANONICAL_TYPE_26:
  guid: "d61f1e83-fe50-40f8-8fc3-7cffa11d3db9"
  description: "Non-standard type 26"
  implements:
  - AHU_CHWZC_DFSS_DSP_ECONZ
  - INCOMPLETE
  uses:
  - exhaust_air_damper_percentage_command

AHU_NON_CANONICAL_TYPE_27:
  guid: "6f2107b2-0299-4f4d-bb76-a21d88863e8f"
  description: "Non-standard type 27"
  implements:
  - AHU_BSPC_CHWSC_ECON_EFSS_EFVSC_SFSS_SFVSC_SSPC
  - INCOMPLETE
  uses:
  - zone_air_temperature_sensor

AHU_NON_CANONICAL_TYPE_28:
  guid: "5ade27ec-a2a1-4699-a881-d68dffde8c05"
  description: "Non-standard type 28"
  implements:
  - AHU_BSPC_DX4SC_ECON_EFSS_EFVSC_SFSS_SFVSC_SSPC
  - INCOMPLETE
  uses:
  - zone_air_temperature_sensor
  - zone_air_cooling_temperature_setpoint

AHU_NON_CANONICAL_TYPE_29:
  guid: "9d73460d-d4aa-46ec-82ab-323774ab3013"
  description: "Non-standard type 29"
  implements:
  - AHU_DFSS_DSP_DX2ZC_ECONZ_HTZC
  - INCOMPLETE
  uses:
  - supply_fan_run_command
  - supply_fan_run_status
  - supply_air_temperature_sensor

AHU_NON_CANONICAL_TYPE_30:
  guid: "013a1f35-c3dd-4a14-a5f7-cf4fd7312329"
  description: "Non-standard type 30"
  implements:
  - AHU_DSP_DFSS_DXZC_ECONMD
  - INCOMPLETE
  uses:
  - outside_air_temperature_sensor
  - ventilation_outside_air_damper_percentage_command

AHU_NON_CANONICAL_TYPE_31:
  guid: "b258e547-4315-45a0-8cf8-a39dfc160e9d"
  description: "Non-standard type 31"
  implements:
  - AHU_BYPSSPC_DX2SDC_ECON_HT2SDC_SFSS
  - INCOMPLETE
  uses:
  - zone_air_temperature_sensor
  - outside_air_damper_command

AHU_NON_CANONICAL_TYPE_32:
  guid: "5867ea9c-4357-49d8-9e92-779d775c99ee"
  description: "Non-standard type 32"
  implements:
  - AHU_BSPC_DXSC_ECON_EFSS_EFVSC_FDPM_SFSS3X_SFVSC2X_SSPC
  - INCOMPLETE
  uses:
  - condensing_fan_speed_percentage_command_1
  - compressor_speed_percentage_command_1
  - condensing_fan_speed_percentage_command_2
  - compressor_speed_percentage_command_2

AHU_NON_CANONICAL_TYPE_33:
  guid: "46dd8e55-bbaf-4daf-9dbb-40a73bdddaf8"
  description: "Non-standard type 33"
  implements:
  - AHU_BSPC_DX4SC_ECON_EFSS_EFVSC_SFSS_SFVSC_SSPC
  - INCOMPLETE
  uses:
  - supply_air_damper_percentage_command
  - return_air_damper_percentage_command

AHU_NON_CANONICAL_TYPE_34:
  guid: "72aa5614-ecc5-4228-91a7-35d56d662582"
  description: "Non-standard type 34"
  implements:
  - AHU_BSPC_CHWSC_ECON_EFSS_EFVSC_SFSS_SFVSC_SSPC
  - INCOMPLETE
  uses:
  - min_outside_air_damper_status
  - min_outside_air_damper_command

AHU_NON_CANONICAL_TYPE_35:
  guid: "01c95182-1617-403c-9a26-1cb04c9ec935"
  description: "Non-standard type 35"
  implements:
  - REMAP_REQUIRED
  uses:
  - chilled_water_valve_percentage_command
  - heating_percentage_command
  - humidification_percentage_command
  - supply_air_cooling_temperature_setpoint
  - supply_air_dehumidification_relative_humidity_setpoint
  - supply_air_heating_temperature_setpoint
  - supply_air_humidification_relative_humidity_setpoint
  - supply_air_relative_humidity_sensor
  - supply_air_temperature_sensor
  - supply_fan_run_command
  - supply_fan_run_status

AHU_NON_CANONICAL_TYPE_36:
  guid: "42dc8beb-76a0-4bee-a913-1d37f89dc34d"
  description: "Non-standard type 36"
  implements:
  - AHU_DFSS_DSP_DX2ZC_ECONZ
  - INCOMPLETE
  uses:
  - zone_air_temperature_sensor_1
  - zone_air_temperature_sensor_2

AHU_NON_CANONICAL_TYPE_37:
  guid: "1e34b20e-77b1-4985-ad65-32ef6085e172"
  description: "Non-standard type 37"
  implements:
  - REMAP_REQUIRED
  uses:
  - supply_fan_current_sensor_1
  - supply_fan_current_sensor_2

AHU_NON_CANONICAL_TYPE_38:
  guid: "649cc471-16a4-490a-a366-90744b5fd43b"
  description: "Non-standard type 38"
  implements:
  - REMAP_REQUIRED
  uses:
  - supply_fan_run_status

AHU_NON_CANONICAL_TYPE_39:
  guid: "84342497-9ed0-49c6-86d3-eb55e005f03e"
  description: "Non-standard type 39"
  implements:
  - REMAP_REQUIRED
  uses:
  - outside_air_damper_percentage_command

AHU_NON_CANONICAL_TYPE_40:
  guid: "1ffb1601-cfa6-43b5-b512-f5a7f4783beb"
  description: "Non-standard type 40"
  implements:
  - AHU_CO2M_DFSS_DSP_ECONZ_HP2ZC
  - INCOMPLETE
  uses:
  - discharge_air_damper_command

AHU_NON_CANONICAL_TYPE_41:
  guid: "5624c3fe-68a8-44dc-979e-11a26a1ea375"
  description: "Non-standard type 41"
  implements:
  - AHU_CO2M_DFSS_DSP_DX2ZC_ECONZ
  - INCOMPLETE
  uses:
  - discharge_air_damper_command

AHU_NON_CANONICAL_TYPE_42:
  guid: "60698f68-89d2-4593-a8ef-24e40fe6b79b"
  description: "Non-standard type 42"
  implements:
  - AHU_BSPC_DX2SC_ECON_EFSS_EFVSC_SFSS_SFVSC_SSPC
  - INCOMPLETE
  uses:
  - return_air_damper_status
  - return_air_damper_command
  - supply_air_damper_status

AHU_NON_CANONICAL_TYPE_43:
  guid: "68227b67-a609-4ea8-95b3-f1b711ef0ff7"
  description: "Non-standard type 43"
  implements:
  - AHU_BSPC_DX4SC_ECON_EFSS_EFVSC_SFSS_SFVSC_SSPC
  - INCOMPLETE
  uses:
  - return_air_damper_command
  - return_air_damper_status
  - supply_air_damper_status

AHU_NON_CANONICAL_TYPE_44:
  guid: "8c3958c3-4da5-4a58-8a52-4974b29afe5d"
  description: "Non-standard type 44"
  implements:
  - AHU_BSPC_CO2C_DX2SC_ECON_EFSS_SFSS_SFVSC_SSPC
  - INCOMPLETE
  uses:
  - zone_air_temperature_sensor

AHU_NON_CANONICAL_TYPE_45:
  guid: "11680ec9-d010-4a47-ae63-f83de58984ac"
  description: "Non-standard type 45"
  implements:
  - AHU_BSPC_DX4SC_ECON_EFSS_EFVSC_SARC_SFSS_SFVSC_SSPC
  - INCOMPLETE
  uses:
  - exhaust_air_damper_command
  - outside_air_damper_percentage_sensor

AHU_NON_CANONICAL_TYPE_46:
  guid: "8d09d92e-5630-48cc-93fd-25079fdfc58c"
  description: "Non-standard type 46"
  implements:
  - AHU_BSPC_DX2SC_ECON_EFSS_EFVSC_HWSC_SFSS_SFVSC_SSPC
  - INCOMPLETE
  uses:
  - exhaust_air_damper_command

AHU_NON_CANONICAL_TYPE_47:
  guid: "2b337ced-6542-48aa-8440-42f40dde61d5"
  description: "Non-standard type 47"
  implements:
  - AHU_DFSS_DSP_DXZC_ECONZ_HTZC
  - INCOMPLETE
  uses:
  - discharge_air_damper_command

AHU_NON_CANONICAL_TYPE_48:
  guid: "8221843f-3b88-417b-9f7d-19ed7d820621"
  description: "Non-standard type 48"
  implements:
  - AHU_CSP_DFSS_DXZC_ECONZ
  - INCOMPLETE
  uses:
  - discharge_air_damper_percentage_command

AHU_NON_CANONICAL_TYPE_49:
  guid: "95d23717-a285-49cc-87cc-4786b7694285"
  description: "Non-standard type 49"
  implements:
  - AHU_BSPC_DX4SC_ECON_EFSS_EFVSC_SFSS_SFVSC_SSPC
  - INCOMPLETE
  uses:
  - supply_air_damper_command

AHU_NON_CANONICAL_TYPE_50:
  guid: "24c5b803-3e19-4fad-935f-adc0973a2dc4"
  description: "Non-standard type 50"
  implements:
  - AHU_DFSS_DXZC_ECOND_ZHM
  - INCOMPLETE
  uses:
  - discharge_air_damper_command

AHU_NON_CANONICAL_TYPE_51:
  guid: "533ed589-adbf-4151-9afb-b4455313b58f"
  description: "Non-standard type 51"
  implements:
  - AHU_CHWSC_ECONM2X_MOAFC_SFSS_SFVSC_SSPC
  - INCOMPLETE
  uses:
  - return_air_flowrate_sensor

AHU_NON_CANONICAL_TYPE_52:
  guid: "ffc90d01-7f05-4f78-b3c6-9207469df92e"
  description: "Non-standard type 52"
  implements:
  - AHU_CHWSC_ECON_FDPM_SFSS_SFVSC_SSPC
  - INCOMPLETE
  uses:
  - outside_air_damper_command

AHU_NON_CANONICAL_TYPE_53:
  guid: "f4770c34-4186-4ba8-8301-10f99e11f815"
  description: "Non-standard type 53"
  implements:
  - AHU_CHWSC_ECON_EFSS_EFVSC_FDPM_RFC_SFSS_SFVSC_SSPC
  - INCOMPLETE
  uses:
  - outside_air_damper_command

AHU_NON_CANONICAL_TYPE_54:
  guid: "cd258658-29ee-404e-939d-fdbc05ca5ce8"
  description: "Non-standard type 54"
  implements:
  - AHU_BSPC_DX5SC_ECON_EFSS_EFVSC_SFSS_SFVSC_SSPC
  - INCOMPLETE
  uses:
  - run_command

AHU_NON_CANONICAL_TYPE_55:
  guid: "6804e5f9-627c-4a81-a277-353086b8d1f4"
  description: "Non-standard type 55"
  implements:
  - AHU_DX4ZC_ECON_EFSS_HT3ZC_SFSS_SFVSC_ZHC
  - INCOMPLETE
  uses:
  - zone_air_dehumidification_relative_humidity_setpoint

AHU_NON_CANONICAL_TYPE_56:
  guid: "89de4191-2deb-479d-b3cf-0ecdc851576d"
  description: "Non-standard type 56"
  implements:
  - AHU_DFSS_DFVSC_DX4ZC_ECONZ_HT3ZC_ZHM
  - INCOMPLETE
  uses:
  - zone_air_dehumidification_relative_humidity_setpoint

AHU_NON_CANONICAL_TYPE_57:
  guid: "bc8f9357-22cd-4b9e-becd-9d1949aec990"
  description: "Non-standard type 57"
  implements:
  - AHU_BSPC_DX2SC_ECON_EFSS_SFSS_SFVSC_SSPC
  - INCOMPLETE
  uses:
  - run_command

AHU_NON_CANONICAL_TYPE_58:
  guid: "3ddf6e73-2fbb-4343-a0cc-004dcce1fa41"
  description: "Non-standard type 58"
  implements:
  - AHU_BSPC_DX2SC_ECON_EFSS_SFSS_SFVSC_SSPC
  - INCOMPLETE
  uses:
  - run_command

AHU_NON_CANONICAL_TYPE_59:
  guid: "628e884a-705d-43aa-81a7-9698e8f9979b"
  description: "Non-standard type 59"
  implements:
  - AHU_BSPC_DX3SC_ECONM_EFSS4X_EFVSC4X_SFSS2X_SFVSC2X_SSPC
  - INCOMPLETE
  uses:
  - run_command

AHU_NON_CANONICAL_TYPE_60:
  guid: "fd94829b-78a2-4dd4-b3ed-7a8fa3069a1c"
  description: "Non-standard type 60"
  implements:
  - AHU_BSPC_DX2SC_ECON_EFSS_EFVSC_SFSS_SFVSC_SSPC
  - INCOMPLETE
  uses:
  - run_command

AHU_NON_CANONICAL_TYPE_61:
  guid: "5f755f41-930a-414e-9c97-b65ce941d996"
  description: "Non-standard type 61"
  implements:
  - AHU_BSPC_DX4SC_ECON_EFSS_EFVSC_SFSS_SFVSC_SSPC
  - INCOMPLETE
  uses:
  - run_command
  - supply_air_damper_status
  - supply_air_damper_command

AHU_NON_CANONICAL_TYPE_62:
  guid: "092739e8-86cd-4697-b07d-31a9230f776a"
  description: "Non-standard type 62"
  implements:
  - AHU_BSPC_DX4SC_ECON_EFSS_SFSS_SFVSC_SSPC
  - INCOMPLETE
  uses:
  - run_command

AHU_NON_CANONICAL_TYPE_63:
  guid: "bd1f4671-9f9c-4bea-a90b-18c3d86564ad"
  description: "Non-standard type 63"
  implements:
  - AHU_BSPC_DXSC_ECONM_EFSS_SFSS_SFVSC_SSPC_STC
  - INCOMPLETE
  uses:
  - supply_air_damper_status
  - supply_air_damper_command

AHU_NON_CANONICAL_TYPE_64:
  guid: "e389fa86-beb4-42c8-a4b6-a570af95df57"
  description: "Non-standard type 64"
  implements:
  - AHU_BSPC_CHWSC_ECON_EFSS_EFSS4X_EFVSC_EFVSC4X_FDPM_HWSC_MOAFC_SFSS2X_SFVSC2X_SSPC
  - INCOMPLETE
  uses:
  - heating_water_valve_status
  - chilled_water_valve_command

AHU_NON_CANONICAL_TYPE_65:
  guid: "827ea84c-7844-4e7d-becf-f86cd3f85b7e"
  description: "Non-standard type 65"
  implements:
  - REMAP_REQUIRED
  uses:
  - chilled_water_valve_percentage_command
  - return_air_temperature_sensor
  - supply_air_static_pressure_sensor
  - supply_air_temperature_sensor
  - supply_air_temperature_setpoint
  - supply_fan_run_command
  - supply_fan_run_status
  - supply_fan_speed_frequency_sensor
  - supply_fan_speed_percentage_command
  - zone_air_cooling_temperature_setpoint
  - zone_air_heating_temperature_setpoint
  - zone_air_temperature_sensor

AHU_NON_CANONICAL_TYPE_66:
  guid: "fe969bce-99b8-46cb-8880-4ba91ca83e39"
  description: "Non-standard type 66"
  implements:
  - AHU_BPC_CHWSC_ECONM_EFSS4X_EFVSC4X_FDPM_HWSC_MOAFC_SFSS2X_SFVSC2X_SSPC
  - INCOMPLETE
  uses:
  - heating_water_valve_status
  - chilled_water_valve_command

AHU_NON_CANONICAL_TYPE_67:
  guid: "a1ca7b56-7cb7-4c05-8a4e-fc118acc55c5"
  description: "Non-standard type 67"
  implements:
  - AHU_BSPC_CHWSC_ECON_EFSS4X_EFVSC4X_FDPM_HWSC_SFSS2X_SFVSC2X_SSPC
  - INCOMPLETE
  uses:
  - chilled_water_valve_command
  - heating_water_valve_command
  - ventilation_outside_air_damper_percentage_command

AHU_NON_CANONICAL_TYPE_68:
  guid: "2bf51669-f7da-410d-bd68-f4e6a41c1433"
  description: "Non-standard type 68"
  implements:
  - AHU_BSPC_DX4SC_ECONM_EFSS_EFVSC_SFSS_SFVSC_SSPC
  - INCOMPLETE
  uses:
  - ventilation_outside_air_damper_percentage_command
  - exhaust_air_damper_percentage_sensor

AHU_NON_CANONICAL_TYPE_69:
  guid: "f09c2a96-a28d-4ed3-8fb4-9bc4b47e276a"
  description: "Non-standard type 69"
  implements:
  - REMAP_REQUIRED
  uses:
  - building_air_static_pressure_sensor
  - building_air_static_pressure_setpoint
  - compressor_run_command_1
  - compressor_run_command_2
  - compressor_run_command_3
  - compressor_speed_percentage_command
  - exhaust_air_damper_percentage_sensor
  - exhaust_fan_run_command
  - exhaust_fan_run_status
  - exhaust_fan_speed_frequency_sensor
  - exhaust_fan_speed_percentage_command
  - heating_percentage_command
  - mixed_air_temperature_sensor
  - mixed_air_temperature_setpoint
  - outside_air_damper_percentage_command
  - return_air_temperature_sensor
  - supply_air_static_pressure_sensor
  - supply_air_static_pressure_setpoint
  - supply_air_temperature_sensor
  - supply_air_temperature_setpoint
  - supply_fan_run_status
  - supply_fan_speed_percentage_command
  - zone_air_co2_concentration_sensor
  - zone_air_co2_concentration_setpoint
  - zone_air_temperature_sensor
  - zone_air_temperature_setpoint

AHU_NON_CANONICAL_TYPE_70:
  guid: "f87c0b51-f63c-4125-b044-c97d0fbe6b87"
  description: "Non-standard type 70"
  implements:
  - AHU_BSPC_ECON_EFSS_SARC_SFSS_SFVSC_SSPC
  - INCOMPLETE
  uses:
  - supply_fan_speed_frequency_command
  - ventilation_outside_air_flowrate_setpoint

AHU_NON_CANONICAL_TYPE_71:
  guid: "06ba3a10-2c56-4ed6-b306-f6a7a4b20dcf"
  description: "Non-standard type 71"
  implements:
  - AHU
  uses:
  - compressor_speed_percentage_command
  - heating_water_valve_percentage_command
  - supply_air_damper_command
  - supply_air_damper_status
  - leaving_heating_coil_temperature_sensor
  - mixed_air_temperature_sensor
  - mixed_air_temperature_setpoint
  - outside_air_damper_percentage_command
  - return_air_temperature_sensor
  - supply_air_static_pressure_sensor
  - supply_air_static_pressure_setpoint
  - supply_air_temperature_sensor
  - supply_air_temperature_setpoint
  - supply_fan_run_command
  - supply_fan_speed_frequency_sensor
  - supply_fan_speed_percentage_command
  - supply_air_flowrate_sensor

AHU_STDSPC_SSPC_EFFC_EFVSC_FDPM3X_HTWHLSTC_RHM_ETM:
  guid: "dbe00902-c2da-4efd-b8f2-2069ddd674c3"
  description: "Non-Standard (Swegon) Multi-Zone AHU with heat wheel, isolation damper and filter pressure monitoring"
  implements:
  - AHU
  - STDSPC
  - SSPC
  - EFFC
  - EFVSC
  - FDPM3X
  - HTWHLSTC
  - RHM
  - ETM
  uses:
  - compressor_speed_percentage_sensor
  - outside_air_isolation_damper_command
  - outside_air_isolation_damper_status
  - exhaust_air_isolation_damper_command
  - exhaust_air_isolation_damper_status

AHU_BSPC_DX4SC_ECON_EFSS_EFVSC_SFSS_SFVSC_SSPC_RHHC_NONCANONICAL_1:
  guid: "4f641024-9959-4ab3-9869-97fdf93ed47b"
  description: "Non-Standard AHU with humidification and heating water coils on return duct."
  is_canonical: false
  implements:
  - AHU_BSPC_DX4SC_ECON_EFSS_EFVSC_SFSS_SFVSC_SSPC
  - RHHC
  uses:
  - heating_water_valve_percentage_command
  - min_zone_air_relative_humidity_sensor
  - min_zone_air_relative_humidity_setpoint

AHU_CHWSC_EFSS_EFVSC_FDPM3X_HTWHLSTC_HWSC_RCO2M_RSPC_SFM_SFSS_SFVSC_SSPC_VOADM_VMADC:
  guid: "f53a0828-f284-490f-aa56-e150de3d0ddf"
  description: "Complex multi zone AHU with heat recovery wheel and recirculated air control."
  is_canonical: true
  implements:
  - AHU
  - CHWSC
  - EFSS
  - EFVSC
  - FDPM3X
  - HTWHLSTC
  - HWSC
  - RCO2M
  - RSPC
  - SFM
  - SFSS
  - SFVSC
  - SSPC
  - VOADM
  - VMADC<|MERGE_RESOLUTION|>--- conflicted
+++ resolved
@@ -918,13 +918,8 @@
   - OAFC
   - FDPSM2X
 
-<<<<<<< HEAD
 AHU_SFSS_SFVSC_EFSS_EFVSC_HTWHLZTC_HWZTC_CHWZTC_SSPC_RSPC_CO2DSPMADC_MTM_ECONZ_FDPM3X:
-  description: "Single zone AHU."
-=======
-AHU_SFSS_SFVSC_EFSS_EFVSC_HTWHLZTC_HWZTC_CHWZTC_SSPC_RSPC_CO2DSPMADC_MTM_FDPM3X:
   description: "AHU that serves multiple dampers all feeding a single zone."
->>>>>>> 9141347d
   is_canonical: true
   implements:
   - AHU
