# Copyright 2020 Google LLC
#
# Licensed under the Apache License, Version 2.0 (the License);
# you may not use this file except in compliance with the License.
# You may obtain a copy of the License at
#
#    https://www.apache.org/licenses/LICENSE-2.0
#
# Unless required by applicable law or agreed to in writing, software
# distributed under the License is distributed on an AS IS BASIS,
# WITHOUT WARRANTIES OR CONDITIONS OF ANY KIND, either express or implied.
# See the License for the specific language governing permissions and
# limitations under the License.

##############################################################
#### GENERAL TYPES (BROAD CATEGORIES OF COMMON EQUIPMENT) ####
####                See model.md for context              ####
####      See model_hvac.md for detailed definitions      ####
##############################################################

VAV:
  id: "6599610325710929920"
  description: "Tag for terminal units with variable volume control. A VAV is an air distribution terminal, 
    which is not responsible for its own primary airflow (i.e. it is served by some upstream unit, such as
    an AHU)."
  is_abstract: true
  implements:
  - EQUIPMENT
  opt_uses:
  - zone_use_label # Needed until the zones can are joined to assets with connections.

FAN:
  id: "13300966571238227968"
  description: "Tag for stand-alone fans. This is distinct from integral fans (i.e. fans contained within another
    device, such as an AHU). They transfer air from one space to another, or to ambient. They are unidirectional."
  is_abstract: true
  implements:
  - EQUIPMENT

FCU:
  id: "16867817476115660800"
  description: "Tag for fan-coil units. Fan coil units are distinguished from other air-side devices by the fact
    that they solely handle recirculated space air (they do not directly control their outside air, which
    separates them from AHUs)."
  is_abstract: true
  opt_uses:
  - return_air_temperature_sensor
  - return_air_relative_humidity_sensor
  - discharge_air_temperature_sensor
  implements:
  - EQUIPMENT

AHU:
  id: "16759731085058768896"
  description: "Tag for air-handling units. AHUs are devices which handle air distribution (either to a single
    space or to multiple via ductwork), and they have the capability of handling both return and outside air,
    in some combination (0% OA, 100% RA; 50% OA, 50% RA; 100% OA, 0% RA, etc.); that is, they can recirculate
    or ventilate. They are distinct from other devices in key ways: FCUs, which handle only recirculated air; 
    MAUs, which handle only outside air; and DOAS devices, which handle outside and return air, but which do 
    not recirculate air. "
  is_abstract: true
  implements:
  - EQUIPMENT
  opt_uses:
  - outside_air_flowrate_requirement # Included at AHU because, regardless of avaiable data for OAD, it will have ventilation requirements.

HX:
  id: "9849494018533097472"
  description: "Tag for heat exchangers. Heat exchangers facilitate heat transfer between two media (water, 
    air, refrigerant, etc.). "
  is_abstract: true
  implements:
  - EQUIPMENT

PMP:
  id: "13409052962295119872"
  description: "Tag for pumps. Pumps move liquid (water, glycol, liquid CO2, etc.) from one part of a system
    to another. "
  is_abstract: true
  implements:
  - EQUIPMENT

FRZ:
  description: "Tag for Freezers. "
  is_abstract: true
  implements:
  - EQUIPMENT

MAU:
  id: "16471500708907057152"
  description: "Tag for make-up air units. MAUs serve air to a space or group of spaces, but are not responsible
    for the exhaust of air from that space; this distinguishes it from a DOAS system, which supplies air and
    also exhausts it. "
  is_abstract: true
  implements:
  - EQUIPMENT

UH:
  id: "15102406422186426368"
  description: "Tag for unit heaters. These are stand-alone heaters, which can operate independently of an external 
    device (they are not integral to an AHU, for instance). "
  is_abstract: true
  implements:
  - EQUIPMENT

IGNORE:
  id: "15822982362565705728"
  description: "Tag to ignore things. To be applied to devices which should not be onboarded."
  is_abstract: false
  implements:
  - NO_ANALYSIS

WEATHER:
  id: "11522044718426882048"
  description: "Tag for weather stations."
  is_abstract: true

BLR:
  id: "3248932202947280896"
  description: "Tag for boilers. Boilers are devices which heat water to useful temperatures for 
    comfort or process heating. "
  is_abstract: true
  implements:
  - EQUIPMENT
  opt_uses:
  - heating_input_thermal_power_capacity
  - heating_thermal_power_capacity
  - efficiency_percentage_specification
  - flowrate_requirement # All boilers have it, so no need to associate to subtypes. If there are subtypes that could use it, should also be included there.

CH:
  id: "9950288448474578944"
  description: "Tag for chillers. Chillers are packaged mechanical devices which utilize the refrigeration
    cycle to extract heat from one flowing liquid (usually water or glycol mixture) and release it into 
    another flowing media (either air or water). "
  is_abstract: true
  implements:
  - EQUIPMENT
  opt_uses:
  - cooling_thermal_power_capacity
  - power_capacity
  - efficiency_percentage_specification
  - flowrate_requirement # All chillers have it, so no need to associate to subtypes. If there are subtypes that could use it, should also be included there.

CU:
  id: "9692416687877390336"
  description: "Compartment unit, a device like an AHU which draws air from a mixed air plenum (usually
    a mechanical room) and supplies downstream VAVs or serves a zone directly. They are not responsible
    directly for the amount of outside air they recieve, but are indirectly responsible for ventilation
    (therefore neither an AHU, which has control of outside air directly, nor a FCU which recirculates
    space air more or less exclusively)."
  is_abstract: true
  implements:
  - EQUIPMENT

HWS:
  id: "8797366943867731968"
  description: "Tag for heating water systems. This tag represents the system itself, and fields are mapped
    to it when they don't belong to another device within that system (e.g. supply_water_temperature_sensor 
    for the supply header belongs to the system, not to any single device)."
  is_abstract: true
  opt_uses:
  - thermal_power_capacity
  - differential_pressure_specification
  - flowrate_requirement
  - heating_request_count

CHWS:
  id: "5338602430047191040"
  description: "Tag for chilled water systems."
  is_abstract: true
  opt_uses:
  - thermal_power_capacity
  - differential_pressure_specification
  - flowrate_requirement
  - cooling_request_count

CDWS:
  id: "6383437543597146112"
  description: "Tag for condensing water systems. Distinct from chilled water systems in that they provide a 
    water-side condensing source for other devices (such as water-cooled chillers, water-condensing heat pumps,
    etc.). "
  is_abstract: true
  opt_uses:
  - thermal_power_capacity
  - differential_pressure_specification

CT:
  id: "14561974466901966848"
  description: "Tag for cooling tower. Cooling towers are devices which cool incoming fluid through the 
    evaporation of air. The tag applies to open- and closed-loop cooling towers. They are distinct from
    dry coolers, which utilize sensible cooling only. "
  is_abstract: true
  implements:
  - EQUIPMENT

ZONE:
  id: "1483521149018046464"
  description: "Tag for sensors attached to a zone. The sensors are not directly associated with any particular
    device, but can be referenced by devices (VAV zone sensors would not be in this general type)."
  is_abstract: true
  opt_uses:
  - zone_use_label

DC:  # Proposed in v2.3 naming standard
  id: "7236632178472255488"
  description: "Tag for dry coolers (sensible, closed-loop coolers). Distinct from cooling towers, which 
    utilize latent cooling. "
  is_abstract: true
  implements:
  - EQUIPMENT
  opt_uses:
  - cooling_percentage_command

SDC:
  id: "4852143301546999808"
  description: "Tag for automated window shades."
  is_abstract: true
  implements:
  - EQUIPMENT

DMP:
  id: "2708579412500021248"
  description: "Tag for general, stand-alone dampers. Dampers are devices which control the flow of air from
    one space to another (or to outside). "
  is_abstract: true
  implements:
  - EQUIPMENT

DHWT:  # Proposed in v2.3 naming standard
  id: "1614204703048990720"
  description: "Tag for general domestic hot water tanks."
  is_abstract: true
  implements:
  - EQUIPMENT

DFR:  # Proposed in v2.3 naming standard
  id: "283074353812209664"
  description: "Tag for duct furnaces. Duct furnaces provide heating air to spaces, usually through dual duct
    VAV systems (i.e. they serve the 'hot deck'). They provide heating only. "
  is_abstract: true
  implements:
  - EQUIPMENT

DH:
  id: "1730418684058402816"
  description: "Tag for duct heater. Similar to a unit heater, but within a supply duct. "
  is_abstract: true
  implements:
  - EQUIPMENT

HUM:
  id: "1122432734363385856"
  description: "Tag for humidifier. Provides humidification to air, as its primary function. "
  is_abstract: true
  implements:
  - EQUIPMENT

VLV:
  id: "6847830573239500800"
  description: "Tag for valves. Valves are devices which control the flow of water. "
  is_abstract: true
  implements:
  - EQUIPMENT


RSR:
  id: "16423609280936017920"
  description: "A generic distribution riser."
  is_abstract: true

RARSR:
  id: "12340533268771241984"
  description: "A return air riser."
  is_abstract: true
  implements:
  - RSR

FARSR:
  id: "4378169127580205056"
  description: "A fresh air (ventilation) riser."
  is_abstract: true
  implements:
  - RSR

CHWRSR:
  id: "16465830527442616320"
  description: "A chilled water distribution riser."
  is_abstract: true
  implements:
  - RSR

HWSRSR:
  id: "15252673377819688960"
  description: "A heating water distribution riser."
  is_abstract: true
  implements:
  - RSR

ADY:
  id: "378735163963604992"
  description: "Air dryer."
  is_abstract: true
  implements:
  - EQUIPMENT

CMP:
  id: "6125328288488357888"
  description: "Air compressor."
  is_abstract: true
  implements:
  - EQUIPMENT

# New General Types for CH ZRH eurd
RP:
  id: "8076723933279158272"
  description: "Radiant panel, consisting of a coil/panel with no fan providing either heating or cooling via primarily radiant heat transfer."
  is_abstract: true
  implements:
  - EQUIPMENT

CO:
  id: "12084927601638899712"
  description: "Tag for change over equipment which is providing either hot or chilled water for radiant panels in a zone "
  is_abstract: true
  implements:
  - EQUIPMENT

DWST:
  id: "17610844344422498304"
  description: "Domestic water system "
  is_abstract: true
  implements:
  - EQUIPMENT

LANDLORD:
  id: "16264268055838720000"
  description: "Equipment base on landlord's side"
  is_abstract: true
  implements:
  - EQUIPMENT

DOAS:
  id: "12427517832667856896"
  description: "Tag for dedicated outdoor air system. DOASs are devices which deliver outdoor air for ventilation 
    to a space or group of spaces, and are responsible for the exhaust of air from that space, but does not recirculate air;
    this distinguishes it from AHUs, which have the capability to recirculate the air as well."
  is_abstract: true
  implements:
  - EQUIPMENT

TST:
  id: "17952396636474834944"
  description: "Tag for thermal storage tanks."
  is_abstract: true
  implements:
  - EQUIPMENT

GTWS:
  id: "15813186813473849344"
  description: "Tag for geothermal water systems."
  is_abstract: true
  opt_uses:
  - thermal_power_capacity
  - differential_pressure_specification
  - flowrate_requirement
<<<<<<< HEAD
  
=======
>>>>>>> 777ed393
<|MERGE_RESOLUTION|>--- conflicted
+++ resolved
@@ -364,7 +364,7 @@
   - thermal_power_capacity
   - differential_pressure_specification
   - flowrate_requirement
-<<<<<<< HEAD
+
   
-=======
->>>>>>> 777ed393
+
+
