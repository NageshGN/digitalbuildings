--- conflicted
+++ resolved
@@ -56,16 +56,7 @@
 
 AHU:
   guid: "02160ac8-659b-489c-9ba4-3a6523cbd6a1"
-<<<<<<< HEAD
-  description: "Tag for air-handling units. AHUs are devices which handle air distribution (either to a single
-    space or to multiple via ductwork), and they have the capability of handling both return and outside air,
-    in some combination (0% OA, 100% RA; 50% OA, 50% RA; 100% OA, 0% RA, etc.); that is, they can recirculate
-    or ventilate. They are distinct from other devices in key ways: FCUs, which handle only recirculated air; 
-    MAUs, which handle only outside air; and DOAS devices, which handle outside and return air, but which do 
-    not recirculate air."
-=======
-  description: "Tag for air-handling units. AHUs are devices which handle air distribution (either to a single space or to multiple via ductwork), and they have the capability of handling both return and outside air, in some combination (0% OA, 100% RA; 50% OA, 50% RA; 100% OA, 0% RA, etc.); that is, they can recirculate or ventilate. They are distinct from other devices in key ways: FCUs, which handle only recirculated air; MAUs, which handle only outside air; and DOAS devices, which handle outside and return air, but which do not recirculate air. "
->>>>>>> bc6d595f
+  description: "Tag for air-handling units. AHUs are devices which handle air distribution (either to a single space or to multiple via ductwork), and they have the capability of handling both return and outside air, in some combination (0% OA, 100% RA; 50% OA, 50% RA; 100% OA, 0% RA, etc.); that is, they can recirculate or ventilate. They are distinct from other devices in key ways: FCUs, which handle only recirculated air; MAUs, which handle only outside air; and DOAS devices, which handle outside and return air, but which do not recirculate air."
   is_abstract: true
   implements:
   - EQUIPMENT
@@ -76,12 +67,7 @@
 
 HX:
   guid: "9aa0dd1a-851c-4d4e-90da-6804c4f8b9f9"
-<<<<<<< HEAD
-  description: "Tag for heat exchangers. Heat exchangers facilitate heat transfer between two media (water, 
-    air, refrigerant, etc.)."
-=======
   description: "Tag for heat exchangers. Heat exchangers facilitate heat transfer between two media (water, air, refrigerant, etc.)."
->>>>>>> bc6d595f
   is_abstract: true
   opt_uses:
   - failed_communication_alarm
@@ -90,12 +76,7 @@
 
 PMP:
   guid: "0984adbd-943c-4bf8-9b4e-af51c24c2736"
-<<<<<<< HEAD
-  description: "Tag for pumps. Pumps move liquid (water, glycol, liquid CO2, etc.) from one part of a system
-    to another."
-=======
   description: "Tag for pumps. Pumps move liquid (water, glycol, liquid CO2, etc.) from one part of a system to another."
->>>>>>> bc6d595f
   is_abstract: true
   opt_uses:
   - failed_communication_alarm
@@ -104,11 +85,7 @@
 
 FRZ:
   guid: "98018a25-3cbc-4cc6-8405-527215394a2c"
-<<<<<<< HEAD
   description: "Tag for freezers."
-=======
-  description: "Tag for Freezers."
->>>>>>> bc6d595f
   is_abstract: true
   opt_uses:
   - failed_communication_alarm
@@ -117,13 +94,7 @@
 
 MAU:
   guid: "9a8057d1-9ffd-4ef3-8e3e-7ba2b85ae523"
-<<<<<<< HEAD
-  description: "Tag for make-up air units. MAUs serve air to a space or group of spaces, but are not responsible
-    for the exhaust of air from that space; this distinguishes it from a DOAS system, which supplies air and
-    also exhausts it."
-=======
   description: "Tag for make-up air units. MAUs serve air to a space or group of spaces, but are not responsible for the exhaust of air from that space; this distinguishes it from a DOAS system, which supplies air and also exhausts it."
->>>>>>> bc6d595f
   is_abstract: true
   opt_uses:
   - failed_communication_alarm
@@ -132,12 +103,7 @@
 
 UH:
   guid: "0b375caf-466d-4078-8e7a-e1772f11f0cf"
-<<<<<<< HEAD
-  description: "Tag for unit heaters. These are stand-alone heaters, which can operate independently of an external 
-    device (they are not integral to an AHU, for instance)."
-=======
   description: "Tag for unit heaters. These are stand-alone heaters, which can operate independently of an external device (they are not integral to an AHU, for instance)."
->>>>>>> bc6d595f
   is_abstract: true
   opt_uses:
   - failed_communication_alarm
@@ -160,12 +126,7 @@
 
 BLR:
   guid: "927089b8-e4a1-4d8f-aa61-6858130a0d8d"
-<<<<<<< HEAD
-  description: "Tag for boilers. Boilers are devices which heat water to useful temperatures for 
-    comfort or process heating."
-=======
   description: "Tag for boilers. Boilers are devices which heat water to useful temperatures for comfort or process heating."
->>>>>>> bc6d595f
   is_abstract: true
   implements:
   - EQUIPMENT
@@ -178,13 +139,7 @@
 
 CH:
   guid: "59c30711-5817-45d3-bad6-a5857f47c636"
-<<<<<<< HEAD
-  description: "Tag for chillers. Chillers are packaged mechanical devices which utilize the refrigeration
-    cycle to extract heat from one flowing liquid (usually water or glycol mixture) and release it into 
-    another flowing media (either air or water)."
-=======
   description: "Tag for chillers. Chillers are packaged mechanical devices which utilize the refrigeration cycle to extract heat from one flowing liquid (usually water or glycol mixture) and release it into another flowing media (either air or water)."
->>>>>>> bc6d595f
   is_abstract: true
   implements:
   - EQUIPMENT
@@ -228,13 +183,7 @@
 
 CDWS:
   guid: "d659edeb-607d-4c03-9f17-bb5159c0c48d"
-<<<<<<< HEAD
-  description: "Tag for condensing water systems. Distinct from chilled water systems in that they provide a 
-    water-side condensing source for other devices (such as water-cooled chillers, water-condensing heat pumps,
-    etc.)."
-=======
   description: "Tag for condensing water systems. Distinct from chilled water systems in that they provide a water-side condensing source for other devices (such as water-cooled chillers, water-condensing heat pumps, etc.). "
->>>>>>> bc6d595f
   is_abstract: true
   opt_uses:
   - thermal_power_capacity
@@ -252,13 +201,7 @@
 
 CT:
   guid: "d3872cf4-a6c7-4baf-9115-4cbd92d62e64"
-<<<<<<< HEAD
-  description: "Tag for cooling tower. Cooling towers are devices which cool incoming fluid through the 
-    evaporation of air. The tag applies to open- and closed-loop cooling towers. They are distinct from
-    dry coolers, which utilize sensible cooling only."
-=======
   description: "Tag for cooling tower. Cooling towers are devices which cool incoming fluid through the evaporation of air. The tag applies to open- and closed-loop cooling towers. They are distinct from dry coolers, which utilize sensible cooling only. "
->>>>>>> bc6d595f
   is_abstract: true
   opt_uses:
   - failed_communication_alarm
@@ -275,12 +218,7 @@
 
 DC:  # Proposed in v2.3 naming standard
   guid: "cb5301aa-fa83-4e0b-9d28-fb6f4f7e8acc"
-<<<<<<< HEAD
-  description: "Tag for dry coolers (sensible, closed-loop coolers). Distinct from cooling towers, which 
-    utilize latent cooling."
-=======
   description: "Tag for dry coolers (sensible, closed-loop coolers). Distinct from cooling towers, which utilize latent cooling. "
->>>>>>> bc6d595f
   is_abstract: true
   implements:
   - EQUIPMENT
@@ -299,12 +237,7 @@
 
 DMP:
   guid: "b12196a9-bffd-40f3-ab47-7a681a8db7a6"
-<<<<<<< HEAD
-  description: "Tag for general, stand-alone dampers. Dampers are devices which control the flow of air from
-    one space to another (or to outside)."
-=======
   description: "Tag for general, stand-alone dampers. Dampers are devices which control the flow of air from one space to another (or to outside). "
->>>>>>> bc6d595f
   is_abstract: true
   opt_uses:
   - failed_communication_alarm
@@ -331,11 +264,7 @@
 
 DH:
   guid: "4dfacbae-a63b-4ce0-99d4-17974ebd2648"
-<<<<<<< HEAD
   description: "Tag for duct heater. Similar to a unit heater, but within a supply duct. The duct heacter itself is not responsible for the movement of air."
-=======
-  description: "Tag for duct heater. Similar to a unit heater, but within a supply duct."
->>>>>>> bc6d595f
   is_abstract: true
   opt_uses:
   - failed_communication_alarm
@@ -344,11 +273,7 @@
 
 HUM:
   guid: "258519e2-fa66-41bc-a68d-f4ed50b5510b"
-<<<<<<< HEAD
   description: "Tag for humidifier. Humidifiers provide humidification to air through the addition of water vapor."
-=======
-  description: "Tag for humidifier. Provides humidification to air, as its primary function."
->>>>>>> bc6d595f
   is_abstract: true
   opt_uses:
   - failed_communication_alarm
@@ -435,11 +360,7 @@
 
 CO:
   guid: "1462ba79-c977-4b29-9463-78e72777d681"
-<<<<<<< HEAD
   description: "Tag for change-over equipment. For example, change-over valves control the supply of either hot or chilled water for radiant panels in a zone."
-=======
-  description: "Tag for change over equipment which is providing either hot or chilled water for radiant panels in a zone."
->>>>>>> bc6d595f
   is_abstract: true
   opt_uses:
   - failed_communication_alarm
@@ -448,11 +369,7 @@
 
 DWST:
   guid: "60b32fb4-e4c7-46ec-9ff3-0a5456657aef"
-<<<<<<< HEAD
   description: "Domestic water system. Domestic water systems supply heated water for use in kitchens or bathrooms."
-=======
-  description: "Domestic water system."
->>>>>>> bc6d595f
   is_abstract: true
   opt_uses:
   - failed_communication_alarm
