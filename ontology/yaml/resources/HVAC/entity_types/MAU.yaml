# Copyright 2020 Google LLC
#
# Licensed under the Apache License, Version 2.0 (the License);
# you may not use this file except in compliance with the License.
# You may obtain a copy of the License at
#
#    https://www.apache.org/licenses/LICENSE-2.0
#
# Unless required by applicable law or agreed to in writing, software
# distributed under the License is distributed on an AS IS BASIS,
# WITHOUT WARRANTIES OR CONDITIONS OF ANY KIND, either express or implied.
# See the License for the specific language governing permissions and
# limitations under the License.

########################
### Canonical Types  ###
########################

MAU_SFSS_STM:
  id: "6047681876846444544"
  description: "Simple make-up air unit."
  is_canonical: true
  implements:
  - MAU
  - SFSS
  - STM

MAU_SFSS_HTSC:
  id: "11818481849368313856"
  description: "Simple reheat make-up air unit."
  is_canonical: true
  implements:
  - MAU
  - SFSS
  - HTSC

MAU_SFSS_HT2SC:
  id: "9679272026367328256"
  description: "Reheat (2 stage) make-up air unit."
  is_canonical: true
  implements:
  - MAU
  - SFSS
  - HT2SC

MAU_SFSS_SFVSC:
  id: "18405559254351085568"
  description: "Variable speed make-up air unit."
  is_canonical: true
  implements:
  - MAU
  - SFSS
  - SFVSC

MAU_DFSS_DSP_HTZC:
  id: "11602309067254530048"
  description: "Single zone reheat make-up air unit."
  is_canonical: true
  implements:
  - MAU
  - DFSS
  - DSP
  - HTZC


MAU_SFSS_DXSC_HTSC:
  id: "15271053913701220352"
  description: "Heating and cooling make-up air unit."
  is_canonical: true
  implements:
  - MAU
  - SFSS
  - DXSC
  - HTSC

MAU_SFSS_CHWSC_HT4SC:
  id: "7206795830940925952"
  description: "Heating (4-stage) and cooling (chilled water) make-up air unit."
  is_canonical: true
  implements:
  - MAU
  - SFSS
  - CHWSC
  - HT4SC

MAU_SFSS_SFVSC_HWSC:
  id: "5067586007939940352"
  description: "Reheat (hydronic) make-up air unit."
  is_canonical: true
  implements:
  - MAU
  - SFSS
  - SFVSC
  - HWSC

MAU_DFSS_ZTC_DX2ZTC:
  id: "66901571698425856"
  description: "Single zone cooling only (2 stage) make-up air unit."
  is_canonical: true
  implements:
  - MAU
  - DFSS
  - ZTC
  - DX2ZTC

MAU_DFSS_DXZC_HT2ZC_DSP:
  id: "6990623048827142144"
  description: "Single zone heating (2-stage electric) and cooling (DX) make-up air unit."
  is_canonical: true
  implements:
  - MAU
  - DFSS
  - DXZC
  - HT2ZC
  - DSP

MAU_DFSS_DSP_DX2ZC_HTZC:
  id: "3741838867632750592"
  description: "Single zone heating (electric) and cooling (2-stage) make-up air unit."
  is_canonical: true
  implements:
  - MAU
  - DFSS
  - DX2ZC
  - DSP
  - HTZC

MAU_SFSS_SFVSC_DXSC_HTSC:
  id: "16430167867795701760"
  description: "Variable speed make-up air unit with heating/cooling make-up air unit.."
  is_canonical: true
  implements:
  - MAU
  - SFSS
  - SFVSC
  - DXSC
  - HTSC

MAU_DFSS_DFVSC_HTZC_DX2ZC:
  id: "14290958044794716160"
  description: "Single zone heating and cooling make-up air unit."
  is_canonical: true
  implements:
  - MAU
  - DFSS
  - DFVSC
  - HTZC
  - DX2ZC

MAU_SFSS_SFVSC_CHWSC_HWSC:
  id: "9290273608553201664"
  description: "Variable speed heating and cooling make-up air unit."
  is_canonical: true
  implements:
  - MAU
  - SFSS
  - SFVSC
  - CHWSC
  - HWSC

MAU_DFSS_DFVSC_DSP_HTSC:
  id: "16213995085681917952"
  description: "Single zone heating-only make-up air unit."
  is_canonical: true
  implements:
  - MAU
  - DFSS
  - DFVSC
  - DSP
  - HTSC

MAU_DFSS_DSP_DX2ZC_HWZC:
  id: "12965210904487526400"
  description: "Single zone heating and cooling make-up air unit."
  is_canonical: true
  implements:
  - MAU
  - DFSS
  - DSP
  - DX2ZC
  - HWZC

MAU_SFSS_SFVSC_HTSC_BPC:
  id: "1442188307906691072"
  description: "Building static control heating-only make-up air unit."
  is_canonical: true
  implements:
  - MAU
  - SFSS
  - SFVSC
  - HTSC
  - BPC

MAU_DFSS_HT2ZC_DX4ZC_DSP:
  id: "2761742998726246400"
  description: "Single zone heating and cooling make-up air unit."
  is_canonical: true
  implements:
  - MAU
  - DFSS
  - HT2ZC
  - DX4ZC
  - DSP

MAU_SFSS_SFVSC_SSPC_HT2SC_DX2SC:
  id: "4678587590125813760"
  description: "Heating and cooling make-up air unit."
  is_canonical: true
  implements:
  - MAU
  - SFSS
  - SFVSC
  - SSPC
  - HT2SC
  - DX2SC

MAU_DFSS_DFVSC_DSP_CHWZC_HWZC:
  id: "1226015525792907264"
  description: "Single zone heating and cooling make-up air unit."
  is_canonical: true
  implements:
  - MAU
  - DFSS
  - DFVSC
  - DSP
  - CHWZC
  - HWZC

MAU_SFSS_SFVSC_DXSC_SSPC_HTSC:
  id: "8353524886060138496"
  description: "Heating and cooling make-up air unit."
  is_canonical: true
  implements:
  - MAU
  - SFSS
  - SFVSC
  - DXSC
  - SSPC
  - HTSC

MAU_DFSS_DFVSC_DX2DC_HT2DC_DSP:
  id: "10665560344761466880"
  description: "Single zone heating and cooling make-up air unit."
  is_canonical: true
  implements:
  - MAU
  - DFSS
  - DFVSC
  - DX2DC
  - HT2DC
  - DSP

MAU_DFSS_DFVSC_DSP_CHWZC_HTZC:
  id: "11985115035581022208"
  description: "Single zone heating and cooling make-up air unit."
  is_canonical: true
  implements:
  - MAU
  - DFSS
  - DFVSC
  - DSP
  - CHWZC
  - HTZC

MAU_SFSS_SFVSC_HTSC_DX2SC_SSPC:
  id: "13901959626980589568"
  description: "Heating and cooling make-up air unit."
  is_canonical: true
  implements:
  - MAU
  - SFSS
  - SFVSC
  - HTSC
  - DX2SC
  - SSPC

MAU_SFSS_SFVSC_HTSC_BPC_SHM:
  id: "10449387562647683072"
  description: "Heating and cooling make-up air unit."
  is_canonical: true
  implements:
  - MAU
  - SFSS
  - SFVSC
  - HTSC
  - BPC
  - SHM

MAU_SFSS_SFVSC_SSPC_HWSC_CHWSC:
  id: "17576896922914914304"
  description: "Heating and cooling make-up air unit."
  is_canonical: true
  implements:
  - MAU
  - SFSS
  - SFVSC
  - SSPC
  - HWSC
  - CHWSC

MAU_SFSS_SFVSC_CHWSC_HTSC_BPC:
  id: "6053874326334078976"
  description: "Building static control heating and cooling make-up air unit."
  is_canonical: true
  implements:
  - MAU
  - SFSS
  - SFVSC
  - CHWSC
  - HTSC
  - BPC

MAU_SFSS_SFVSC_CHWSDC_HTSC_BPC:
  id: "7373429017153634304"
  description: "Building static control heating and cooling make-up air unit."
  is_canonical: true
  implements:
  - MAU
  - SFSS
  - SFVSC
  - CHWSDC
  - HTSC
  - BPC

MAU_DFSS_DFVSC_BPC_DXDC_HTDC_DSP:
  id: "2372744580912119808"
  description: "Single zone static control heating and cooling make-up air unit."
  is_canonical: true
  implements:
  - MAU
  - DFSS
  - DFVSC
  - BPC
  - DXDC
  - HTDC
  - DSP

MAU_SFSS_SFVSC_HPSC_SSPC_FDPM4X_OADM:
  id: "5837701544220295168"
  description: "Heating and cooling make-up air unit."
  is_canonical: true
  implements:
  - MAU
  - SFSS
  - SFVSC
  - HPSC
  - SSPC
  - FDPM4X
  - OADM

MAU_SFSS_SFVSC_HWSC_DX2SC_HT4SC_SSPC:
  id: "859535106115633152"
  description: "Heating and cooling make-up air unit."
  is_canonical: true
  implements:
  - MAU
  - SFSS
  - SFVSC
  - HWSC
  - DX2SC
  - HT4SC
  - SSPC

MAU_DFSS_DFVSC_HTDC_CO2C:
  id: "12223439678459609088"
  description: "Exhaust fan with start/stop, status, and flowrate control."
  is_canonical: true
  implements:
  - MAU
  - DFSS
  - DFVSC
  - HTDC
  - CO2C


############################
###   Remap These Types  ###
############################

MAU_US_MTV_1225_1: # Needs remapping -- actually an AHU.
  id: "4444233283735126016"
  description: "Non-standard type for 1225 ACs"
  implements:
  - REMAP_REQUIRED # Actually an AHU.
  uses:
  - building_air_static_pressure_setpoint
  - compressor_run_command_1
  - compressor_run_command_2
  - compressor_run_command_3
  - compressor_run_command_4
  - economizer_mode
  - exhaust_fan_run_status
  - return_air_temperature_sensor
  - supply_air_static_pressure_sensor
  - supply_fan_run_command
  - supply_fan_run_status
  - supply_air_flowrate_sensor

MAU_US_MTV_900_1: # Looks removed from the controller (no graphics left).
  id: "14298672218375192576"
  description: "Non-standard type for 900"
  implements:
  - REMAP_REQUIRED
  uses:
  - exhaust_fan_run_status

MAU_US_MTV_QD7_2: # Changed in the BMS
  id: "17838431156744224768"
  description: "Non-standard type for QD7"
  implements:
  - REMAP_REQUIRED # Changed in the BMS
  uses:
  - supply_fan_run_status

MAU_US_PAO_HV3_2: # Actually an AHU.
  id: "13847115986987122688"
  description: "Non-standard type for HV3"
  implements:
  - REMAP_REQUIRED # Actually an AHU.
  uses:
  - building_air_static_pressure_sensor
  - building_air_static_pressure_setpoint
  - compressor_run_command
  - compressor_speed_percentage_command
  - economizer_mode
  - heating_water_valve_percentage_command
  - outside_air_damper_percentage_command
  - return_air_temperature_sensor
  - supply_air_static_pressure_setpoint
  - supply_air_temperature_sensor
  - supply_air_temperature_setpoint
  - supply_fan_run_status
  - supply_fan_speed_percentage_command

MAU_SFSS_SFVSC_CHWSDC_HTSDC_BPC:
  id: "12347953872747102208"
  description: "Heating and cooling make-up air unit with dual supply control."
  is_canonical: true
  implements:
  - MAU
  - SFSS
  - SFVSC
  - CHWSDC
  - HTSDC
  - BPC

MAU_SFSS_SFVSC_CHWSC_FDPM_SSPC_SFM:
  id: "3692035388941008896"
  description: "Cooling only unit with supply flow monitoring."
  is_canonical: true
  implements:
  - MAU
  - SFSS
  - SFVSC
  - CHWSC
  - FDPM
  - SSPC
  - SFM

MAU_DFSS_DFVSC_ECDDC_HTDDC_ZTM_ZSPM:
  id: "10141190055335559168"
  description: " Unit with evaporative cooling."
  is_canonical: true
  implements:
  - MAU
  - DFSS
  - DFVSC
  - HTDDC
  - ECDDC
  - ZTM
  - ZSPM

MAU_DFSS_DFVSC_HTDDC_DXDDC_ZTM_ZSPM:
  id: "7619174264008081408"
  description: "Single zone with dual setpoint control."
  is_canonical: true
  implements:
  - MAU
  - DFSS
  - DFVSC
  - HTDDC
  - DXDDC
  - ZTM
  - ZSPM

MAU_DFSS_DFVSC_HTDDC_DXDDC_ZTM:
  id: "1602365161841098752"
  description: "Single zone with dual discharge setpoint control for both heating and cooling."
  is_canonical: true
  implements:
  - MAU
  - DFSS
  - DFVSC
  - HTDDC
  - DXDDC
  - ZTM

MAU_SFSS_SFVSC_SFC_DXSC_HTSC_ZTM_ZSPM:
  id: "8705597305367035904"
  description: "Single zone with cooling, heating, and supply flow control."
  is_canonical: true
  implements:
  - MAU
  - SFSS
  - SFVSC
  - SFC
  - DXSC
  - HTSC
  - ZTM
  - ZSPM
  
MAU_DFSS_DSP_FDPM_HT2ZC_OAFC:
  id: "12146816912143155200"
  description: "Single zone with two-stage heating, and supply flow control."
  is_canonical: true
  implements:
  - MAU
  - DFSS
  - DSP
  - FDPM
  - HT2ZC
  - OAFC

MAU_DFSS_DFVSC_HTDC_ZTM:
<<<<<<< HEAD
=======
  id: "7815831814240468992"
>>>>>>> a6444232
  description: "Single zone heating make-up air unit."
  is_canonical: true
  implements:
  - MAU
  - DFSS
  - DFVSC
  - HTDC
  - ZTM

MAU_DFSS_DFVSC_DX2DDC_HTDDC_OAFC_ZTM:
<<<<<<< HEAD
=======
  id: "15670109564374614016"
>>>>>>> a6444232
  description: "Single zone with dual discharge setpoint control for heating and cooling."
  is_canonical: true
  implements:
  - MAU
  - DFSS
  - DFVSC
  - DX2DDC
  - HTDDC
  - OAFC
  - ZTM

MAU_DF2XSS_DFVSC2X_HP2ZC_HTZC_OAFC:
<<<<<<< HEAD
=======
  id: "7806824614985728000"
>>>>>>> a6444232
  description: "Single zone with dual zone setpoint control for heating and cooling."
  is_canonical: true
  implements:
  - MAU
  - DF2XSS
  - DFVSC2X
  - HP2ZC
  - HTZC
  - OAFC

MAU_DF2XSS_DFVSC2X_DSP_HTZC:
<<<<<<< HEAD
=======
  id: "8743573337478791168"
>>>>>>> a6444232
  description: "Single zone with dual zone setpoint control."
  is_canonical: true
  implements:
  - MAU
  - DF2XSS
  - DFVSC2X
  - DSP
  - HTZC

<<<<<<< HEAD
=======
MAU_DFSS_DFVSC_HPDDC_ZTM:
  description: "Dual discharge setpoint control with zone monitoring for heat pump MAU."
  is_canonical: true
  implements:
  - MAU
  - DFSS
  - DFVSC
  - HPDDC
  - ZTM

>>>>>>> a6444232
###################################
### Existing Non-standard Types ###
###################################

### Types requiring remapping:
###   - MAU_US_MTV_1225_1 (actually an AHU)
###   - MAU_US_MTV_900_1 (appears changed in the controller)
###   - MAU_US_MTV_QD7_2 (appears changed in the controller)
###   - MAU_US_PAO_HV3_2 (actually an AHU)

MAU_US_MTV_1201_1:
  id: "6867662464469696512"
  description: "Non-standard type for 1201"
  implements:
  - MAU_DFSS_DFVSC_BPC_DXDC_HTDC_DSP
  - INCOMPLETE
  uses:
  - outside_air_damper_percentage_command

MAU_US_MTV_2000_1:
  id: "201209116054519808"
  description: "Non-standard type for 2000"
  implements:
  - MAU_DFSS_DFVSC_DSP_CHWZC_HWZC
  - DEPRECATED
  uses:
  - discharge_air_flowrate_sensor
  - discharge_air_static_pressure_sensor

MAU_US_MTV_2015_1:
  id: "1786546553633112064"
  description: "Non-standard type for 2015"
  implements:
  - MAU_SFSS_SFVSC_HWSC_DX2SC_HT4SC_SSPC
  - INCOMPLETE
  uses:
  - zone_air_temperature_sensor

MAU_US_MTV_2644_2:
  id: "15104746182930333696"
  description: "Non-standard type for 2644"
  implements:
  - MAU_SFSS_SFVSC_DXSC_SSPC_HTSC
  - INCOMPLETE
  uses:
  - outside_air_damper_percentage_command

MAU_US_MTV_2644_3:
  id: "5656194164707033088"
  description: "Non-standard type for 2644"
  implements:
  - MAU_SFSS_SFVSC_DXSC_HTSC
  - INCOMPLETE
  uses:
  - outside_air_damper_percentage_command

MAU_US_MTV_43_2:
  id: "1507253007991963648"
  description: "Non-standard type for B43"
  implements:
  - MAU_SFSS_CHWSC_HT4SC
  - INCOMPLETE
  uses:
  - zone_air_temperature_sensor

MAU_US_MTV_CL4_1:
  id: "16140644465969725440"
  description: "Non-standard type for CL4"
  implements:
  - MAU_DFSS_DFVSC_DSP_HTSC
  - INCOMPLETE
  uses:
  - spray_pump_run_command

MAU_US_MTV_PR55_1:
  id: "6795604870431768576"
  description: "Non-standard type for PR55"
  implements:
  - MAU_SFSS_SFVSC_HTSC_BPC
  - INCOMPLETE
  uses:
  - evaporative_cooler_run_command

MAU_US_MTV_QD7_3:
  id: "8853749900140085248"
  description: "Non-standard type for QD7"
  implements:
  - MAU_SFSS_SFVSC_SSPC_HT2SC_DX2SC
  - INCOMPLETE
  uses:
  - zone_air_temperature_sensor
  - zone_air_temperature_setpoint # Has static control

MAU_US_MTV_SB65_1:
  id: "12506169197937557504"
  description: "Non-standard type for SB65"
  implements:
  - MAU_SFSS_SFVSC_HTSC_DX2SC_SSPC
  - INCOMPLETE
  uses:
  - zone_air_temperature_sensor
  - heating_request_count

MAU_US_PAO_MIR1_1:
  id: "11307085797150162944"
  description: "Non-standard type for MIR1"
  implements:
  - MAU_SFSS_SFVSC_HTSC_BPC_SHM
  - DEPRECATED
  uses:
  - evaporative_cooler_run_command

MAU_US_SBO_1000_1:
  id: "6703281078070673408"
  description: "Non-standard type for SBO-1000"
  implements:
  - MAU_SFSS_SFVSC_HTSC_BPC_SHM
  - DEPRECATED
  uses:
  - humidification_run_command<|MERGE_RESOLUTION|>--- conflicted
+++ resolved
@@ -522,10 +522,7 @@
   - OAFC
 
 MAU_DFSS_DFVSC_HTDC_ZTM:
-<<<<<<< HEAD
-=======
   id: "7815831814240468992"
->>>>>>> a6444232
   description: "Single zone heating make-up air unit."
   is_canonical: true
   implements:
@@ -536,10 +533,7 @@
   - ZTM
 
 MAU_DFSS_DFVSC_DX2DDC_HTDDC_OAFC_ZTM:
-<<<<<<< HEAD
-=======
   id: "15670109564374614016"
->>>>>>> a6444232
   description: "Single zone with dual discharge setpoint control for heating and cooling."
   is_canonical: true
   implements:
@@ -552,10 +546,7 @@
   - ZTM
 
 MAU_DF2XSS_DFVSC2X_HP2ZC_HTZC_OAFC:
-<<<<<<< HEAD
-=======
   id: "7806824614985728000"
->>>>>>> a6444232
   description: "Single zone with dual zone setpoint control for heating and cooling."
   is_canonical: true
   implements:
@@ -567,10 +558,7 @@
   - OAFC
 
 MAU_DF2XSS_DFVSC2X_DSP_HTZC:
-<<<<<<< HEAD
-=======
   id: "8743573337478791168"
->>>>>>> a6444232
   description: "Single zone with dual zone setpoint control."
   is_canonical: true
   implements:
@@ -580,8 +568,6 @@
   - DSP
   - HTZC
 
-<<<<<<< HEAD
-=======
 MAU_DFSS_DFVSC_HPDDC_ZTM:
   description: "Dual discharge setpoint control with zone monitoring for heat pump MAU."
   is_canonical: true
@@ -592,7 +578,6 @@
   - HPDDC
   - ZTM
 
->>>>>>> a6444232
 ###################################
 ### Existing Non-standard Types ###
 ###################################
