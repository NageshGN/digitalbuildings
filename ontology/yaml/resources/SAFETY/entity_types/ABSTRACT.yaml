--- conflicted
+++ resolved
@@ -96,7 +96,6 @@
   is_abstract: true
   uses:
   - level_status 
-<<<<<<< HEAD
 
 HDS:
   description: "Standard Hydrogen sensor."
@@ -132,5 +131,4 @@
   - lost_power_alarm
   implements:
   - EQUIPMENT
-=======
->>>>>>> f082c048
+  