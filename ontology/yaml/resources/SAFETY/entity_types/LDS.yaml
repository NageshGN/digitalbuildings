# Copyright 2020 Google LLC
#
# Licensed under the Apache License, Version 2.0 (the License);
# you may not use this file except in compliance with the License.
# You may obtain a copy of the License at
#
#    https://www.apache.org/licenses/LICENSE-2.0
#
# Unless required by applicable law or agreed to in writing, software
# distributed under the License is distributed on an AS IS BASIS,
# WITHOUT WARRANTIES OR CONDITIONS OF ANY KIND, either express or implied.
# See the License for the specific language governing permissions and
# limitations under the License.


LDS_WLDS:
  id: "1821813389094027264"
  description: "Basic leak detection device."
  is_canonical: true
  implements:
  - LDS
  - WLDS

LDS_WLDS_BCM:
  id: "6955916964296392704"
  description: "Leak sensing device with broken cable status."
  is_canonical: true
  implements:
  - LDS
  - WLDS
  - BCM

LDS_BC2X:
  id: "10847027042344501248"
  description: "Leak sensing device with broken cable status."
  is_canonical: true
  implements:
  - LDS
  - WLDS
  - BC2X

LDS_BC2X_LPA:
  id: "10630854260230717440"
  description: "Leak sensing device with broken cable status."
  is_canonical: true
  implements:
  - LDS
  - WLDS
  - BC2X
  - LPA
  
# General Types
LDS_GASDET:
  id: "17602426483400245248"
  description: "Basic natural gas monitoring device."
  is_canonical: true
  implements:
  - LDS
  - GASDET

LDS_NHDET:
  id: "6860294637051969536"
  description: "Basic ammonia gas monitoring device"
  is_canonical: true
  implements:
  - LDS
  - NHDET

LDS_WLA:
  id: "12466396563826016256"
  description: "Water Leak sensing device."
  is_canonical: true
  implements:
  - LDS
  - WLA

LDS_WLA_BCM:
  id: "17809196242073288704"
  description: "Water Leak sensing and broken cable sensing device."
  is_canonical: true
  implements:
  - LDS
  - WLA
  - BCM
  opt_uses:
  - water_leak_cable_distance_sensor
<<<<<<< HEAD

SWV_CM:
  description: "Solenoid water valve control and monitoring."
  is_canonical: true
  uses:
  - supply_water_valve_status
  implements:
  - SWV
=======
>>>>>>> 1e395f11
<|MERGE_RESOLUTION|>--- conflicted
+++ resolved
@@ -84,7 +84,6 @@
   - BCM
   opt_uses:
   - water_leak_cable_distance_sensor
-<<<<<<< HEAD
 
 SWV_CM:
   description: "Solenoid water valve control and monitoring."
@@ -93,5 +92,3 @@
   - supply_water_valve_status
   implements:
   - SWV
-=======
->>>>>>> 1e395f11
